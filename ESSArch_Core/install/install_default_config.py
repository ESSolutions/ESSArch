--- conflicted
+++ resolved
@@ -37,11 +37,7 @@
 
 from ESSArch_Core.search import alias_migration  # noqa isort:skip
 from ESSArch_Core.auth.models import Group, GroupMemberRole  # noqa isort:skip
-<<<<<<< HEAD
 from ESSArch_Core.configuration.models import EventType, Feature, Parameter, Path, Site, StoragePolicy  # noqa isort:skip
-from ESSArch_Core.storage.models import StorageMethod, DISK, StorageTarget, StorageMethodTargetRelation  # noqa isort:skip
-=======
-from ESSArch_Core.configuration.models import EventType, Parameter, Path, Site, StoragePolicy  # noqa isort:skip
 from ESSArch_Core.storage.models import (  # noqa isort:skip
     DISK,
     StorageMedium,
@@ -49,7 +45,6 @@
     StorageMethodTargetRelation,
     StorageTarget,
 )
->>>>>>> 85f7fea5
 
 User = get_user_model()
 
