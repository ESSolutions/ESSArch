--- conflicted
+++ resolved
@@ -244,15 +244,10 @@
     #
 
     try:
-<<<<<<< HEAD
-        role_user = GroupMemberRole.objects.get(codename='User')
-        click.secho("-> role 'User' already exist", fg='red')
-=======
         role_user = GroupMemberRole.objects.get(Q(codename='User') | Q(codename='user'))
         click.secho("-> role 'User' or 'user' already exist", fg='red')
     except GroupMemberRole.MultipleObjectsReturned:
         click.secho("-> multiple roles exists for 'User' or 'user' already exist", fg='red')
->>>>>>> 8e42cc95
     except GroupMemberRole.DoesNotExist:
         click.echo("-> installing role 'User'")
         role_user, _ = GroupMemberRole.objects.get_or_create(codename='User')
@@ -331,11 +326,7 @@
             ['add_eventip', 'ip', 'eventip'],  # Can add Events related to IP
             ['change_profileip', 'profiles', 'profileip'],  # Can change profile ip
             ['add_profileipdata', 'profiles', 'profileipdata'],  # Can add profile ip data
-<<<<<<< HEAD
-            ['add_submissionagreementipdata', 'profiles', 'submissionagreementipdata'],  # Can add submission agreement ip data
-=======
             ['add_submissionagreementipdata', 'profiles', 'submissionagreementipdata'],  # Can add submission agreement ip data # noqa isort:skip
->>>>>>> 8e42cc95
         ]
 
         for p in permission_list_user:
@@ -423,11 +414,7 @@
             ['view_agentrelation', 'agents', 'agentrelation'],  # Can view agent relation
             ['view_agentrelationtype', 'agents', 'agentrelationtype'],  # Can view agent relation type
             ['view_agenttaglink', 'agents', 'agenttaglink'],  # Can view Agent node relation
-<<<<<<< HEAD
-            ['view_agenttaglinkrelationtype', 'agents', 'agenttaglinkrelationtype'],  # Can view agent tag relation type
-=======
             ['view_agenttaglinkrelationtype', 'agents', 'agenttaglinkrelationtype'],  # Can view agent tag relation type    # noqa isort:skip
->>>>>>> 8e42cc95
             ['view_agenttype', 'agents', 'agenttype'],  # Can view agent type
             ['view_authoritytype', 'agents', 'authoritytype'],  # Can view authority type
             ['view_mainagenttype', 'agents', 'mainagenttype'],  # Can view main agent type
@@ -545,15 +532,10 @@
             role_archivist.permissions.add(p_obj)
 
     try:
-<<<<<<< HEAD
-        role_administrator = GroupMemberRole.objects.get(codename='Administrator')
-        click.secho("-> role 'Administrator' already exist", fg='red')
-=======
         role_administrator = GroupMemberRole.objects.get(Q(codename='Administrator') | Q(codename='admin'))
         click.secho("-> role 'Administrator' or 'admin' already exist", fg='red')
     except GroupMemberRole.MultipleObjectsReturned:
         click.secho("-> multiple roles exists for 'Administrator' or 'admin' already exist", fg='red')
->>>>>>> 8e42cc95
     except GroupMemberRole.DoesNotExist:
         click.echo("-> installing role 'Administrator'")
         role_administrator, _ = GroupMemberRole.objects.get_or_create(codename='Administrator')
@@ -863,16 +845,11 @@
             role_administrator.permissions.add(p_obj)
 
     try:
-<<<<<<< HEAD
-        role_system_administrator = GroupMemberRole.objects.get(codename='System Administrator')
-        click.secho("-> role 'System Administrator' already exist", fg='red')
-=======
         role_system_administrator = GroupMemberRole.objects.get(
             Q(codename='System Administrator') | Q(codename='sysadmin'))
         click.secho("-> role 'System Administrator' or 'sysadmin' already exist", fg='red')
     except GroupMemberRole.MultipleObjectsReturned:
         click.secho("-> multiple roles exists for 'System Administrator' or 'sysadmin' already exist", fg='red')
->>>>>>> 8e42cc95
     except GroupMemberRole.DoesNotExist:
         click.echo("-> installing role 'System Administrator'")
         role_system_administrator, _ = GroupMemberRole.objects.get_or_create(codename='System Administrator')
