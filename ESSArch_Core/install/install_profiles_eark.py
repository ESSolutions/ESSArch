"""
    ESSArch is an open source archiving and digital preservation system

    ESSArch
    Copyright (C) 2005-2019 ES Solutions AB

    This program is free software: you can redistribute it and/or modify
    it under the terms of the GNU General Public License as published by
    the Free Software Foundation, either version 3 of the License, or
    (at your option) any later version.

    This program is distributed in the hope that it will be useful,
    but WITHOUT ANY WARRANTY; without even the implied warranty of
    MERCHANTABILITY or FITNESS FOR A PARTICULAR PURPOSE.  See the
    GNU General Public License for more details.

    You should have received a copy of the GNU General Public License
    along with this program. If not, see <https://www.gnu.org/licenses/>.

    Contact information:
    Web - http://www.essolutions.se
    Email - essarch@essolutions.se
"""

import json
import os

import django

from ESSArch_Core._version import get_versions

django.setup()

from django.conf import settings  # noqa isort:skip

from ESSArch_Core.configuration.models import StoragePolicy  # noqa isort:skip
from ESSArch_Core.profiles.models import (  # noqa isort:skip
    SubmissionAgreement,
    Profile,
)


def installProfiles():
<<<<<<< HEAD
    sa = installSubmissionAgreement()

    installProfileTransferProject(sa)
    installProfileContentType(sa)
    installProfileDataSelection(sa)
    installProfileAuthorityInformation(sa)
    installProfileArchivalDescription(sa)
    installProfileImport(sa)
    installProfileSubmitDescription(sa)
    installProfileSIP(sa)
    installProfileAIP(sa)
    installProfileDIP(sa)
    installProfileWorkflow(sa)
    installProfilePreservationMetadata(sa)

    return 0


def installSubmissionAgreement():
    try:
        policy = StoragePolicy.objects.get(policy_name="default")
    except StoragePolicy.DoesNotExist:
        policy = StoragePolicy.objects.first()
        if policy is None:
            raise

    dct = {
        'name': 'SA National Archive and Government EARK',
        'type': 'Standard',
        'status': 'Agreed',
        'label': 'Submission Agreement National Archive x and Government x',
        'policy': policy,
        'archivist_organization': 'National Archive xx',
        'template': [
            {
                "key": "archivist_organization",
                "type": "input",
                "templateOptions": {
                    "type": "text",
                    "required": True,
                    "label": "Archivist Organization"
                },
            }
        ],
    }

    sa, _ = SubmissionAgreement.objects.update_or_create(name=dct['name'], defaults=dct)

    print('Installed submission agreement')

    return sa


def installProfileTransferProject(sa):

    dct = {
        'name': 'Transfer Project Profile EARK',
        'profile_type': 'transfer_project',
        'type': 'Implementation',
        'status': 'Agreed',
        'label': 'Transfer Project Profile 1',
        'template': [
            {
                'key': 'container_format',
                'type': 'select',
                'templateOptions': {
                    'label': 'Container format',
                    'options': [
                        {'name': 'TAR', 'value': 'tar'},
                        {'name': 'ZIP', 'value': 'zip'},
                    ]
                }
            }, {
                "templateOptions": {
                    "disabled": True,
                    "type": "text",
                    "label": "Container format compression",
                    "desc": "xxx",
                },
                "type": "input",
                "key": "container_format_compression"
            }, {
                'key': 'checksum_algorithm',
                'type': 'select',
                'templateOptions': {
                    'label': 'Checksum algorithm',
                    'options': [
                        {'name': 'MD5', 'value': 'MD5'},
                        {'name': 'SHA-256', 'value': 'SHA-256'},
                    ]
                }
            }, {
                "templateOptions": {
                    "type": "email",
                    "label": "Preservation organization receiver email",
                },
                "type": "input",
                "key": "preservation_organization_receiver_email"
            }, {
                "templateOptions": {
                    "type": "url",
                    "label": "Preservation organization receiver url",
                },
                "type": "input",
                "key": "preservation_organization_receiver_url"
            }
        ],
        'specification_data': {
            "archivist_organization": "National Archive xx",
            "archival_institution": "Riksarkivet",
            "archival_type": "document",
            "archival_location": "sweden-stockholm-nacka",
            "storage_policy": "archive policy 1",
            "container_format": "tar",
            "checksum_algorithm": "MD5",
        },
    }

    profile, _ = Profile.objects.update_or_create(name=dct['name'], defaults=dct)
    sa.profile_transfer_project = profile
    sa.save()

    print('Installed profile transfer project')

    return 0


def installProfileContentType(sa):

    dct = {
        'name': 'CTS EARK SMURF',
        'profile_type': 'content_type',
        'type': 'Implementation',
        'status': 'Draft',
        'label': 'Content type based on EARK SMURF specification',
    }

    profile, _ = Profile.objects.update_or_create(name=dct['name'], defaults=dct)
    sa.profile_content_type = profile
    sa.save()

    print('Installed profile content type')

    return 0


def installProfileDataSelection(sa):

    dct = {
        'name': 'Data selection of business system xx',
        'profile_type': 'data_selection',
        'type': 'Implementation',
        'status': 'Draft',
        'label': 'Data selection of business system xx',
    }

    profile, _ = Profile.objects.update_or_create(name=dct['name'], defaults=dct)
    sa.profile_data_selection = profile
    sa.save()

    print('Installed profile data selection')

    return 0


def installProfileAuthorityInformation(sa):

    dct = {
        'name': 'Authority Information 1',
        'profile_type': 'authority_information',
        'type': 'Implementation',
        'status': 'Draft',
        'label': 'Authority Information 1',
    }

    profile, _ = Profile.objects.update_or_create(name=dct['name'], defaults=dct)

    print('Installed profile authority information')

    return 0


def installProfileArchivalDescription(sa):

    dct = {
        'name': 'Archival Description 1',
        'profile_type': 'archival_description',
        'type': 'Implementation',
        'status': 'Draft',
        'label': 'Archival Description 1',
    }

    profile, _ = Profile.objects.update_or_create(name=dct['name'], defaults=dct)
    sa.profile_archival_description = profile
    sa.save()

    print('Installed profile archival description')

    return 0

=======
    sa = installSA()                # Submission Agreement EARK SIP/AIP/DIP
>>>>>>> 635e466b

    installProfileSIP(sa)           # EARK Submission Information Package Profile
    installProfileAIP(sa)           # EARK Archival Information Package Profile
    installProfileDIP(sa)           # EARK Dissemination Information Package Profile

#    installProfileCITS(sa)          # Content Information Type Specification Profile

    installProfileSD(sa)             # EARK Submit Description Profile
    installProfileTP(sa)            # EARK Transfer Project Profile
    installProfileAICD(sa)          # EARK Archival Information Collection Description Profile
    installProfileAIPD(sa)          # EARK Archival Information Package Description Profile
    installProfilePM(sa)            # EARK Preservation Metadata Profile
    installProfileWF(sa)            # EARK Workflow Profile

    return 0


def installSA():

    dct = {
        'name': 'SA Archive and Organization (EARK)',
        'published': True,
        'type': 'Standard',
        'status': 'Draft',
        'label': 'Submission Agreement Archive x and Organization y',
        'archivist_organization': 'Archival Creator Organization xx',
        'template': [
            {
                "key": "_IP_ARCHIVIST_ORGANIZATION",
                "type": "input",
                "templateOptions": {
                    "type": "text",
                    "required": True,
                    "disabled": True,
                    "label": "Archival Creator Organization"
                },
            },
            {
                "key": "archivist_organization_note",
                "type": "input",
                "defaultValue": "Org:123456-1234",
                "templateOptions": {
                    "required": True,
                    "disabled": True,
                    "type": "text",
                    "label": "Archival Creator Identification Code"
                },
            },
            {
                "key": "preservation_organization_name",
                "type": "input",
                "defaultValue": "Preservation Organization",
                "templateOptions": {
                    "required": True,
                    "disabled": True,
                    "type": "text",
                    "label": "Preservation Organization",
                },
            },
            {
                "key": "preservation_organization_note",
                "type": "input",
                "defaultValue": "Preservation Organization IDC",
                "templateOptions": {
                    "required": True,
                    "disabled": True,
                    "type": "text",
                    "label": "Preservation Organization Identification Code"
                },
            },
            {
                "key": "creator_organization_name",
                "type": "input",
                "defaultValue": "Submitter Organization",
                "templateOptions": {
                    "required": True,
                    "disabled": True,
                    "type": "text",
                    "label": "Creator Organization",
                },
            },
            {
                "key": "creator_organization_note",
                "type": "input",
                "defaultValue": "Org:654321:4321",
                "templateOptions": {
                    "required": True,
                    "disabled": True,
                    "type": "text",
                    "label": "Creator Organization Identification Code"
                },
            },
            {
                "key": "creator_individual_name",
                "type": "input",
                "defaultValue": "Name of the contact person",
                "templateOptions": {
                    "required": True,
                    "disabled": False,
                    "type": "text",
                    "label": "Creator Contact Person",
                },
            },
            {
                "key": "creator_individual_note",
                "type": "input",
                "defaultValue": "E-mail, phone etc",
                "templateOptions": {
                    "required": False,
                    "disabled": False,
                    "type": "text",
                    "label": "Creator Contact Person Details",
                },
            },
            {
                "key": "creator_software_name",
                "type": "input",
                "defaultValue": "ESSArch",
                "templateOptions": {
                    "required": True,
                    "disabled": False,
                    "type": "text",
                    "label": "Creator Software",
                },
            },
            {
                "key": "creator_software_note",
                "type": "input",
                "defaultValue": get_versions()['version'],
                "templateOptions": {
                    "required": True,
                    "disabled": False,
                    "type": "text",
                    "label": "Creator Software Version"
                },
            },
        ],
    }

    sa, _ = SubmissionAgreement.objects.update_or_create(name=dct['name'], defaults=dct)

    print('Installed Submission Agreement (EARK)')

    return sa


def installProfileSIP(sa):

    dct = {
        'name': 'SIP (EARK)',
        'profile_type': 'sip',
        'type': 'Implementation',
        'status': 'Draft',
        'label': 'Submission Information Package profile',
        'representation_info': 'Documentation 1',
        'preservation_descriptive_info': 'Documentation 2',
        'supplemental': 'Documentation 3',
        'access_constraints': 'Documentation 4',
        'datamodel_reference': 'Documentation 5',
        'additional': 'Documentation 6',
        'submission_method': 'Electronically',
        'submission_schedule': 'Once',
        'submission_data_inventory': 'According to Submission Agreement',
        'structure': [
            {
                'type': 'file',
                'name': 'mets.xml',
                'use': 'mets_file',
            },
            {
                'type': 'folder',
                'name': 'metadata',
                'use': 'metadata',
                'children': [
                    {
                        'type': 'folder',
                        'name': 'descriptive',
                        'use': 'descriptive',
                        'children': [
                            {
                                'type': 'file',
                                'name': 'ead.xml',
                                'use': 'archival_description_file',
                            },
                            {
                                'type': 'file',
                                'name': 'eac.xml',
                                'use': 'authoritative_information_file',
                            }
                        ],
                    },
                    {
                        'type': 'folder',
                        'name': 'other',
                        'children': [
                            {
                                'type': 'file',
                                'name': 'ipevents.xml',
                                'use': 'events_file',
                            }
                        ],
                    },
                    {
                        'type': 'folder',
                        'name': 'preservation',
                        'use': 'preservation',
                        'children': [
                            {
                                'type': 'file',
                                'name': 'premis.xml',
                                'use': 'preservation_description_file',
                            }
                        ],
                    },
                ]
            },
            {
                'type': 'folder',
                'name': 'representations',
                'use': 'representations',
                'children': [
                    {
                        'type': 'folder',
                        'name': 'rep1',
                        'use': 'rep1',
                        'children': [
                            {
                                'type': 'folder',
                                'name': 'metadata',
                                'use': 'metadata',
                                'children': [
                                    {
                                        'type': 'folder',
                                        'name': 'preservation',
                                        'use': 'preservation',
                                    }
                                ],
                            },
                            {
                                'type': 'folder',
                                'name': 'data',
                                'use': 'data',
                                'children': []
                            },
                            {
                                'type': 'folder',
                                'name': 'documentation',
                                'use': 'documentation',
                                'children': []
                            },
                        ],
                    }
                ],
            },
            {
                'type': 'folder',
                'name': 'schemas',
                'use': 'schemas',
                'children': [
                    {
                        'type': 'file',
                        'name': 'xsd files',
                        'use': 'xsd_files',
                    }
                ],
            },
            {
                'type': 'folder',
                'name': 'documentation',
                'use': 'documentation',
                'children': []
            },
        ],
        'template': [
            {
                "key": "_IP_ARCHIVIST_ORGANIZATION",
                "type": "input",
                "templateOptions": {
                    "required": True,
                    "disabled": True,
                    "type": "text",
                    "label": "Archival Creator Organization"
                },
            },
            {
                "key": "archivist_organization_note",
                "type": "input",
                "templateOptions": {
                    "required": True,
                    "disabled": True,
                    "type": "text",
                    "label": "Archival Creator Identification Code"
                },
            },
            {
                "key": "preservation_organization_name",
                "type": "input",
                "templateOptions": {
                    "required": True,
                    "disabled": True,
                    "type": "text",
                    "label": "Preservation Organization",
                },
            },
            {
                "key": "preservation_organization_note",
                "type": "input",
                "templateOptions": {
                    "required": True,
                    "disabled": True,
                    "type": "text",
                    "label": "Preservation Organization Identification Code"
                },
            },
            {
                "key": "creator_organization_name",
                "type": "input",
                "templateOptions": {
                    "required": True,
                    "disabled": True,
                    "type": "text",
                    "label": "Creator Organization",
                },
            },
            {
                "key": "creator_organization_note",
                "type": "input",
                "templateOptions": {
                    "required": True,
                    "disabled": True,
                    "type": "text",
                    "label": "Creator Organization Identification Code"
                },
            },
            {
                "key": "creator_individual_name",
                "type": "input",
                "defaultValue": "Name of the contact person",
                "templateOptions": {
                    "required": True,
                    "disabled": False,
                    "type": "text",
                    "label": "Creator Contact Person",
                },
            },
            {
                "key": "creator_individual_note",
                "type": "input",
                "defaultValue": "E-mail, phone etc",
                "templateOptions": {
                    "required": False,
                    "disabled": False,
                    "type": "text",
                    "label": "Creator Contact Person Details",
                },
            },
            {
                "key": "mets_type",
                "type": "select",
                "defaultValue": "Other",
                "templateOptions": {
                    "required": True,
                    "disabled": False,
                    "label": "Content Category (EARK)",
                    "options": [
                        {
                            "name": "Textual works – Print",
                            "value": "Textual works – Print",
                            'definition': "Books, musical compositions, etc."
                        },
                        {
                            "name": "Textual works – Digital",
                            "value": "Textual works – Digital",
                            'definition': "Electronic books, etc"
                        },
                        {
                            "name": "Textual works – Electronic Serials",
                            "value": "Textual works – Electronic Serials",
                            'definition': ""
                        },
                        {
                            "name": "Digital Musical Composition (score-based representations)",
                            "value": "Digital Musical Composition (score-based representations)",
                            'definition': ""
                        },
                        {
                            "name": "Photographs – Print",
                            "value": "Photographs – Print",
                            'definition': ""
                        },
                        {
                            "name": "Photographs – Digital",
                            "value": "Photographs – Digital",
                            'definition': ""
                        },
                        {
                            "name": "Other Graphic Images – Print",
                            "value": "Other Graphic Images – Print",
                            'definition': "Posters, architectural drawings, postcards, maps, fine prints, etc."
                        },
                        {
                            "name": "Other Graphic Images – Digital",
                            "value": "Other Graphic Images – Digital",
                            'definition': ""
                        },
                        {
                            "name": "Microforms",
                            "value": "Microforms",
                            'definition': ""
                        },
                        {
                            "name": "Audio – On Tangible Medium (digital or analog)",
                            "value": "Audio – On Tangible Medium (digital or analog)",
                            'definition': ""
                        },
                        {
                            "name": "Audio – Media-independent (digital)",
                            "value": "Audio – Media-independent (digital)",
                            'definition': ""
                        },
                        {
                            "name": "Motion Pictures – Digital and Physical Media",
                            "value": "Motion Pictures – Digital and Physical Media",
                            'definition': "Theatrically released films"
                        },
                        {
                            "name": "Video – File-based and Physical Media",
                            "value": "Video – File-based and Physical Media",
                            'definition': ""
                        },
                        {
                            "name": "Software",
                            "value": "Software",
                            'definition': "Software, electronic gaming and learning"
                        },
                        {
                            "name": "Datasets",
                            "value": "Datasets",
                            'definition': "Data encoded in a defined structure"
                        },
                        {
                            "name": "Geospatial Data",
                            "value": "Geospatial Data",
                            'definition': ""
                        },
                        {
                            "name": "Databases",
                            "value": "Databases",
                            'definition': ""
                        },
                        {
                            "name": "Websites",
                            "value": "Websites",
                            'definition': "Archived web content"
                        },
                        {
                            "name": "Collection",
                            "value": "Collection",
                            'definition': "An aggregation of resources"
                        },
                        {
                            "name": "Event",
                            "value": "Event",
                            'definition': "A non-persistent, time-based occurrence, e.g. exhibition, webcast, etc"
                        },
                        {
                            "name": "Interactive resource",
                            "value": "Interactive resource",
                            'definition': "A resource requiring interaction from the user to be "
                                          "understood, executed, or experienced."
                        },
                        {
                            "name": "Physical object",
                            "value": "Physical object",
                            'definition': "An inanimate, three-dimensional object or substance"
                        },
                        {
                            "name": "Service",
                            "value": "Service",
                            'definition': "A system that provides one or more functions"
                        },
                        {
                            "name": "Mixed",
                            "value": "Mixed",
                            'definition': "The package contains a mix of content types"
                        },
                        {
                            "name": "Other",
                            "value": "Other",
                            'definition': "A term other than present in the vocabulary is used"
                        },
                    ]
                },
            },
            {
                "key": "mets_othertype",
                "type": "select",
                "defaultValue": "Unstructured",
                "templateOptions": {
                    "required": False,
                    "disabled": False,
                    "label": "Other Content Category",
                    "options": [
                        {
                            "name": "Electronic Record Management System",
                            "value": "ERMS"
                        },
                        {
                            "name": "Personnel system",
                            "value": "Personnel"
                        },
                        {
                            "name": "Medical record(s)",
                            "value": "Medical record"
                        },
                        {
                            "name": "Economics",
                            "value": "Economics systems"
                        },
                        {
                            "name": "Databases",
                            "value": "Databases"
                        },
                        {
                            "name": "Webpages",
                            "value": "Webpages"
                        },
                        {
                            "name": "Geografical Information Systems",
                            "value": "GIS"
                        },
                        {
                            "name": "No specification",
                            "value": "No specification"
                        },
                        {
                            "name": "Archival Information Collection",
                            "value": "AIC"
                        },
                        {
                            "name": "Archival Information",
                            "value": "Archival Information"
                        },
                        {
                            "name": "Unstructured",
                            "value": "Unstructured"
                        },
                        {
                            "name": "Single records",
                            "value": "Single records"
                        },
                        {
                            "name": "Publication",
                            "value": "Publication"
                        },
                    ]
                },
            },
            {
                "key": "CONTENTINFORMATIONTYPE",
                "type": "select",
                "defaultValue": "OTHER",
                "templateOptions": {
                    "required": False,
                    "disabled": False,
                    "label": "Content Information Type (EARK)",
                    "options": [
                        {
                            "name": "ERMS",
                            "value": "ERMS"
                        },
                        {
                            "name": "SIARD1",
                            "value": "SIARD1"
                        },
                        {
                            "name": "SIARD2",
                            "value": "SIARD2"
                        },
                        {
                            "name": "SIARDDK",
                            "value": "SIARDDK"
                        },
                        {
                            "name": "GeoData",
                            "value": "GeoData"
                        },
                        {
                            "name": "MIXED",
                            "value": "MIXED"
                        },
                        {
                            "name": "OTHER",
                            "value": "OTHER"
                        },
                    ]
                },
            },
            {
                "key": "OTHERCONTENTINFORMATIONTYPE",
                "type": "select",
                "defaultValue": "Unstructured",
                "templateOptions": {
                    "required": False,
                    "disabled": False,
                    "label": "Other Content Information Type",
                    "options": [
                        {
                            "name": "FGS Personal",
                            "value": "Personnel"
                        },
                        {
                            "name": "FGS Ärende",
                            "value": "ERMS"
                        },
                        {
                            "name": "FGS Databas",
                            "value": "ADDML"
                        },
                        {
                            "name": "Unstructured",
                            "value": "Unstructured"
                        },
                    ]
                },
            },
            {
                "key": "creator_software_name",
                "type": "input",
                "templateOptions": {
                    "required": True,
                    "disabled": False,
                    "type": "text",
                    "label": "Creator Software",
                },
            },
            {
                "key": "creator_software_note",
                "type": "input",
                "templateOptions": {
                    "required": True,
                    "disabled": False,
                    "type": "text",
                    "label": "Creator Software Version"
                },
            },
            {
                "key": "RECORDSTATUS",
                "type": "select",
                "defaultValue": "NEW",
                "templateOptions": {
                    "required": False,
                    "disabled": False,
                    "label": "Information Package Status",
                    "options": [
                        {
                            "name": "NEW",
                            "value": "NEW"
                        },
                        {
                            "name": "SUPPLEMENT",
                            "value": "SUPPLEMENT"
                        },
                        {
                            "name": "REPLACEMENT",
                            "value": "REPLACEMENT"
                        },
                        {
                            "name": "TEST",
                            "value": "TEST"
                        },
                        {
                            "name": "VERSION",
                            "value": "VERSION"
                        },
                        {
                            "name": "DELETE",
                            "value": "DELETE"
                        },
                        {
                            "name": "OTHER",
                            "value": "OTHER"
                        },
                    ]
                },
            },
            {
                "key": "allow_unknown_file_types",
                "type": "select",
                "defaultValue": True,
                "templateOptions": {
                    "required": False,
                    "disabled": False,
                    "label": "Allow unknown file types in IP",
                    "options": [
                        {"name": "Yes", "value": True},
                        {"name": "No", "value": False},
                    ],
                },
            },
        ],
        'specification': json.loads(open(
            os.path.join(settings.BASE_DIR, 'templates/eark/EARK_SIP_v202.json')
        ).read()),
    }

    sa.profile_sip, _ = Profile.objects.update_or_create(name=dct['name'], defaults=dct)
    print('Installed profile SIP (EARK)')

    return 0


def installProfileAIP(sa):

    dct = {
        'name': 'AIP (EARK)',
        'profile_type': 'aip',
        'type': 'Implementation',
        'status': 'Draft',
        'label': 'Archival Information Package profile',
        'representation_info': 'Documentation 1',
        'preservation_descriptive_info': 'Documentation 2',
        'supplemental': 'Documentation 3',
        'access_constraints': 'Documentation 4',
        'datamodel_reference': 'Documentation 5',
        'additional': 'Documentation 6',
        'submission_method': 'Electronically',
        'submission_schedule': 'Once',
        'submission_data_inventory': 'According to Submission Agreement',
        'structure': [
            {
                'type': 'file',
                'name': 'mets.xml',
                'use': 'mets_file',
            },
            {
                'type': 'folder',
                'name': 'metadata',
                'use': 'metadata',
                'children': [
                    {
                        'type': 'folder',
                        'name': 'descriptive',
                        'use': 'descriptive',
                        'children': [
                            {
                                'type': 'file',
                                'name': 'ead.xml',
                                'use': 'archival_description_file',
                            },
                            {
                                'type': 'file',
                                'name': 'eac.xml',
                                'use': 'authoritative_information_file',
                            }
                        ],
                    },
                    {
                        'type': 'folder',
                        'name': 'other',
                        'children': [
                            {
                                'type': 'file',
                                'name': 'ipevents.xml',
                                'use': 'events_file',
                            }
                        ],
                    },
                    {
                        'type': 'folder',
                        'name': 'preservation',
                        'use': 'preservation',
                        'children': [
                            {
                                'type': 'file',
                                'name': 'premis.xml',
                                'use': 'preservation_description_file',
                            }
                        ],
                    },
                ]
            },
            {
                'type': 'folder',
                'name': 'schemas',
                'use': 'schemas',
                'children': [
                    {
                        'type': 'file',
                        'name': 'xsd files',
                        'use': 'xsd_files',
                    }
                ],
            },
            {
                'type': 'folder',
                'name': 'documentation',
                'use': 'documentation',
                'children': []
            },
            {
                'type': 'folder',
                'name': 'submission',
                'use': 'submission',
                'children': [
                    {
                        'type': 'folder',
                        'name': '{{INNER_IP_OBJID}}',
                        'use': 'sip',
                        'children': [],
                    }
                ]
            },
        ],
        'template': [
            {
                "key": "_IP_ARCHIVIST_ORGANIZATION",
                "type": "input",
                "templateOptions": {
                    "required": True,
                    "disabled": True,
                    "type": "text",
                    "label": "Archival Creator Organization"
                },
            },
            {
                "key": "archivist_organization_note",
                "type": "input",
                "templateOptions": {
                    "required": True,
                    "disabled": True,
                    "type": "text",
                    "label": "Archival Creator Identification Code"
                },
            },
            {
                "key": "preservation_organization_name",
                "type": "input",
                "templateOptions": {
                    "required": True,
                    "disabled": True,
                    "type": "text",
                    "label": "Preservation Organization",
                },
            },
            {
                "key": "preservation_organization_note",
                "type": "input",
                "templateOptions": {
                    "required": True,
                    "disabled": True,
                    "type": "text",
                    "label": "Preservation Organization Identification Code"
                },
            },
            {
                "key": "creator_organization_name",
                "type": "input",
                "templateOptions": {
                    "required": True,
                    "disabled": True,
                    "type": "text",
                    "label": "Creator Organization",
                },
            },
            {
                "key": "creator_organization_note",
                "type": "input",
                "templateOptions": {
                    "required": True,
                    "disabled": True,
                    "type": "text",
                    "label": "Creator Organization Identification Code"
                },
            },
            {
                "key": "creator_individual_name",
                "type": "input",
                "templateOptions": {
                    "required": True,
                    "disabled": True,
                    "type": "text",
                    "label": "Creator Contact Person",
                },
            },
            {
                "key": "creator_individual_note",
                "type": "input",
                "templateOptions": {
                    "required": False,
                    "disabled": True,
                    "type": "text",
                    "label": "Creator Contact Person Details",
                },
            },
            {
                "key": "creator_software_name",
                "type": "input",
                "templateOptions": {
                    "required": True,
                    "disabled": True,
                    "type": "text",
                    "label": "Creator Software",
                },
            },
            {
                "key": "creator_software_note",
                "type": "input",
                "templateOptions": {
                    "required": True,
                    "disabled": True,
                    "type": "text",
                    "label": "Creator Software Version"
                },
            },
            {
                "key": "allow_unknown_file_types",
                "type": "select",
                "defaultValue": True,
                "templateOptions": {
                    "label": "Allow unknown file types",
                    "options": [
                        {"name": "Yes", "value": True},
                        {"name": "No", "value": False},
                    ],
                },
            },
            {
                "key": "allow_encrypted_files",
                "type": "select",
                "defaultValue": False,
                "templateOptions": {
                    "label": "Allow encrypted files",
                    "options": [
                        {"name": "Yes", "value": True},
                        {"name": "No", "value": False},
                    ],
                },
            },
            {
                "key": "index_files",
                "type": "select",
                "defaultValue": True,
                "templateOptions": {
                    "label": "Index files",
                    "options": [
                        {"name": "Yes", "value": True},
                        {"name": "No", "value": False},
                    ],
                }
            },
        ],
        'specification': json.loads(open(
            os.path.join(settings.BASE_DIR, 'templates/eark/EARK_AIP_v201.json')
        ).read()),
    }

    profile, _ = Profile.objects.update_or_create(name=dct['name'], defaults=dct)
    sa.profile_aip = profile
    sa.save()

    print('Installed profile AIP (EARK)')

    return 0


def installProfileDIP(sa):

    dct = {
        'name': 'DIP (EARK)',
        'profile_type': 'dip',
        'type': 'Implementation',
        'status': 'Draft',
        'label': 'Dissemination Information Package profile',
        'representation_info': 'Documentation 1',
        'preservation_descriptive_info': 'Documentation 2',
        'supplemental': 'Documentation 3',
        'access_constraints': 'Documentation 4',
        'datamodel_reference': 'Documentation 5',
        'additional': 'Documentation 6',
        'submission_method': 'Electronically',
        'submission_schedule': 'Once',
        'submission_data_inventory': 'According to Submission Agreement',
        'structure': [
            {
                'type': 'file',
                'name': 'mets.xml',
                'use': 'mets_file',
            },
            {
                'type': 'folder',
                'name': 'metadata',
                'use': 'metadata',
                'children': [
                    {
                        'type': 'folder',
                        'name': 'descriptive',
                        'use': 'descriptive',
                        'children': [
                            {
                                'type': 'file',
                                'name': 'ead.xml',
                                'use': 'archival_description_file',
                            },
                            {
                                'type': 'file',
                                'name': 'eac.xml',
                                'use': 'authoritative_information_file',
                            }
                        ],
                    },
                    {
                        'type': 'folder',
                        'name': 'other',
                        'children': [
                            {
                                'type': 'file',
                                'name': 'ipevents.xml',
                                'use': 'events_file',
                            }
                        ],
                    },
                    {
                        'type': 'folder',
                        'name': 'preservation',
                        'use': 'preservation',
                        'children': [
                            {
                                'type': 'file',
                                'name': 'premis.xml',
                                'use': 'preservation_description_file',
                            }
                        ],
                    },
                ]
            },
            {
                'type': 'folder',
                'name': 'representations',
                'use': 'representations',
                'children': [
                    {
                        'type': 'folder',
                        'name': 'rep1',
                        'use': 'rep1',
                        'children': [
                            {
                                'type': 'folder',
                                'name': 'metadata',
                                'use': 'metadata',
                                'children': [
                                    {
                                        'type': 'folder',
                                        'name': 'preservation',
                                        'use': 'preservation',
                                    }
                                ],
                            },
                            {
                                'type': 'folder',
                                'name': 'data',
                                'use': 'data',
                                'children': []
                            },
                            {
                                'type': 'folder',
                                'name': 'documentation',
                                'use': 'documentation',
                                'children': []
                            },
                        ],
                    }
                ],
            },
            {
                'type': 'folder',
                'name': 'schemas',
                'use': 'schemas',
                'children': [
                    {
                        'type': 'file',
                        'name': 'xsd files',
                        'use': 'xsd_files',
                    }
                ],
            },
            {
                'type': 'folder',
                'name': 'documentation',
                'use': 'documentation',
                'children': []
            },
        ],
        'template': [
            {
                "key": "_IP_ARCHIVIST_ORGANIZATION",
                "type": "input",
                "templateOptions": {
                    "required": True,
                    "disabled": True,
                    "type": "text",
                    "label": "Archival Creator Organization"
                },
            },
            {
                "key": "archivist_organization_note",
                "type": "input",
                "templateOptions": {
                    "required": True,
                    "disabled": True,
                    "type": "text",
                    "label": "Archival Creator Identification Code"
                },
            },
            {
                "key": "preservation_organization_name",
                "type": "input",
                "templateOptions": {
                    "required": True,
                    "disabled": True,
                    "type": "text",
                    "label": "Preservation Organization",
                },
            },
            {
                "key": "preservation_organization_note",
                "type": "input",
                "templateOptions": {
                    "required": True,
                    "disabled": True,
                    "type": "text",
                    "label": "Preservation Organization Identification Code"
                },
            },
            {
                "key": "creator_organization_name",
                "type": "input",
                "templateOptions": {
                    "required": True,
                    "disabled": True,
                    "type": "text",
                    "label": "Creator Organization",
                },
            },
            {
                "key": "creator_organization_note",
                "type": "input",
                "templateOptions": {
                    "required": True,
                    "disabled": True,
                    "type": "text",
                    "label": "Creator Organization Identification Code"
                },
            },
            {
                "key": "creator_individual_name",
                "type": "input",
                "defaultValue": "Name of the contact person",
                "templateOptions": {
                    "required": True,
                    "disabled": False,
                    "type": "text",
                    "label": "Creator Contact Person",
                },
            },
            {
                "key": "creator_individual_note",
                "type": "input",
                "defaultValue": "E-mail, phone etc",
                "templateOptions": {
                    "required": False,
                    "disabled": False,
                    "type": "text",
                    "label": "Creator Contact Person Details",
                },
            },
            {
                "key": "mets_type",
                "type": "select",
                "defaultValue": "Other",
                "templateOptions": {
                    "required": True,
                    "disabled": False,
                    "label": "Content Category (EARK)",
                    "options": [
                        {
                            "name": "Textual works – Print",
                            "value": "Textual works – Print",
                            'definition': "Books, musical compositions, etc."
                        },
                        {
                            "name": "Textual works – Digital",
                            "value": "Textual works – Digital",
                            'definition': "Electronic books, etc"
                        },
                        {
                            "name": "Textual works – Electronic Serials",
                            "value": "Textual works – Electronic Serials",
                            'definition': ""
                        },
                        {
                            "name": "Digital Musical Composition (score-based representations)",
                            "value": "Digital Musical Composition (score-based representations)",
                            'definition': ""
                        },
                        {
                            "name": "Photographs – Print",
                            "value": "Photographs – Print",
                            'definition': ""
                        },
                        {
                            "name": "Photographs – Digital",
                            "value": "Photographs – Digital",
                            'definition': ""
                        },
                        {
                            "name": "Other Graphic Images – Print",
                            "value": "Other Graphic Images – Print",
                            'definition': "Posters, architectural drawings, postcards, maps, fine prints, etc."
                        },
                        {
                            "name": "Other Graphic Images – Digital",
                            "value": "Other Graphic Images – Digital",
                            'definition': ""
                        },
                        {
                            "name": "Microforms",
                            "value": "Microforms",
                            'definition': ""
                        },
                        {
                            "name": "Audio – On Tangible Medium (digital or analog)",
                            "value": "Audio – On Tangible Medium (digital or analog)",
                            'definition': ""
                        },
                        {
                            "name": "Audio – Media-independent (digital)",
                            "value": "Audio – Media-independent (digital)",
                            'definition': ""
                        },
                        {
                            "name": "Motion Pictures – Digital and Physical Media",
                            "value": "Motion Pictures – Digital and Physical Media",
                            'definition': "Theatrically released films"
                        },
                        {
                            "name": "Video – File-based and Physical Media",
                            "value": "Video – File-based and Physical Media",
                            'definition': ""
                        },
                        {
                            "name": "Software",
                            "value": "Software",
                            'definition': "Software, electronic gaming and learning"
                        },
                        {
                            "name": "Datasets",
                            "value": "Datasets",
                            'definition': "Data encoded in a defined structure"
                        },
                        {
                            "name": "Geospatial Data",
                            "value": "Geospatial Data",
                            'definition': ""
                        },
                        {
                            "name": "Databases",
                            "value": "Databases",
                            'definition': ""
                        },
                        {
                            "name": "Websites",
                            "value": "Websites",
                            'definition': "Archived web content"
                        },
                        {
                            "name": "Collection",
                            "value": "Collection",
                            'definition': "An aggregation of resources"
                        },
                        {
                            "name": "Event",
                            "value": "Event",
                            'definition': "A non-persistent, time-based occurrence, e.g. exhibition, webcast, etc"
                        },
                        {
                            "name": "Interactive resource",
                            "value": "Interactive resource",
                            'definition': "A resource requiring interaction from the user to be "
                                          "understood, executed, or experienced."
                        },
                        {
                            "name": "Physical object",
                            "value": "Physical object",
                            'definition': "An inanimate, three-dimensional object or substance"
                        },
                        {
                            "name": "Service",
                            "value": "Service",
                            'definition': "A system that provides one or more functions"
                        },
                        {
                            "name": "Mixed",
                            "value": "Mixed",
                            'definition': "The package contains a mix of content types"
                        },
                        {
                            "name": "Other",
                            "value": "Other",
                            'definition': "A term other than present in the vocabulary is used"
                        },
                    ]
                },
            },
            {
                "key": "mets_othertype",
                "type": "select",
                "defaultValue": "Unstructured",
                "templateOptions": {
                    "required": False,
                    "disabled": False,
                    "label": "Other Content Category",
                    "options": [
                        {
                            "name": "Electronic Record Management System",
                            "value": "ERMS"
                        },
                        {
                            "name": "Personnel system",
                            "value": "Personnel"
                        },
                        {
                            "name": "Medical record(s)",
                            "value": "Medical record"
                        },
                        {
                            "name": "Economics",
                            "value": "Economics systems"
                        },
                        {
                            "name": "Databases",
                            "value": "Databases"
                        },
                        {
                            "name": "Webpages",
                            "value": "Webpages"
                        },
                        {
                            "name": "Geografical Information Systems",
                            "value": "GIS"
                        },
                        {
                            "name": "No specification",
                            "value": "No specification"
                        },
                        {
                            "name": "Archival Information Collection",
                            "value": "AIC"
                        },
                        {
                            "name": "Archival Information",
                            "value": "Archival Information"
                        },
                        {
                            "name": "Unstructured",
                            "value": "Unstructured"
                        },
                        {
                            "name": "Single records",
                            "value": "Single records"
                        },
                        {
                            "name": "Publication",
                            "value": "Publication"
                        },
                    ]
                },
            },
            {
                "key": "CONTENTINFORMATIONTYPE",
                "type": "select",
                "defaultValue": "OTHER",
                "templateOptions": {
                    "required": False,
                    "disabled": False,
                    "label": "Content Information Type (EARK)",
                    "options": [
                        {
                            "name": "ERMS",
                            "value": "ERMS"
                        },
                        {
                            "name": "SIARD1",
                            "value": "SIARD1"
                        },
                        {
                            "name": "SIARD2",
                            "value": "SIARD2"
                        },
                        {
                            "name": "SIARDDK",
                            "value": "SIARDDK"
                        },
                        {
                            "name": "GeoData",
                            "value": "GeoData"
                        },
                        {
                            "name": "MIXED",
                            "value": "MIXED"
                        },
                        {
                            "name": "OTHER",
                            "value": "OTHER"
                        },
                    ]
                },
            },
            {
                "key": "OTHERCONTENTINFORMATIONTYPE",
                "type": "select",
                "defaultValue": "Unstructured",
                "templateOptions": {
                    "required": False,
                    "disabled": False,
                    "label": "Other Content Information Type",
                    "options": [
                        {
                            "name": "FGS Personal",
                            "value": "Personnel"
                        },
                        {
                            "name": "FGS Ärende",
                            "value": "ERMS"
                        },
                        {
                            "name": "FGS Databas",
                            "value": "ADDML"
                        },
                        {
                            "name": "Unstructured",
                            "value": "Unstructured"
                        },
                    ]
                },
            },
            {
                "key": "creator_software_name",
                "type": "input",
                "templateOptions": {
                    "required": True,
                    "disabled": False,
                    "type": "text",
                    "label": "Creator Software",
                },
            },
            {
                "key": "creator_software_note",
                "type": "input",
                "templateOptions": {
                    "required": True,
                    "disabled": False,
                    "type": "text",
                    "label": "Creator Software Version"
                },
            },
            {
                "key": "RECORDSTATUS",
                "type": "select",
                "defaultValue": "NEW",
                "templateOptions": {
                    "required": False,
                    "disabled": False,
                    "label": "Information Package Status",
                    "options": [
                        {
                            "name": "NEW",
                            "value": "NEW"
                        },
                        {
                            "name": "SUPPLEMENT",
                            "value": "SUPPLEMENT"
                        },
                        {
                            "name": "REPLACEMENT",
                            "value": "REPLACEMENT"
                        },
                        {
                            "name": "TEST",
                            "value": "TEST"
                        },
                        {
                            "name": "VERSION",
                            "value": "VERSION"
                        },
                        {
                            "name": "DELETE",
                            "value": "DELETE"
                        },
                        {
                            "name": "OTHER",
                            "value": "OTHER"
                        },
                    ]
                },
            },
            {
                "key": "allow_unknown_file_types",
                "type": "select",
                "defaultValue": True,
                "templateOptions": {
                    "required": False,
                    "disabled": False,
                    "label": "Allow unknown file types in IP",
                    "options": [
                        {"name": "Yes", "value": True},
                        {"name": "No", "value": False},
                    ],
                },
            },
        ],
        'specification': json.loads(open(
            os.path.join(settings.BASE_DIR, 'templates/eark/EARK_DIP_v202.json')
        ).read()),
    }

    profile, _ = Profile.objects.update_or_create(name=dct['name'], defaults=dct)
    sa.profile_dip = profile
    sa.save()

    print('Installed profile DIP (EARK)')

    return 0


def installProfileCITS(sa):

    dct = {
        'name': 'CITS ERMS (EARK)',
        'profile_type': 'content_type',
        'type': 'content_type',
        'status': 'Draft',
        'label': 'Content Information Type Specification profile',
        'specification': {
            'name': 'eark_erms'
        }
    }

    profile, _ = Profile.objects.update_or_create(name=dct['name'], defaults=dct)
    sa.profile_content_type = profile
    sa.save()

    print('Installed profile content type (EARK)')

    return 0


def installProfileSD(sa):
    dct = {
        'name': 'SD (EARK)',
        'profile_type': 'submit_description',
        'type': 'Implementation',
        'status': 'Draft',
        'label': 'Submit description profile',
        'template': [
            {
                "key": "_IP_ARCHIVIST_ORGANIZATION",
                "type": "input",
                "templateOptions": {
                    "type": "text",
                    "required": True,
                    "disabled": True,
                    "label": "Archival Creator Organization"
                },
            },
            {
                "key": "preservation_organization_name",
                "type": "input",
                "templateOptions": {
                    "type": "text",
                    "required": True,
                    "disabled": True,
                    "label": "Preservation Organization"
                },
            },
            {
                "key": "creator_organization_name",
                "type": "input",
                "templateOptions": {
                    "type": "text",
                    "required": True,
                    "disabled": True,
                    "label": "Creator Organization"
                },
            },
            {
                'key': 'checksum_algorithm',
                'type': 'select',
                'defaultValue': 'MD5',
                'templateOptions': {
                    'label': 'Checksum algorithm',
                    'options': [
                        {'name': 'MD5', 'value': 'MD5'},
                        {'name': 'SHA-256', 'value': 'SHA-256'},
                    ]
                }
            },
            {
                'key': 'container_format',
                'type': 'select',
                'defaultValue': 'tar',
                'templateOptions': {
                    'label': 'Container format',
                    'options': [
                        {'name': 'TAR', 'value': 'tar'},
                        {'name': 'ZIP', 'value': 'zip'},
                    ]
                }
            },
            {
                "key": "container_format_compression",
                "templateOptions": {
                    "label": "Container format compression",
                    "options": [
                        {
                            "name": "Yes",
                            "value": True
                        },
                        {
                            "name": "No",
                            "value": False
                        }
                    ]
                },
                "defaultValue": False,
                "type": "select"
            },
            {
                "templateOptions": {
                    "type": "email",
                    "label": "Preservation organization receiver email",
                },
                "type": "input",
                "key": "preservation_organization_receiver_email"
            },
            {
                "templateOptions": {
                    "type": "text",
                    "remote": "",
                    "label": "Preservation organization receiver url (empty for local)",
                },
                "type": "input",
                "key": "preservation_organization_receiver_url"
            },
        ],
        'specification': json.loads(
            open(os.path.join(settings.BASE_DIR, 'templates/eark/EARK_SD_ESSArch.json')).read()),
    }

    profile, _ = Profile.objects.update_or_create(name=dct['name'], defaults=dct)
    sa.profile_submit_description = profile
    sa.save()

    print('Installed profile submit description (EARK)')

    return 0


def installProfileTP(sa):

    dct = {
        'name': 'TP (EARK)',
        'profile_type': 'transfer_project',
        'type': 'Implementation',
        'status': 'Draft',
        'label': 'Transfer Project profile',
        'template': [
            {
                'key': 'container_format',
                'type': 'select',
                'defaultValue': 'tar',
                'templateOptions': {
                    'label': 'Container format',
                    'options': [
                        {'name': 'TAR', 'value': 'tar'},
                        {'name': 'ZIP', 'value': 'zip'},
                    ]
                }
            },
            {
                "key": "container_format_compression",
                "templateOptions": {
                    "label": "Container format compression",
                    "options": [
                        {
                            "name": "Yes",
                            "value": True
                        },
                        {
                            "name": "No",
                            "value": False
                        }
                    ]
                },
                "defaultValue": False,
                "type": "select"
            },
            {
                'key': 'checksum_algorithm',
                'type': 'select',
                'defaultValue': 'MD5',
                'templateOptions': {
                    'label': 'Checksum algorithm',
                    'options': [
                        {'name': 'MD5', 'value': 'MD5'},
                        {'name': 'SHA-256', 'value': 'SHA-256'},
                    ]
                }
            },
            {
                "templateOptions": {
                    "type": "email",
                    "label": "Preservation organization receiver email",
                },
                "type": "input",
                "key": "preservation_organization_receiver_email"
            },
            {
                "templateOptions": {
                    "type": "text",
                    "remote": "",
                    "label": "Preservation organization receiver url (empty for local)",
                },
                "type": "input",
                "key": "preservation_organization_receiver_url"
            }
        ],
    }

    profile, _ = Profile.objects.update_or_create(name=dct['name'], defaults=dct)
    sa.profile_transfer_project = profile
    sa.save()

    print('Installed profile transfer project (EARK)')

    return 0


def installProfileAICD(sa):

    dct = {
        'name': 'AIC Description (EARK)',
        'profile_type': 'aic_description',
        'type': 'Implementation',
        'status': 'Draft',
        'label': 'Archival Information Collection profile',
        'representation_info': 'Documentation 1',
        'preservation_descriptive_info': 'Documentation 2',
        'supplemental': 'Documentation 3',
        'access_constraints': 'Documentation 4',
        'datamodel_reference': 'Documentation 5',
        'additional': 'Documentation 6',
        'submission_method': 'Electronically',
        'submission_schedule': 'Once',
        'submission_data_inventory': 'According to Submission Agreement',
        'template': [],
        'specification': json.loads(open(
            os.path.join(settings.BASE_DIR, 'templates/eark/EARK_AICD_ESSArch.json')
        ).read()),
    }

    profile, _ = Profile.objects.update_or_create(name=dct['name'], defaults=dct)
    sa.profile_aic_description = profile
    sa.save()

    print('Installed profile AIC Description (EARK)')

    return 0


def installProfileAIPD(sa):

    dct = {
        'name': 'AIP Description (EARK)',
        'profile_type': 'aip_description',
        'type': 'Implementation',
        'status': 'Draft',
        'label': 'Archival Information Package Description profile',
        'representation_info': 'Documentation 1',
        'preservation_descriptive_info': 'Documentation 2',
        'supplemental': 'Documentation 3',
        'access_constraints': 'Documentation 4',
        'datamodel_reference': 'Documentation 5',
        'additional': 'Documentation 6',
        'submission_method': 'Electronically',
        'submission_schedule': 'Once',
        'submission_data_inventory': 'According to Submission Agreement',
        'template': [
            {
                "templateOptions": {
                    "type": "text",
                    "disabled": True,
                    "label": "Archivist Organization"
                },
                "type": "input",
                "key": "_IP_ARCHIVIST_ORGANIZATION"
            },
            {
                "templateOptions": {
                    "type": "text",
                    "label": "Archivist Organization Note"
                },
                "type": "input",
                "key": "archivist_organization_note"
            },
            {
                "templateOptions": {
                    "type": "text",
                    "label": "Creator Organization",
                    "required": True,
                },
                "type": "input",
                "defaultValue": "Creator Organization 1",
                "key": "creator_organization_name"
            },
            {
                "templateOptions": {
                    "type": "text",
                    "label": "Creator Organization Note"
                },
                "type": "input",
                "key": "creator_organization_note"
            },
            {
                "templateOptions": {
                    "type": "text",
                    "label": "Archivist Software",
                    "required": True,
                },
                "type": "input",
                "defaultValue": "ESSArch",
                "key": "archivist_software_name"
            },
            {
                "templateOptions": {
                    "type": "text",
                    "label": "Archivist Software Note"
                },
                "type": "input",
                "key": "archivist_software_note"
            },
            {
                "templateOptions": {
                    "type": "text",
                    "label": "Creator Individual",
                },
                "type": "input",
                "defaultValue": "ESSArch",
                "key": "creator_individual_name"
            },
            {
                "templateOptions": {
                    "type": "text",
                    "label": "Creator Individual Note"
                },
                "type": "input",
                "key": "creator_individual_note"
            },
            {
                "templateOptions": {
                    "type": "text",
                    "label": "Creator Software",
                },
                "type": "input",
                "defaultValue": "ESSArch",
                "key": "creator_software_name"
            },
            {
                "templateOptions": {
                    "type": "text",
                    "label": "Creator Software Note"
                },
                "type": "input",
                "key": "creator_software_note"
            },
            {
                "templateOptions": {
                    "type": "text",
                    "label": "Preservation Organization",
                },
                "type": "input",
                "defaultValue": "ESSArch",
                "key": "preservation_organization_name"
            },
            {
                "templateOptions": {
                    "type": "text",
                    "label": "Preservation Organization Note"
                },
                "type": "input",
                "key": "preservation_organization_note"
            },
            {
                "templateOptions": {
                    "type": "text",
                    "label": "Preservation Software",
                },
                "type": "input",
                "defaultValue": "ESSArch",
                "key": "preservation_software_name"
            },
            {
                "templateOptions": {
                    "type": "text",
                    "label": "Preservation Software Note"
                },
                "type": "input",
                "key": "preservation_software_note"
            },
        ],
        'specification': json.loads(open(
            os.path.join(settings.BASE_DIR, 'templates/eark/EARK_AIPD_ESSArch.json')
        ).read()),
    }

    profile, _ = Profile.objects.update_or_create(name=dct['name'], defaults=dct)
    sa.profile_aip_description = profile
    sa.save()

    print('Installed profile AIP Description (EARK)')

    return 0


def installProfilePM(sa):

    dct = {
        'name': 'PM (EARK)',
        'profile_type': 'preservation_metadata',
        'type': 'Implementation',
        'status': 'Draft',
        'label': 'Preservation Metadata profile',
        'template': [
            {
                "templateOptions": {
                    "type": "text",
                    "label": "Agent Identifier Value"
                },
                "type": "input",
                "defaultValue": "ESSArch",
                "key": "agent_identifier_value"
            },
            {
                "templateOptions": {
                    "type": "text",
                    "label": "Agent Name"
                },
                "type": "input",
                "defaultValue": "ESSArch",
                "key": "agent_name"
            },
            {
                "templateOptions": {
                    "disabled": True,
                    "type": "text",
                    "label": "Container Format"
                },
                "hidden": True,
                "type": "input",
                "key": "$transfer_project__container_format",
            }
        ],
        'specification': json.loads(open(
            os.path.join(settings.BASE_DIR, 'templates/eark/EARK_PREMIS.json')
        ).read()),
    }

    profile, _ = Profile.objects.update_or_create(name=dct['name'], defaults=dct)
    sa.profile_preservation_metadata = profile
    sa.save()

    print('Installed profile preservation metadata (EARK)')

    return 0


def installProfileWF(sa):

    dct = {
        'name': 'WF (EARK)',
        'profile_type': 'workflow',
        'type': 'workflow',
        'status': 'Draft',
        'label': 'Workflow profile',
        'specification': json.loads(open(
            os.path.join(settings.BASE_DIR, 'templates/eark/EARK_WF_ESSArch.json')
        ).read()),
    }

    profile, _ = Profile.objects.update_or_create(name=dct['name'], defaults=dct)
    sa.profile_workflow = profile
    sa.save()

    print('Installed profile workflow (EARK)')

    return 0


if __name__ == '__main__':
    installProfiles()<|MERGE_RESOLUTION|>--- conflicted
+++ resolved
@@ -33,7 +33,6 @@
 
 from django.conf import settings  # noqa isort:skip
 
-from ESSArch_Core.configuration.models import StoragePolicy  # noqa isort:skip
 from ESSArch_Core.profiles.models import (  # noqa isort:skip
     SubmissionAgreement,
     Profile,
@@ -41,210 +40,7 @@
 
 
 def installProfiles():
-<<<<<<< HEAD
-    sa = installSubmissionAgreement()
-
-    installProfileTransferProject(sa)
-    installProfileContentType(sa)
-    installProfileDataSelection(sa)
-    installProfileAuthorityInformation(sa)
-    installProfileArchivalDescription(sa)
-    installProfileImport(sa)
-    installProfileSubmitDescription(sa)
-    installProfileSIP(sa)
-    installProfileAIP(sa)
-    installProfileDIP(sa)
-    installProfileWorkflow(sa)
-    installProfilePreservationMetadata(sa)
-
-    return 0
-
-
-def installSubmissionAgreement():
-    try:
-        policy = StoragePolicy.objects.get(policy_name="default")
-    except StoragePolicy.DoesNotExist:
-        policy = StoragePolicy.objects.first()
-        if policy is None:
-            raise
-
-    dct = {
-        'name': 'SA National Archive and Government EARK',
-        'type': 'Standard',
-        'status': 'Agreed',
-        'label': 'Submission Agreement National Archive x and Government x',
-        'policy': policy,
-        'archivist_organization': 'National Archive xx',
-        'template': [
-            {
-                "key": "archivist_organization",
-                "type": "input",
-                "templateOptions": {
-                    "type": "text",
-                    "required": True,
-                    "label": "Archivist Organization"
-                },
-            }
-        ],
-    }
-
-    sa, _ = SubmissionAgreement.objects.update_or_create(name=dct['name'], defaults=dct)
-
-    print('Installed submission agreement')
-
-    return sa
-
-
-def installProfileTransferProject(sa):
-
-    dct = {
-        'name': 'Transfer Project Profile EARK',
-        'profile_type': 'transfer_project',
-        'type': 'Implementation',
-        'status': 'Agreed',
-        'label': 'Transfer Project Profile 1',
-        'template': [
-            {
-                'key': 'container_format',
-                'type': 'select',
-                'templateOptions': {
-                    'label': 'Container format',
-                    'options': [
-                        {'name': 'TAR', 'value': 'tar'},
-                        {'name': 'ZIP', 'value': 'zip'},
-                    ]
-                }
-            }, {
-                "templateOptions": {
-                    "disabled": True,
-                    "type": "text",
-                    "label": "Container format compression",
-                    "desc": "xxx",
-                },
-                "type": "input",
-                "key": "container_format_compression"
-            }, {
-                'key': 'checksum_algorithm',
-                'type': 'select',
-                'templateOptions': {
-                    'label': 'Checksum algorithm',
-                    'options': [
-                        {'name': 'MD5', 'value': 'MD5'},
-                        {'name': 'SHA-256', 'value': 'SHA-256'},
-                    ]
-                }
-            }, {
-                "templateOptions": {
-                    "type": "email",
-                    "label": "Preservation organization receiver email",
-                },
-                "type": "input",
-                "key": "preservation_organization_receiver_email"
-            }, {
-                "templateOptions": {
-                    "type": "url",
-                    "label": "Preservation organization receiver url",
-                },
-                "type": "input",
-                "key": "preservation_organization_receiver_url"
-            }
-        ],
-        'specification_data': {
-            "archivist_organization": "National Archive xx",
-            "archival_institution": "Riksarkivet",
-            "archival_type": "document",
-            "archival_location": "sweden-stockholm-nacka",
-            "storage_policy": "archive policy 1",
-            "container_format": "tar",
-            "checksum_algorithm": "MD5",
-        },
-    }
-
-    profile, _ = Profile.objects.update_or_create(name=dct['name'], defaults=dct)
-    sa.profile_transfer_project = profile
-    sa.save()
-
-    print('Installed profile transfer project')
-
-    return 0
-
-
-def installProfileContentType(sa):
-
-    dct = {
-        'name': 'CTS EARK SMURF',
-        'profile_type': 'content_type',
-        'type': 'Implementation',
-        'status': 'Draft',
-        'label': 'Content type based on EARK SMURF specification',
-    }
-
-    profile, _ = Profile.objects.update_or_create(name=dct['name'], defaults=dct)
-    sa.profile_content_type = profile
-    sa.save()
-
-    print('Installed profile content type')
-
-    return 0
-
-
-def installProfileDataSelection(sa):
-
-    dct = {
-        'name': 'Data selection of business system xx',
-        'profile_type': 'data_selection',
-        'type': 'Implementation',
-        'status': 'Draft',
-        'label': 'Data selection of business system xx',
-    }
-
-    profile, _ = Profile.objects.update_or_create(name=dct['name'], defaults=dct)
-    sa.profile_data_selection = profile
-    sa.save()
-
-    print('Installed profile data selection')
-
-    return 0
-
-
-def installProfileAuthorityInformation(sa):
-
-    dct = {
-        'name': 'Authority Information 1',
-        'profile_type': 'authority_information',
-        'type': 'Implementation',
-        'status': 'Draft',
-        'label': 'Authority Information 1',
-    }
-
-    profile, _ = Profile.objects.update_or_create(name=dct['name'], defaults=dct)
-
-    print('Installed profile authority information')
-
-    return 0
-
-
-def installProfileArchivalDescription(sa):
-
-    dct = {
-        'name': 'Archival Description 1',
-        'profile_type': 'archival_description',
-        'type': 'Implementation',
-        'status': 'Draft',
-        'label': 'Archival Description 1',
-    }
-
-    profile, _ = Profile.objects.update_or_create(name=dct['name'], defaults=dct)
-    sa.profile_archival_description = profile
-    sa.save()
-
-    print('Installed profile archival description')
-
-    return 0
-
-=======
     sa = installSA()                # Submission Agreement EARK SIP/AIP/DIP
->>>>>>> 635e466b
 
     installProfileSIP(sa)           # EARK Submission Information Package Profile
     installProfileAIP(sa)           # EARK Archival Information Package Profile
