# -*- coding: utf-8 -*-

"""
    ESSArch is an open source archiving and digital preservation system

    ESSArch Core
    Copyright (C) 2005-2017 ES Solutions AB

    This program is free software: you can redistribute it and/or modify
    it under the terms of the GNU General Public License as published by
    the Free Software Foundation, either version 3 of the License, or
    (at your option) any later version.

    This program is distributed in the hope that it will be useful,
    but WITHOUT ANY WARRANTY; without even the implied warranty of
    MERCHANTABILITY or FITNESS FOR A PARTICULAR PURPOSE.  See the
    GNU General Public License for more details.

    You should have received a copy of the GNU General Public License
    along with this program. If not, see <http://www.gnu.org/licenses/>.

    Contact information:
    Web - http://www.essolutions.se
    Email - essarch@essolutions.se
"""

import filecmp
import mock
import os
import shutil
import string
import subprocess
import tarfile
import tempfile
import traceback
import unicodedata
<<<<<<< HEAD
import unittest

import httpretty
=======
import uuid
>>>>>>> 5c1d089b

import requests

from celery import states as celery_states

from lxml import etree

import mock

from django.conf import settings
from django.contrib.auth.models import User
from django.core.exceptions import ValidationError
from django.core import mail
from django.test import TransactionTestCase, override_settings

from ESSArch_Core.configuration.models import (
    ArchivePolicy,
    EventType,
    Path
)

from ESSArch_Core.exceptions import FileFormatNotAllowed

from ESSArch_Core.ip.models import (
    EventIP,
    InformationPackage,
)

from ESSArch_Core.storage.exceptions import (
    MTFailedOperationException,
    RobotMountException,
    RobotUnmountException
)

from ESSArch_Core.storage.models import (
    TAPE,

    Robot,

    StorageMedium,
    StorageMethod,
    StorageMethodTargetRelation,
    StorageTarget,
    TapeDrive,
    TapeSlot,
)

from ESSArch_Core.storage.tape import (
    DEFAULT_TAPE_BLOCK_SIZE,

    get_tape_file_number,
    mount_tape,
    rewind_tape,
    set_tape_file_number,
    unmount_tape,
    write_to_tape,
)

from ESSArch_Core.util import find_and_replace_in_file, parse_content_range_header

from ESSArch_Core.WorkflowEngine.models import (
    ProcessStep,
    ProcessTask,
)


def setUpModule():
    settings.CELERY_ALWAYS_EAGER = True
    settings.CELERY_EAGER_PROPAGATES_EXCEPTIONS = True


class CalculateChecksumTestCase(TransactionTestCase):
    def setUp(self):
        self.taskname = "ESSArch_Core.tasks.CalculateChecksum"
        self.root = os.path.dirname(os.path.realpath(__file__))
        self.datadir = os.path.join(self.root, "datadir")

        try:
            os.mkdir(self.datadir)
        except OSError as e:
            if e.errno != 17:
                raise

        self.fname = os.path.join(self.datadir, "file1.txt")

    def tearDown(self):
        shutil.rmtree(self.datadir)

    def test_file_with_content(self):
        with open(self.fname, "w") as f:
            f.write('foo')

        task = ProcessTask.objects.create(
            name=self.taskname,
            params={
                'filename': self.fname
            }
        )

        expected = "2c26b46b68ffc68ff99b453c1d30413413422d706483bfa0f98a5e886266e7ae"
        actual = task.run().get()

        self.assertEqual(expected, actual)

    def test_empty_file(self):
        open(self.fname, "a").close()

        task = ProcessTask.objects.create(
            name=self.taskname,
            params={
                'filename': self.fname
            }
        )

        expected = "e3b0c44298fc1c149afbf4c8996fb92427ae41e4649b934ca495991b7852b855"
        actual = task.run().get()

        self.assertEqual(expected, actual)

    def test_small_block_size(self):
        with open(self.fname, "w") as f:
            f.write('foo')

        task = ProcessTask.objects.create(
            name=self.taskname,
            params={
                'filename': self.fname,
                'block_size': 1
            }
        )

        expected = "2c26b46b68ffc68ff99b453c1d30413413422d706483bfa0f98a5e886266e7ae"
        actual = task.run().get()

        self.assertEqual(expected, actual)

    def test_md5(self):
        with open(self.fname, "w") as f:
            f.write('foo')

        task = ProcessTask.objects.create(
            name=self.taskname,
            params={
                'filename': self.fname,
                'algorithm': 'MD5'
            }
        )

        expected = "acbd18db4cc2f85cedef654fccc4a4d8"
        actual = task.run().get()

        self.assertEqual(expected, actual)

    def test_sha1(self):
        with open(self.fname, "w") as f:
            f.write('foo')

        task = ProcessTask.objects.create(
            name=self.taskname,
            params={
                'filename': self.fname,
                'algorithm': 'SHA-1'
            }
        )

        expected = "0beec7b5ea3f0fdbc95d0dd47f3c5bc275da8a33"
        actual = task.run().get()

        self.assertEqual(expected, actual)

    def test_sha224(self):
        with open(self.fname, "w") as f:
            f.write('foo')

        task = ProcessTask.objects.create(
            name=self.taskname,
            params={
                'filename': self.fname,
                'algorithm': 'SHA-224'
            }
        )

        expected = "0808f64e60d58979fcb676c96ec938270dea42445aeefcd3a4e6f8db"
        actual = task.run().get()

        self.assertEqual(expected, actual)

    def test_sha384(self):
        with open(self.fname, "w") as f:
            f.write('foo')

        task = ProcessTask.objects.create(
            name=self.taskname,
            params={
                'filename': self.fname,
                'algorithm': 'SHA-384'
            }
        )

        expected = "98c11ffdfdd540676b1a137cb1a22b2a70350c9a44171d6b1180c6be5cbb2ee3f79d532c8a1dd9ef2e8e08e752a3babb"
        actual = task.run().get()

        self.assertEqual(expected, actual)

    def test_sha512(self):
        with open(self.fname, "w") as f:
            f.write('foo')

        task = ProcessTask.objects.create(
            name=self.taskname,
            params={
                'filename': self.fname,
                'algorithm': 'SHA-512'
            }
        )

        expected = "f7fbba6e0636f890e56fbbf3283e524c6fa3204ae298382d624741d0dc6638326e282c41be5e4254d8820772c5518a2c5a8c0c7f7eda19594a7eb539453e1ed7"
        actual = task.run().get()

        self.assertEqual(expected, actual)

class IdentifyFileFormatTestCase(TransactionTestCase):
    def setUp(self):
        self.taskname = "ESSArch_Core.tasks.IdentifyFileFormat"
        self.root = os.path.dirname(os.path.realpath(__file__))
        self.datadir = os.path.join(self.root, "datadir")

        try:
            os.mkdir(self.datadir)
        except OSError as e:
            if e.errno != 17:
                raise

        self.fname = os.path.join(self.datadir, "file1.txt")

    def tearDown(self):
        shutil.rmtree(self.datadir)

    def test_file_with_content(self):
        with open(self.fname, "w") as f:
            f.write('foo')

        task = ProcessTask.objects.create(
            name=self.taskname,
            params={
                'filename': self.fname
            }
        )

        expected = ("Plain Text File", None, "x-fmt/111")
        actual = task.run().get()

        self.assertEqual(expected, actual)

    def test_filename_with_non_english_characters(self):
        fname = os.path.join(self.datadir, u'åäö.txt')

        with open(fname, "w") as f:
            f.write('foo')

        task = ProcessTask.objects.create(
            name=self.taskname,
            params={
                'filename': fname
            }
        )

        expected = ("Plain Text File", None, "x-fmt/111")
        actual = task.run().get()

        self.assertEqual(expected, actual)

    def test_empty_file_with_filename_with_non_english_characters(self):
        fname = os.path.join(self.datadir, u'åäö.txt')

        open(fname, "a").close()

        task = ProcessTask.objects.create(
            name=self.taskname,
            params={
                'filename': fname
            }
        )

        expected = ("Plain Text File", None, "x-fmt/111")
        actual = task.run().get()

        self.assertEqual(expected, actual)

    def test_non_existent_file_extension(self):
        fname = os.path.join(self.datadir, 'foo.zxczxc')

        with open(fname, "w") as f:
            f.write('foo')

        task = ProcessTask.objects.create(
            name=self.taskname,
            params={
                'filename': fname
            }
        )

        with self.assertRaises(ValueError):
            task.run().get()

    def test_non_existent_file_extension_with_filename_with_non_english_characters(self):
        fname = os.path.join(self.datadir, 'åäö.zxczxc')

        with open(fname, "w") as f:
            f.write('foo')

        task = ProcessTask.objects.create(
            name=self.taskname,
            params={
                'filename': fname
            }
        )

        with self.assertRaises(ValueError):
            task.run().get()


class GenerateXMLTestCase(TransactionTestCase):
    def setUp(self):
        self.taskname = "ESSArch_Core.tasks.GenerateXML"
        self.root = os.path.dirname(os.path.realpath(__file__))
        self.datadir = os.path.join(self.root, "datadir")
        self.fname = os.path.join(self.datadir, 'test1.xml')
        self.spec = {
            '-name': 'foo',
            '-attr': [
                {
                    '-name': 'fooAttr',
                    '#content': [{'var': 'foo'}]
                }
            ],
            '-children': [
                {
                    '-name': 'bar',
                    '#content': [{'var': 'bar'}]
                },
                {
                    '-name': 'baz',
                    '-containsFiles': True,
                    '#content': [{'var': 'FName'}]
                }
            ]
        }

        self.specData = {
            'foo': 'foodata',
            'bar': 'bardata'
        }

        Path.objects.create(
            entity="path_mimetypes_definitionfile",
            value=os.path.join(self.root, "mime.types")
        )

        try:
            os.mkdir(self.datadir)
        except OSError as e:
            if e.errno != 17:
                raise

    def tearDown(self):
        shutil.rmtree(self.datadir)

    def test_without_file(self):
        task = ProcessTask.objects.create(
            name=self.taskname,
            params={
                'info': self.specData,
                'filesToCreate': {
                    self.fname: self.spec
                }
            }
        )

        task.run()

        tree = etree.parse(self.fname)
        root = tree.getroot()

        self.assertEqual(root.get('fooAttr'), 'foodata')
        self.assertEqual(root.find('bar').text, 'bardata')
        self.assertNotIn('baz', root.attrib)

    def test_with_file(self):
        open(os.path.join(self.datadir, 'example.txt'), 'a').close()

        task = ProcessTask.objects.create(
            name=self.taskname,
            params={
                'info': self.specData,
                'filesToCreate': {
                    self.fname: self.spec
                },
                'folderToParse': self.datadir
            }
        )

        task.run()

        tree = etree.parse(self.fname)
        root = tree.getroot()

        self.assertEqual(root.get('fooAttr'), 'foodata')
        self.assertEqual(root.find('bar').text, 'bardata')
        self.assertEqual(root.find('baz').text, 'example.txt')

    def test_with_non_ascii_file(self):
        open(os.path.join(self.datadir, u'åäö.txt'), 'a').close()

        task = ProcessTask.objects.create(
            name=self.taskname,
            params={
                'info': self.specData,
                'filesToCreate': {
                    self.fname: self.spec
                },
                'folderToParse': self.datadir
            }
        )

        task.run()

        tree = etree.parse(self.fname)
        root = tree.getroot()


        self.assertEqual(root.get('fooAttr'), 'foodata')
        self.assertEqual(root.find('bar').text, 'bardata')

        a = root.find('baz').text
        b = u'åäö.txt'

        self.assertEqual(unicodedata.normalize('NFC', a), unicodedata.normalize('NFC', b))

    def test_with_multiple_files(self):
        extra_file = os.path.join(self.datadir, 'test2.xml')

        task = ProcessTask.objects.create(
            name=self.taskname,
            params={
                'info': self.specData,
                'filesToCreate': {
                    self.fname: self.spec,
                    extra_file: self.spec
                }
            }
        )

        task.run()

        self.assertTrue(os.path.isfile(self.fname))
        self.assertTrue(os.path.isfile(extra_file))

    def test_with_disallowed_file(self):
        open(os.path.join(self.datadir, 'example.docx'), 'a').close()

        task = ProcessTask.objects.create(
            name=self.taskname,
            params={
                'info': self.specData,
                'filesToCreate': {
                    self.fname: self.spec
                },
                'folderToParse': self.datadir
            }
        )

        with self.assertRaises(FileFormatNotAllowed):
            task.run().get()

        self.assertFalse(os.path.exists(self.fname))

    def test_undo_with_disallowed_file(self):
        open(os.path.join(self.datadir, 'example.docx'), 'a').close()

        task = ProcessTask.objects.create(
            name=self.taskname,
            params={
                'info': self.specData,
                'filesToCreate': {
                    self.fname: self.spec
                },
                'folderToParse': self.datadir
            }
        )

        with self.assertRaises(FileFormatNotAllowed):
            task.run().get()

        task.undo().get()

    def test_with_external(self):
        self.spec = {
            '-name': 'root',
            '-children': [
                {
                    '-name': 'file',
                    '-containsFiles': True,
                    '-attr': [
                        {
                            '-name': 'href',
                            '#content': [{'var': 'href'}]
                        },
                    ],
                },
            ],
            '-external': {
                '-dir': 'external',
                '-file': 'external.xml',
                '-pointer': {
                    '-name': 'ptr',
                    '-attr': [
                        {
                            '-name': 'href',
                            '#content': [{'var': '_EXT_HREF'}]
                        },
                    ],
                },
                '-specification': {
                    '-name': 'mets',
                    '-attr': [
                        {
                            '-name': 'LABEL',
                            '#content': [{'var': '_EXT'}]
                        },
                    ],
                    '-children': [
                        {
                            '-name': 'file',
                            '-containsFiles': True,
                            '-attr': [
                                {
                                    '-name': 'href',
                                    '#content': [{'var': 'href'}]
                                },
                            ],
                        },
                    ]
                }
            },
        }

        os.mkdir(os.path.join(self.datadir, 'external'))
        os.mkdir(os.path.join(self.datadir, 'external', 'ext1'))
        os.mkdir(os.path.join(self.datadir, 'external', 'ext2'))

        open(os.path.join(self.datadir, 'file0.txt'), 'a').close()

        open(os.path.join(self.datadir, 'external', 'ext1', 'file1.txt'), 'a').close()
        open(os.path.join(self.datadir, 'external', 'ext2', 'file1.pdf'), 'a').close()

        step = ProcessStep.objects.create(name="root step")
        task = ProcessTask.objects.create(
            name=self.taskname,
            params={
                'filesToCreate': {
                    self.fname: self.spec,
                },
                'folderToParse': self.datadir
            },
            processstep=step,
        )

        task.run()

        all_parse_file_tasks = ProcessTask.objects.filter(
            name="ESSArch_Core.tasks.ParseFile"
        )
        parse_file_tasks_with_step = ProcessTask.objects.filter(
            name="ESSArch_Core.tasks.ParseFile",
            processstep__parent_step=step
        )

        self.assertEqual(parse_file_tasks_with_step.count(), all_parse_file_tasks.count())

    def test_undo(self):
        task = ProcessTask.objects.create(
            name=self.taskname,
            params={
                'info': self.specData,
                'filesToCreate': {
                    self.fname: self.spec
                }
            }
        )

        task.run()

        self.assertTrue(os.path.isfile(self.fname))

        task.undo()

        self.assertFalse(os.path.isfile(self.fname))

    def test_undo_multiple_created_files(self):
        extra_file = os.path.join(self.datadir, 'test2.xml')

        task = ProcessTask.objects.create(
            name=self.taskname,
            params={
                'info': self.specData,
                'filesToCreate': {
                    self.fname: self.spec,
                    extra_file: self.spec
                }
            }
        )

        task.run()

        self.assertTrue(os.path.isfile(self.fname))
        self.assertTrue(os.path.isfile(extra_file))

        task.undo()

        self.assertFalse(os.path.isfile(self.fname))
        self.assertFalse(os.path.isfile(extra_file))

class InsertXMLTestCase(TransactionTestCase):
    def setUp(self):
        self.taskname = "ESSArch_Core.tasks.InsertXML"
        self.root = os.path.dirname(os.path.realpath(__file__))
        self.datadir = os.path.join(self.root, "datadir")
        self.fname = os.path.join(self.datadir, 'test1.xml')

        self.spec = {
            '-name': 'inserted',
            '#content': [{'var': 'inserted_var'}]
        }

        Path.objects.create(
            entity="path_mimetypes_definitionfile",
            value=os.path.join(self.root, "mime.types")
        )

        try:
            os.mkdir(self.datadir)
        except OSError as e:
            if e.errno != 17:
                raise

        root = etree.fromstring("""
            <root>
                <foo><nested><duplicate></duplicate></nested></foo>
                <bar><duplicate></duplicate></bar>
            </root>
        """)

        with open(self.fname, 'w') as f:
            f.write(etree.tostring(root, pretty_print=True, xml_declaration=True, encoding='UTF-8'))

    def tearDown(self):
        shutil.rmtree(self.datadir)

    def test_insert_empty_to_root(self):
        task = ProcessTask.objects.create(
            name=self.taskname,
            params={
                'filename': self.fname,
                'elementToAppendTo': 'root',
                'spec': self.spec,
            }
        )

        with self.assertRaises(TypeError):
            task.run()

    def test_insert_non_empty_to_root(self):
        task = ProcessTask.objects.create(
            name=self.taskname,
            params={
                'filename': self.fname,
                'elementToAppendTo': 'root',
                'spec': self.spec,
                'info': {'inserted_var': 'inserted data'}
            }
        )

        task.run()

        tree = etree.parse(self.fname)
        inserted = tree.find('.//inserted')

        self.assertIsNotNone(inserted)
        self.assertEqual(inserted.text, 'inserted data')

    def test_insert_to_element_with_children(self):
        task = ProcessTask.objects.create(
            name=self.taskname,
            params={
                'filename': self.fname,
                'elementToAppendTo': 'foo',
                'spec': self.spec,
                'info': {'inserted_var': 'inserted data'}
            }
        )

        task.run()

        tree = etree.parse(self.fname)

        foo = tree.find('.//foo')
        nested = tree.find('.//nested')
        inserted = tree.find('.//inserted')

        self.assertLess(foo.index(nested), foo.index(inserted))

    def test_insert_at_index(self):
        task = ProcessTask.objects.create(
            name=self.taskname,
            params={
                'filename': self.fname,
                'elementToAppendTo': 'foo',
                'spec': self.spec,
                'info': {'inserted_var': 'inserted data'},
                'index': 0
            }
        )

        task.run()

        tree = etree.parse(self.fname)

        foo = tree.find('.//foo')
        nested = tree.find('.//nested')
        inserted = tree.find('.//inserted')

        self.assertLess(foo.index(inserted), foo.index(nested))

    def test_insert_to_duplicate_element(self):
        task = ProcessTask.objects.create(
            name=self.taskname,
            params={
                'filename': self.fname,
                'elementToAppendTo': 'duplicate',
                'spec': self.spec,
                'info': {'inserted_var': 'inserted data'},
            }
        )

        task.run()

        tree = etree.parse(self.fname)
        duplicates = tree.findall('.//duplicate')

        self.assertIsNotNone(duplicates[0].find('.//inserted'))
        self.assertIsNone(duplicates[1].find('.//inserted'))

    def test_undo(self):
        task = ProcessTask.objects.create(
            name=self.taskname,
            params={
                'filename': self.fname,
                'elementToAppendTo': 'foo',
                'spec': self.spec,
                'info': {'inserted_var': 'inserted data'},
            }
        )

        task.run()

        tree = etree.parse(self.fname)
        self.assertIsNotNone(tree.find('.//inserted'))

        task.undo()

        tree = etree.parse(self.fname)
        self.assertIsNone(tree.find('.//inserted'))

    def test_undo_index(self):
        task1 = ProcessTask.objects.create(
            name=self.taskname,
            params={
                'filename': self.fname,
                'elementToAppendTo': 'foo',
                'spec': self.spec,
                'info': {'inserted_var': 'inserted 1'},
            }
        )

        task2 = ProcessTask.objects.create(
            name=self.taskname,
            params={
                'filename': self.fname,
                'elementToAppendTo': 'foo',
                'spec': self.spec,
                'info': {'inserted_var': 'inserted 2'},
                'index': 0
            }
        )

        task3 = ProcessTask.objects.create(
            name=self.taskname,
            params={
                'filename': self.fname,
                'elementToAppendTo': 'foo',
                'spec': self.spec,
                'info': {'inserted_var': 'inserted 3'},
                'index': 2
            }
        )

        task1.run()
        task2.run()
        task3.run()

        tree = etree.parse(self.fname)
        found = tree.findall('.//inserted')
        self.assertEqual(len(found), 3)
        self.assertEqual(found[0].text, 'inserted 2')
        self.assertEqual(found[1].text, 'inserted 3')
        self.assertEqual(found[2].text, 'inserted 1')

        task3.undo()

        tree = etree.parse(self.fname)
        found = tree.findall('.//inserted')
        self.assertEqual(len(found), 2)
        self.assertEqual(found[0].text, 'inserted 2')
        self.assertEqual(found[1].text, 'inserted 1')

        task2.undo()

        tree = etree.parse(self.fname)
        found = tree.findall('.//inserted')
        self.assertEqual(len(found), 1)
        self.assertEqual(found[0].text, 'inserted 1')

        task1.undo()

        tree = etree.parse(self.fname)
        self.assertIsNone(tree.find('.//inserted'))


class AppendEventsTestCase(TransactionTestCase):
    def setUp(self):
        self.taskname = "ESSArch_Core.tasks.AppendEvents"
        self.root = os.path.dirname(os.path.realpath(__file__))
        self.datadir = os.path.join(self.root, "datadir")
        self.fname = os.path.join(self.datadir, 'test1.xml')
        self.ip = InformationPackage.objects.create(Label="testip")
        self.user = User.objects.create(username="testuser")

        try:
            os.mkdir(self.datadir)
        except OSError as e:
            if e.errno != 17:
                raise

        root = etree.fromstring("""
            <premis:premis xmlns:premis='http://xml.ra.se/PREMIS'
            xmlns:xsi='http://www.w3.org/2001/XMLSchema-instance'
            xmlns:xlink='http://www.w3.org/1999/xlink'
            xsi:schemaLocation='http://xml.ra.se/PREMIS http://xml.ra.se/PREMIS/ESS/RA_PREMIS_PreVersion.xsd'
            version='2.0'>
            </premis:premis>
        """)

        with open(self.fname, 'w') as f:
            f.write(etree.tostring(root, pretty_print=True, xml_declaration=True, encoding='UTF-8'))

    def tearDown(self):
        shutil.rmtree(self.datadir)

    def test_undo(self):
        event_type = EventType.objects.create()

        for i in range(10):
            EventIP.objects.create(
                eventType=event_type, linkingAgentIdentifierValue=self.user,
                linkingObjectIdentifierValue=self.ip
            ),

        task1 = ProcessTask.objects.create(
            name=self.taskname,
            params={
                'filename': self.fname,
                'events': EventIP.objects.all()
            },
            information_package=self.ip
        )

        task1.run()

        EventIP.objects.all().delete()

        for i in range(10):
            EventIP.objects.create(
                eventType=event_type, linkingAgentIdentifierValue=self.user,
                linkingObjectIdentifierValue=self.ip
            ),

        tree = etree.parse(self.fname)
        found = tree.findall('.//{*}event')
        self.assertEqual(len(found), 10)

        task2 = ProcessTask.objects.create(
            name=self.taskname,
            params={
                'filename': self.fname,
                'events': EventIP.objects.all()
            },
            information_package=self.ip
        )

        task2.run()

        tree = etree.parse(self.fname)
        found = tree.findall('.//{*}event')
        self.assertEqual(len(found), 20)

        task2.undo()

        tree = etree.parse(self.fname)
        found = tree.findall('.//{*}event')
        self.assertEqual(len(found), 10)

        task1.undo()

        tree = etree.parse(self.fname)
        found = tree.findall('.//{*}event')
        self.assertEqual(len(found), 0)


class CreateTARTestCase(TransactionTestCase):
    def setUp(self):
        self.datadir = tempfile.mkdtemp()

    def tearDown(self):
        try:
            shutil.rmtree(self.datadir)
        except:
            pass

    def test_run(self):
        filename = os.path.join(self.datadir, "file.txt")
        open(filename, "a").close()

        tarname = self.datadir + ".tar"

        task = ProcessTask.objects.create(
            name="ESSArch_Core.tasks.CreateTAR",
            params={
                "dirname": self.datadir,
                "tarname": tarname
            },
        )
        task.run()

        self.assertTrue(os.path.isdir(self.datadir))
        self.assertTrue(os.path.isfile(filename))
        self.assertTrue(os.path.isfile(tarname))

    def test_undo(self):
        filename = os.path.join(self.datadir, "file.txt")
        open(filename, "a").close()

        tarname = self.datadir + ".tar"

        task = ProcessTask.objects.create(
            name="ESSArch_Core.tasks.CreateTAR",
            params={
                "dirname": self.datadir,
                "tarname": tarname
            },
        )
        task.run()

        self.assertTrue(os.path.isdir(self.datadir))
        self.assertTrue(os.path.isfile(filename))
        self.assertTrue(os.path.isfile(tarname))

        shutil.rmtree(self.datadir)
        task.undo()

        self.assertTrue(os.path.isdir(self.datadir))
        self.assertTrue(os.path.isfile(filename))
        self.assertFalse(os.path.isfile(tarname))

class CreateZIPTestCase(TransactionTestCase):
    def setUp(self):
        self.datadir = tempfile.mkdtemp()

    def tearDown(self):
        try:
            shutil.rmtree(self.datadir)
        except:
            pass

    def test_run(self):
        filename = os.path.join(self.datadir, "file.txt")
        open(filename, "a").close()

        zipname = self.datadir + ".zip"

        task = ProcessTask.objects.create(
            name="ESSArch_Core.tasks.CreateZIP",
            params={
                "dirname": self.datadir,
                "zipname": zipname
            },
        )
        task.run()

        self.assertTrue(os.path.isdir(self.datadir))
        self.assertTrue(os.path.isfile(filename))
        self.assertTrue(os.path.isfile(zipname))

    def test_undo(self):
        filename = os.path.join(self.datadir, "file.txt")
        open(filename, "a").close()

        zipname = self.datadir + ".zip"

        task = ProcessTask.objects.create(
            name="ESSArch_Core.tasks.CreateZIP",
            params={
                "dirname": self.datadir,
                "zipname": zipname
            },
        )
        task.run()

        self.assertTrue(os.path.isdir(self.datadir))
        self.assertTrue(os.path.isfile(filename))
        self.assertTrue(os.path.isfile(zipname))

        shutil.rmtree(self.datadir)
        task.undo()

        self.assertTrue(os.path.isdir(self.datadir))
        self.assertTrue(os.path.isfile(filename))
        self.assertFalse(os.path.isfile(zipname))

class ValidateFilesTestCase(TransactionTestCase):
    def setUp(self):
        self.taskname = "ESSArch_Core.tasks.ValidateFiles"
        self.root = os.path.dirname(os.path.realpath(__file__))
        self.datadir = os.path.join(self.root, "datadir")
        self.fname = os.path.join(self.datadir, 'test1.xml')
        self.ip = InformationPackage.objects.create(Label="testip")
        self.user = User.objects.create(username="testuser")

        Path.objects.create(
            entity="path_mimetypes_definitionfile",
            value=os.path.join(self.root, "mime.types")
        )

        self.filesToCreate = {
            self.fname: {
                '-name': 'root',
                '-children': [{
                    '-name': 'object',
                    '-containsFiles': True,
                    '-filters': {'FName': '^((?!' + os.path.basename(self.fname) + ').)*$'},
                    '-children': [
                        {
                            '-name': 'storage',
                            '-children': [{
                                '-name': 'contentLocation',
                                '-children': [{
                                    '-name': 'contentLocationValue',
                                    '#content': [
                                        {
                                            'text': 'file:///',
                                        },
                                        {
                                            'var': 'href'
                                        }
                                    ]
                                }]
                            }]
                        },
                        {
                            '-name': 'objectCharacteristics',
                            '-children': [
                                {
                                    '-name': 'fixity',
                                    '-children': [
                                        {
                                            '-name': 'messageDigest',
                                            '#content': [{
                                                'var': 'FChecksum'
                                            }]
                                        },
                                        {
                                            '-name': 'messageDigestAlgorithm',
                                            '#content': [{
                                                'var': 'FChecksumType'
                                            }]
                                        }
                                    ]
                                },
                                {
                                    '-name': 'format',
                                    '-children': [
                                        {
                                            '-name': 'formatDesignation',
                                            '-children': [
                                                {
                                                    '-name': 'formatName',
                                                    '#content': [
                                                        {
                                                            'var': 'FFormatName'
                                                        }
                                                    ]
                                                }
                                            ]
                                        },
                                        {
                                            '-name': 'messageDigestAlgorithm',
                                            '#content': [{
                                                'var': 'FChecksumType'
                                            }]
                                        }
                                    ]
                                }
                            ]
                        }
                    ]
                }]
            }
        }

        try:
            os.mkdir(self.datadir)
        except OSError as e:
            if e.errno != 17:
                raise

        root = etree.fromstring('<root></root>')

        with open(self.fname, 'w') as f:
            f.write(etree.tostring(root, pretty_print=True, xml_declaration=True, encoding='UTF-8'))

    def tearDown(self):
        shutil.rmtree(self.datadir)

    def test_no_validation(self):
        task = ProcessTask.objects.create(
            name=self.taskname,
            params={
                'validate_fileformat': False,
                'validate_integrity': False,
            }
        )

        res = task.run().get()

        self.assertEqual(len(res), 0)

    def test_validation_without_files(self):
        task = ProcessTask.objects.create(
            name=self.taskname,
            params={
                'ip': self.ip.pk,
                'xmlfile': self.fname
            }
        )

        res = task.run().get()

        self.assertEqual(len(res), 0)

    def test_validation_with_files(self):
        num_of_files = 3

        for i in range(num_of_files):
            with open(os.path.join(self.datadir, '%s.txt' % i), 'w') as f:
                f.write('%s' % i)

        ProcessTask.objects.create(
            name='ESSArch_Core.tasks.GenerateXML',
            params={
                'filesToCreate': self.filesToCreate,
                'folderToParse': self.datadir
            }
        ).run()

        task = ProcessTask.objects.create(
            name=self.taskname,
            params={
                'ip': self.ip.pk,
                'xmlfile': self.fname,
                'rootdir': self.datadir
            }
        )

        res = task.run().get()

        self.assertTrue(len(res) >= num_of_files)

    def test_external_xml_files(self):
        num_of_files = 2

        os.mkdir(os.path.join(self.datadir, 'ext'))
        os.mkdir(os.path.join(self.datadir, 'ext', 'ext1'))
        os.mkdir(os.path.join(self.datadir, 'ext', 'ext2'))

        for i in range(num_of_files):
            with open(os.path.join(self.datadir, 'ext', 'ext1', '%s.txt' % i), 'w') as f:
                f.write('%s' % i)

            with open(os.path.join(self.datadir, 'ext', 'ext2', '%s.rtf' % i), 'w') as f:
                f.write('%s' % i)

        ext1 = os.path.join(self.datadir, "ext", "ext1", "ext1.xml")
        ext2 = os.path.join(self.datadir, "ext", "ext2", "ext2.xml")

        with open(self.fname, 'w') as xml:
            xml.write('''<?xml version="1.0" encoding="UTF-8" ?>
            <root xmlns:xlink="http://www.w3.org/1999/xlink">
                <mptr xlink:href="ext/ext1/ext1.xml"/>
                <mptr xlink:href="ext/ext2/ext2.xml"/>
            </root>
            ''')

        with open(ext1, 'w') as xml:
            xml.write('''<?xml version="1.0" encoding="UTF-8" ?>
            <root xmlns:xlink="http://www.w3.org/1999/xlink">
                <file CHECKSUM="cfcd208495d565ef66e7dff9f98764da" CHECKSUMTYPE="MD5" FILEFORMATNAME="Plain Text File"><FLocat href="0.txt"/></file>
                <file CHECKSUM="c4ca4238a0b923820dcc509a6f75849b" CHECKSUMTYPE="MD5" FILEFORMATNAME="Plain Text File"><FLocat href="1.txt"/></file>
            </root>
            ''')

        with open(ext2, 'w') as xml:
            xml.write('''<?xml version="1.0" encoding="UTF-8" ?>
            <root xmlns:xlink="http://www.w3.org/1999/xlink">
                <file CHECKSUM="cfcd208495d565ef66e7dff9f98764da" CHECKSUMTYPE="MD5" FILEFORMATNAME="Rich Text Format"><FLocat href="0.rtf"/></file>
                <file CHECKSUM="c4ca4238a0b923820dcc509a6f75849b" CHECKSUMTYPE="MD5" FILEFORMATNAME="Rich Text Format"><FLocat href="1.rtf"/></file>
            </root>
            ''')

        task = ProcessTask.objects.create(
            name=self.taskname,
            params={
                'ip': self.ip.pk,
                'xmlfile': self.fname,
                'rootdir': self.datadir
            }
        )

        task.run().get()

        with open(os.path.join(self.datadir, 'ext', 'ext1', '%s.txt' % i), 'a') as f:
            f.write('added')

        with self.assertRaises(AssertionError):
            task.run().get()

    def test_change_checksum(self):
        num_of_files = 3

        for i in range(num_of_files):
            with open(os.path.join(self.datadir, '%s.txt' % i), 'w') as f:
                f.write('%s' % i)

        ProcessTask.objects.create(
            name='ESSArch_Core.tasks.GenerateXML',
            params={
                'filesToCreate': self.filesToCreate,
                'folderToParse': self.datadir
            }
        ).run()

        task = ProcessTask.objects.create(
            name=self.taskname,
            params={
                'ip': self.ip.pk,
                'xmlfile': self.fname,
                'rootdir': self.datadir
            }
        )

        task.run()

        for i in range(num_of_files):
            with open(os.path.join(self.datadir, '%s.txt' % i), 'w') as f:
                f.write('%s updated' % i)

        with self.assertRaisesRegexp(AssertionError, 'checksum'):
            task.run()

    def test_change_file_format(self):
        num_of_files = 3

        for i in range(num_of_files):
            with open(os.path.join(self.datadir, '%s.txt' % i), 'w') as f:
                f.write('%s' % i)

        ProcessTask.objects.create(
            name='ESSArch_Core.tasks.GenerateXML',
            params={
                'filesToCreate': self.filesToCreate,
                'folderToParse': self.datadir
            }
        ).run()

        task = ProcessTask.objects.create(
            name=self.taskname,
            params={
                'ip': self.ip.pk,
                'xmlfile': self.fname,
                'rootdir': self.datadir
            }
        )

        task.run()

        for i in range(num_of_files):
            src = os.path.join(self.datadir, '%s.txt' % i)
            dst = os.path.join(self.datadir, '%s.pdf' % i)

            shutil.move(src, dst)

        find_and_replace_in_file(self.fname, '.txt', '.pdf')

        with self.assertRaisesRegexp(AssertionError, 'format name'):
            task.run()

    def test_fail_and_stop_step_when_inner_task_fails(self):
        fname = os.path.join(self.datadir, 'test1.txt')
        open(fname, 'a').close()

        ProcessTask.objects.create(
            name='ESSArch_Core.tasks.GenerateXML',
            params={
                'filesToCreate': self.filesToCreate,
                'folderToParse': self.datadir
            }
        ).run()

        with open(fname, 'w') as f:
            f.write('added')

        task = ProcessTask.objects.create(
            name=self.taskname,
            params={
                'ip': self.ip.pk,
                'xmlfile': self.fname,
                'rootdir': self.datadir
            }
        )

        with self.assertRaises(AssertionError):
            task.run()

        task.refresh_from_db()

        step = ProcessStep.objects.get(name="Validate Files")

        self.assertEqual(task.status, celery_states.FAILURE)
        self.assertEqual(step.status, celery_states.FAILURE)


class ValidateIntegrityTestCase(TransactionTestCase):
    def setUp(self):
        self.taskname = "ESSArch_Core.tasks.ValidateIntegrity"
        self.root = os.path.dirname(os.path.realpath(__file__))
        self.datadir = os.path.join(self.root, "datadir")
        self.fname = os.path.join(self.datadir, 'test1.txt')

        try:
            os.mkdir(self.datadir)
        except OSError as e:
            if e.errno != 17:
                raise

    def tearDown(self):
        shutil.rmtree(self.datadir)

    def test_correct(self):
        open(self.fname, 'a').close()

        t = ProcessTask.objects.create(
            name='ESSArch_Core.tasks.CalculateChecksum',
            params={
                'filename': self.fname
            }
        )

        checksum = t.run().get()

        task = ProcessTask.objects.create(
            name=self.taskname,
            params={
                'filename': self.fname,
                'checksum': checksum,
            }
        )

        task.run()

    def test_incorrect(self):
        open(self.fname, 'a').close()

        t = ProcessTask.objects.create(
            name='ESSArch_Core.tasks.CalculateChecksum',
            params={
                'filename': self.fname
            }
        )

        checksum = t.run().get()

        task = ProcessTask.objects.create(
            name=self.taskname,
            params={
                'filename': self.fname,
                'checksum': checksum,
            }
        )

        with open(self.fname, 'w') as f:
            f.write('foo')

        with self.assertRaisesRegexp(AssertionError, 'checksum'):
            task.run()


class ValidateFileFormatTestCase(TransactionTestCase):
    def setUp(self):
        self.taskname = "ESSArch_Core.tasks.ValidateFileFormat"
        self.root = os.path.dirname(os.path.realpath(__file__))
        self.datadir = os.path.join(self.root, "datadir")
        self.fname = os.path.join(self.datadir, 'test1.txt')

        try:
            os.mkdir(self.datadir)
        except OSError as e:
            if e.errno != 17:
                raise

    def tearDown(self):
        shutil.rmtree(self.datadir)

    def test_correct(self):
        open(self.fname, 'a').close()

        t = ProcessTask.objects.create(
            name='ESSArch_Core.tasks.IdentifyFileFormat',
            params={
                'filename': self.fname
            }
        )

        fformat = t.run().get()

        task = ProcessTask.objects.create(
            name=self.taskname,
            params={
                'filename': self.fname,
                'format_name': fformat[0],
            }
        )

        task.run()

    def test_incorrect(self):
        open(self.fname, 'a').close()

        t = ProcessTask.objects.create(
            name='ESSArch_Core.tasks.IdentifyFileFormat',
            params={
                'filename': self.fname
            }
        )

        fformat = t.run().get()

        newfile = string.replace(self.fname, '.txt', '.pdf')
        shutil.move(self.fname, newfile)

        task = ProcessTask.objects.create(
            name=self.taskname,
            params={
                'filename': newfile,
                'format_name': fformat[0],
            }
        )

        with self.assertRaisesRegexp(AssertionError, 'format'):
            task.run()


class ValidateXMLFileTestCase(TransactionTestCase):
    def setUp(self):
        self.taskname = "ESSArch_Core.tasks.ValidateXMLFile"
        self.root = os.path.dirname(os.path.realpath(__file__))
        self.datadir = os.path.join(self.root, "datadir")
        self.fname = os.path.join(self.datadir, 'test1.xml')
        self.schema = os.path.join(self.datadir, 'test1.xsd')

        try:
            os.mkdir(self.datadir)
        except OSError as e:
            if e.errno != 17:
                raise

        schema_root = etree.fromstring("""
            <xsd:schema xmlns:xsd="http://www.w3.org/2001/XMLSchema">
                <xsd:element name="foo" type="xsd:integer"/>

                <xsd:attribute name="href" type="xsd:string"/>

                <xsd:element name="mptr">
                    <xsd:complexType>
                        <xsd:attribute ref="href" use="required"/>
                    </xsd:complexType>
                </xsd:element>

                <xsd:element name="root">
                    <xsd:complexType>
                        <xsd:sequence>
                            <xsd:element minOccurs="0" ref="foo"/>
                            <xsd:element minOccurs="0" maxOccurs="unbounded" ref="mptr"/>
                        </xsd:sequence>
                    </xsd:complexType>
                </xsd:element>
            </xsd:schema>
        """)

        with open(self.schema, 'w') as f:
            f.write(etree.tostring(schema_root, pretty_print=True, xml_declaration=True, encoding='UTF-8'))

    def tearDown(self):
        shutil.rmtree(self.datadir)

    def test_correct(self):
        root = etree.fromstring('<foo>5</foo>')

        with open(self.fname, 'w') as f:
            f.write(etree.tostring(root, pretty_print=True, xml_declaration=True, encoding='UTF-8'))

        task = ProcessTask.objects.create(
            name=self.taskname,
            params={
                'xml_filename': self.fname,
                'schema_filename': self.schema
            }
        )

        task.run()

    def test_incorrect(self):
        root = etree.fromstring('<foo>bar</foo>')

        with open(self.fname, 'w') as f:
            f.write(etree.tostring(root, pretty_print=True, xml_declaration=True, encoding='UTF-8'))

        task = ProcessTask.objects.create(
            name=self.taskname,
            params={
                'xml_filename': self.fname,
                'schema_filename': self.schema
            }
        )

        with self.assertRaisesRegexp(etree.DocumentInvalid, 'not a valid value of the atomic type'):
            task.run()

    def test_correct_with_correct_external(self):
        ext1 = os.path.join(self.datadir, 'ext1.xml')
        ext2 = os.path.join(self.datadir, 'ext2.xml')

        with open(self.fname, 'w') as xml:
            xml.write('''<?xml version="1.0" encoding="UTF-8" ?>
            <root>
                <foo>3</foo>
                <mptr href="ext1.xml"/>
                <mptr href="ext2.xml"/>
            </root>
            ''')

        with open(ext1, 'w') as xml:
            xml.write('''<?xml version="1.0" encoding="UTF-8" ?>
            <foo>5</foo>
            ''')

        with open(ext2, 'w') as xml:
            xml.write('''<?xml version="1.0" encoding="UTF-8" ?>
            <foo>10</foo>
            ''')

        task = ProcessTask.objects.create(
            name=self.taskname,
            params={
                'xml_filename': self.fname,
                'schema_filename': self.schema
            }
        )

        task.run()

    def test_correct_with_incorrect_external(self):
        ext1 = os.path.join(self.datadir, 'ext1.xml')
        ext2 = os.path.join(self.datadir, 'ext2.xml')

        with open(self.fname, 'w') as xml:
            xml.write('''<?xml version="1.0" encoding="UTF-8" ?>
            <root>
                <foo>3</foo>
                <mptr href="ext1.xml"/>
                <mptr href="ext2.xml"/>
            </root>
            ''')

        with open(ext1, 'w') as xml:
            xml.write('''<?xml version="1.0" encoding="UTF-8" ?>
            <foo>'5'</foo>
            ''')

        with open(ext2, 'w') as xml:
            xml.write('''<?xml version="1.0" encoding="UTF-8" ?>
            <foo>10</foo>
            ''')

        task = ProcessTask.objects.create(
            name=self.taskname,
            params={
                'xml_filename': self.fname,
                'schema_filename': self.schema
            }
        )

        with self.assertRaisesRegexp(etree.DocumentInvalid, 'not a valid value of the atomic type'):
            task.run()

    def test_incorrect_with_correct_external(self):
        ext1 = os.path.join(self.datadir, 'ext1.xml')
        ext2 = os.path.join(self.datadir, 'ext2.xml')

        with open(self.fname, 'w') as xml:
            xml.write('''<?xml version="1.0" encoding="UTF-8" ?>
            <root>
                <foo>'3'</foo>
                <mptr href="ext1.xml"/>
                <mptr href="ext2.xml"/>
            </root>
            ''')

        with open(ext1, 'w') as xml:
            xml.write('''<?xml version="1.0" encoding="UTF-8" ?>
            <foo>5</foo>
            ''')

        with open(ext2, 'w') as xml:
            xml.write('''<?xml version="1.0" encoding="UTF-8" ?>
            <foo>10</foo>
            ''')

        task = ProcessTask.objects.create(
            name=self.taskname,
            params={
                'xml_filename': self.fname,
                'schema_filename': self.schema
            }
        )

        with self.assertRaisesRegexp(etree.DocumentInvalid, 'not a valid value of the atomic type'):
            task.run()

    def test_incorrect_with_incorrect_external(self):
        ext1 = os.path.join(self.datadir, 'ext1.xml')
        ext2 = os.path.join(self.datadir, 'ext2.xml')

        with open(self.fname, 'w') as xml:
            xml.write('''<?xml version="1.0" encoding="UTF-8" ?>
            <root>
                <foo>'3'</foo>
                <mptr href="ext1.xml"/>
                <mptr href="ext2.xml"/>
            </root>
            ''')

        with open(ext1, 'w') as xml:
            xml.write('''<?xml version="1.0" encoding="UTF-8" ?>
            <foo>'5'</foo>
            ''')

        with open(ext2, 'w') as xml:
            xml.write('''<?xml version="1.0" encoding="UTF-8" ?>
            <foo>10</foo>
            ''')

        task = ProcessTask.objects.create(
            name=self.taskname,
            params={
                'xml_filename': self.fname,
                'schema_filename': self.schema
            }
        )

        with self.assertRaisesRegexp(etree.DocumentInvalid, 'not a valid value of the atomic type'):
            task.run()

    def test_external_with_specified_rootdir(self):
        ext1 = os.path.join(self.datadir, 'ext1.xml')
        ext2 = os.path.join(self.datadir, 'ext2.xml')

        with open(self.fname, 'w') as xml:
            xml.write('''<?xml version="1.0" encoding="UTF-8" ?>
            <root>
                <foo>3</foo>
                <mptr href="ext1.xml"/>
                <mptr href="ext2.xml"/>
            </root>
            ''')

        with open(ext1, 'w') as xml:
            xml.write('''<?xml version="1.0" encoding="UTF-8" ?>
            <foo>5</foo>
            ''')

        with open(ext2, 'w') as xml:
            xml.write('''<?xml version="1.0" encoding="UTF-8" ?>
            <foo>10</foo>
            ''')

        task = ProcessTask.objects.create(
            name=self.taskname,
            params={
                'xml_filename': self.fname,
                'schema_filename': self.schema,
                'rootdir': self.datadir,
            }
        )

        task.run()


class ValidateLogicalPhysicalRepresentationTestCase(TransactionTestCase):
    def setUp(self):
        self.taskname = "ESSArch_Core.tasks.ValidateLogicalPhysicalRepresentation"
        self.root = os.path.dirname(os.path.realpath(__file__))
        self.datadir = os.path.join(self.root, "datadir")
        self.fname = os.path.join(self.datadir, 'test1.xml')
        self.ip = InformationPackage.objects.create(Label="testip")
        self.user = User.objects.create(username="testuser")

        Path.objects.create(
            entity="path_mimetypes_definitionfile",
            value=os.path.join(self.root, "mime.types")
        )

        self.filesToCreate = {
            self.fname: {
                '-name': 'root',
                '-children': [{
                    '-name': 'object',
                    '-containsFiles': True,
                    '-filters': {'FName': '^((?!' + os.path.basename(self.fname) + ').)*$'},
                    '-children': [
                        {
                            '-name': 'storage',
                            '-children': [{
                                '-name': 'contentLocation',
                                '-children': [{
                                    '-name': 'contentLocationValue',
                                    '#content': [
                                        {
                                            'text': 'file:///',
                                        },
                                        {
                                            'var': 'href'
                                        }
                                    ]
                                }]
                            }]
                        }
                    ]
                }]
            }
        }

        try:
            os.mkdir(self.datadir)
        except OSError as e:
            if e.errno != 17:
                raise

        root = etree.fromstring('<root></root>')

        with open(self.fname, 'w') as f:
            f.write(etree.tostring(root, pretty_print=True, xml_declaration=True, encoding='UTF-8'))

    def tearDown(self):
        shutil.rmtree(self.datadir)

    def test_validation_without_files(self):
        task = ProcessTask.objects.create(
            name=self.taskname,
            params={
                'xmlfile': self.fname
            }
        )

        task.run()

    def test_validation_with_files(self):
        num_of_files = 3
        files = []

        for i in range(num_of_files):
            fname = os.path.join(self.datadir, '%s.txt' % i)
            with open(fname, 'w') as f:
                f.write('%s' % i)
            files.append(fname)

        ProcessTask.objects.create(
            name='ESSArch_Core.tasks.GenerateXML',
            params={
                'filesToCreate': self.filesToCreate,
                'folderToParse': self.datadir
            }
        ).run()

        task = ProcessTask.objects.create(
            name=self.taskname,
            params={
                'files': files,
                'files_reldir': self.datadir,
                'xmlfile': self.fname,
            }
        )

        task.run()

    def test_validation_with_incorrect_file_name(self):
        num_of_files = 3
        files = []

        for i in range(num_of_files):
            fname = os.path.join(self.datadir, '%s.txt' % i)
            with open(fname, 'w') as f:
                f.write('%s' % i)
            files.append(fname)

        ProcessTask.objects.create(
            name='ESSArch_Core.tasks.GenerateXML',
            params={
                'filesToCreate': self.filesToCreate,
                'folderToParse': self.datadir
            }
        ).run()

        files[0] = string.replace(files[0], 'txt', 'txtx')

        task = ProcessTask.objects.create(
            name=self.taskname,
            params={
                'files': files,
                'files_reldir': self.datadir,
                'xmlfile': self.fname,
            }
        )

        with self.assertRaisesRegexp(AssertionError, "the logical representation differs from the physical"):
            task.run()

    def test_validation_with_too_many_files(self):
        num_of_files = 3
        files = []

        for i in range(num_of_files):
            fname = os.path.join(self.datadir, '%s.txt' % i)
            with open(fname, 'w') as f:
                f.write('%s' % i)
            files.append(fname)

        ProcessTask.objects.create(
            name='ESSArch_Core.tasks.GenerateXML',
            params={
                'filesToCreate': self.filesToCreate,
                'folderToParse': self.datadir
            }
        ).run()

        fname = os.path.join(self.datadir, '%s.txt' % (num_of_files+1))
        files.append(fname)

        task = ProcessTask.objects.create(
            name=self.taskname,
            params={
                'files': files,
                'files_reldir': self.datadir,
                'xmlfile': self.fname,
            }
        )

        with self.assertRaisesRegexp(AssertionError, "the logical representation differs from the physical"):
            task.run()

    def test_validation_with_too_few_files(self):
        num_of_files = 3
        files = []

        for i in range(num_of_files):
            fname = os.path.join(self.datadir, '%s.txt' % i)
            with open(fname, 'w') as f:
                f.write('%s' % i)
            files.append(fname)

        ProcessTask.objects.create(
            name='ESSArch_Core.tasks.GenerateXML',
            params={
                'filesToCreate': self.filesToCreate,
                'folderToParse': self.datadir
            }
        ).run()

        fname = os.path.join(self.datadir, '%s.txt' % (num_of_files+1))
        files.pop()

        task = ProcessTask.objects.create(
            name=self.taskname,
            params={
                'files': files,
                'files_reldir': self.datadir,
                'xmlfile': self.fname,
            }
        )

        with self.assertRaisesRegexp(AssertionError, "the logical representation differs from the physical"):
            task.run()

    def test_validation_with_file_in_wrong_folder(self):
        num_of_files = 3
        files = []

        for i in range(num_of_files):
            fname = os.path.join(self.datadir, '%s.txt' % i)
            with open(fname, 'w') as f:
                f.write('%s' % i)
            files.append(fname)

        ProcessTask.objects.create(
            name='ESSArch_Core.tasks.GenerateXML',
            params={
                'filesToCreate': self.filesToCreate,
                'folderToParse': self.datadir
            }
        ).run()

        moved_file = files[0]
        new_dir = os.path.join(self.datadir, 'new_dir')
        new_file = os.path.join(new_dir, os.path.basename(moved_file))

        os.mkdir(new_dir)
        shutil.move(moved_file, new_file)

        files[0] = new_file

        task = ProcessTask.objects.create(
            name=self.taskname,
            params={
                'files': files,
                'files_reldir': self.datadir,
                'xmlfile': self.fname,
            }
        )

        with self.assertRaisesRegexp(AssertionError, "the logical representation differs from the physical"):
            task.run()


class UpdateIPStatusTestCase(TransactionTestCase):
    def setUp(self):
        self.taskname = "ESSArch_Core.tasks.UpdateIPStatus"
        self.ip = InformationPackage.objects.create(Label="testip", State='initial')

    def test_update(self):
        task = ProcessTask.objects.create(
            name=self.taskname,
            params={
                'ip': self.ip.pk,
                'status': 'new',
                'prev': self.ip.State
            }
        )

        task.run()

        self.ip.refresh_from_db()
        self.assertEqual(self.ip.State, 'new')

    def test_undo(self):
        task = ProcessTask.objects.create(
            name=self.taskname,
            params={
                'ip': self.ip.pk,
                'status': 'new',
                'prev': self.ip.State
            }
        )

        task.run()

        self.ip.refresh_from_db()
        self.assertEqual(self.ip.State, 'new')

        task.undo()

        self.ip.refresh_from_db()
        self.assertEqual(self.ip.State, 'initial')


class UpdateIPPathTestCase(TransactionTestCase):
    def setUp(self):
        self.taskname = "ESSArch_Core.tasks.UpdateIPPath"
        self.ip = InformationPackage.objects.create(Label="testip", ObjectPath='initial')

    def test_update(self):
        task = ProcessTask.objects.create(
            name=self.taskname,
            params={
                'ip': self.ip.pk,
                'path': 'new',
                'prev': self.ip.ObjectPath
            }
        )

        task.run()

        self.ip.refresh_from_db()
        self.assertEqual(self.ip.ObjectPath, 'new')

    def test_undo(self):
        task = ProcessTask.objects.create(
            name=self.taskname,
            params={
                'ip': self.ip.pk,
                'path': 'new',
                'prev': self.ip.ObjectPath
            }
        )

        task.run()

        self.ip.refresh_from_db()
        self.assertEqual(self.ip.ObjectPath, 'new')

        task.undo()

        self.ip.refresh_from_db()
        self.assertEqual(self.ip.ObjectPath, 'initial')


class UpdateIPSizeAndCountTestCase(TransactionTestCase):
    def setUp(self):
        self.taskname = "ESSArch_Core.tasks.UpdateIPSizeAndCount"
        self.root = os.path.dirname(os.path.realpath(__file__))
        self.datadir = os.path.join(self.root, "datadir")
        self.ip = InformationPackage.objects.create(ObjectPath=self.datadir)

        try:
            os.mkdir(self.datadir)
        except OSError as e:
            if e.errno != 17:
                raise

    def tearDown(self):
        shutil.rmtree(self.datadir)

    def test_init(self):
        self.assertEqual(self.ip.object_size, 0)
        self.assertEqual(self.ip.object_num_items, 0)

    def test_run_empty(self):
        task = ProcessTask.objects.create(
            name=self.taskname,
            params={
                'ip': self.ip.pk,
            }
        )

        task.run()

        self.ip.refresh_from_db()
        self.assertEqual(self.ip.object_size, 0)
        self.assertEqual(self.ip.object_num_items, 0)

    def test_add_empty_file_and_run(self):
        open(os.path.join(self.datadir, 'foo.txt'), 'a').close()

        task = ProcessTask.objects.create(
            name=self.taskname,
            params={
                'ip': self.ip.pk,
            }
        )

        task.run()

        self.ip.refresh_from_db()
        self.assertEqual(self.ip.object_size, 0)
        self.assertEqual(self.ip.object_num_items, 1)

    def test_add_file_with_content_and_run(self):
        with open(os.path.join(self.datadir, 'foo.txt'), 'w') as f:
            f.write('foo')

        task = ProcessTask.objects.create(
            name=self.taskname,
            params={
                'ip': self.ip.pk,
            }
        )

        task.run()

        self.ip.refresh_from_db()
        self.assertEqual(self.ip.object_size, 3)
        self.assertEqual(self.ip.object_num_items, 1)

    def test_add_empty_dir_and_run(self):
        os.mkdir(os.path.join(self.datadir, 'foo'))

        task = ProcessTask.objects.create(
            name=self.taskname,
            params={
                'ip': self.ip.pk,
            }
        )

        task.run()

        self.ip.refresh_from_db()
        self.assertEqual(self.ip.object_size, 0)
        self.assertEqual(self.ip.object_num_items, 0)

    def test_add_dir_with_file_with_content_and_run(self):
        os.mkdir(os.path.join(self.datadir, 'foo'))
        with open(os.path.join(self.datadir, 'foo', 'foo.txt'), 'w') as f:
            f.write('foo')

        task = ProcessTask.objects.create(
            name=self.taskname,
            params={
                'ip': self.ip.pk,
            }
        )

        task.run()

        self.ip.refresh_from_db()
        self.assertEqual(self.ip.object_size, 3)
        self.assertEqual(self.ip.object_num_items, 1)

    def test_add_multiple_dirs_with_files_and_run(self):
        os.mkdir(os.path.join(self.datadir, 'foo'))
        os.mkdir(os.path.join(self.datadir, 'bar'))
        with open(os.path.join(self.datadir, 'foo', 'foo.txt'), 'w') as f:
            f.write('foo')

        with open(os.path.join(self.datadir, 'bar', 'bar.txt'), 'w') as f:
            f.write('bar')

        task = ProcessTask.objects.create(
            name=self.taskname,
            params={
                'ip': self.ip.pk,
            }
        )

        task.run()

        self.ip.refresh_from_db()
        self.assertEqual(self.ip.object_size, 6)
        self.assertEqual(self.ip.object_num_items, 2)

    def test_add_multiple_dirs_with_files_with_same_name_and_run(self):
        os.mkdir(os.path.join(self.datadir, 'foo'))
        os.mkdir(os.path.join(self.datadir, 'bar'))
        with open(os.path.join(self.datadir, 'foo', 'foo.txt'), 'w') as f:
            f.write('foo')

        with open(os.path.join(self.datadir, 'bar', 'foo.txt'), 'w') as f:
            f.write('foo')

        task = ProcessTask.objects.create(
            name=self.taskname,
            params={
                'ip': self.ip.pk,
            }
        )

        task.run()

        self.ip.refresh_from_db()
        self.assertEqual(self.ip.object_size, 6)
        self.assertEqual(self.ip.object_num_items, 2)

    def test_object_path_set_to_file_and_run(self):
        with open(os.path.join(self.datadir, 'foo.txt'), 'w') as f:
            f.write('foo')

        self.ip.ObjectPath = os.path.join(self.datadir, 'foo.txt')
        self.ip.save()

        task = ProcessTask.objects.create(
            name=self.taskname,
            params={
                'ip': self.ip.pk,
            }
        )

        task.run()

        self.ip.refresh_from_db()
        self.assertEqual(self.ip.object_size, 3)
        self.assertEqual(self.ip.object_num_items, 1)


class DeleteFilesTestCase(TransactionTestCase):
    def setUp(self):
        self.taskname = "ESSArch_Core.tasks.DeleteFiles"
        self.root = os.path.dirname(os.path.realpath(__file__))
        self.datadir = os.path.join(self.root, "datadir")

        try:
            os.mkdir(self.datadir)
        except OSError as e:
            if e.errno != 17:
                raise

    def tearDown(self):
        shutil.rmtree(self.datadir)

    def test_delete_empty_dir(self):
        dirname = os.path.join(self.datadir, 'newdir')
        os.mkdir(dirname)

        task = ProcessTask.objects.create(
            name=self.taskname,
            params={
                'path': dirname
            }
        )

        task.run()

        self.assertFalse(os.path.isdir(dirname))

    def test_delete_dir_with_files(self):
        dirname = os.path.join(self.datadir, 'newdir')
        os.mkdir(dirname)

        for i in range(3):
            open(os.path.join(dirname, str(i)), 'a').close()

        task = ProcessTask.objects.create(
            name=self.taskname,
            params={
                'path': dirname
            }
        )

        task.run()

        self.assertFalse(os.path.isdir(dirname))

    def test_delete_file(self):
        fname = os.path.join(self.datadir, 'test.txt')
        open(fname, 'a').close()

        task = ProcessTask.objects.create(
            name=self.taskname,
            params={
                'path': fname
            }
        )

        task.run()

        self.assertFalse(os.path.isfile(fname))


class CopyFileTestCase(TransactionTestCase):
    def setUp(self):
        self.taskname = "ESSArch_Core.tasks.CopyFile"
        self.root = os.path.dirname(os.path.realpath(__file__))
        self.datadir = os.path.join(self.root, "datadir")
        self.src = os.path.join(self.datadir, "src.txt")

        try:
            os.mkdir(self.datadir)
        except OSError as e:
            if e.errno != 17:
                raise

    def tearDown(self):
        shutil.rmtree(self.datadir)

    def test_local_empty(self):
        dst = os.path.join(self.datadir, "dst.txt")

        open(self.src, 'a').close()

        task = ProcessTask.objects.create(
            name=self.taskname,
            params={
                'src': self.src,
                'dst': dst
            }
        )

        task.run()

        self.assertTrue(os.path.isfile(self.src))
        self.assertTrue(os.path.isfile(dst))
        self.assertTrue(filecmp.cmp(self.src, dst))

    def test_local_non_empty(self):
        dst = os.path.join(self.datadir, "dst.txt")
        content = 'foo'

        with open(self.src, 'w') as f:
            f.write(content)

        task = ProcessTask.objects.create(
            name=self.taskname,
            params={
                'src': self.src,
                'dst': dst
            }
        )

        task.run()

        self.assertTrue(os.path.isfile(self.src))
        self.assertTrue(os.path.isfile(dst))
        self.assertTrue(filecmp.cmp(self.src, dst))
        self.assertEqual(open(dst).read(), content)

    def test_local_non_ascii_file_name(self):
        src = os.path.join(self.datadir, u'åäö.txt')
        dst = os.path.join(self.datadir, u'öäå.txt')
        content = 'foo'

        with open(src, 'w') as f:
            f.write(content)

        task = ProcessTask.objects.create(
            name=self.taskname,
            params={
                'src': src,
                'dst': dst
            }
        )

        task.run()

        self.assertTrue(os.path.isfile(src))
        self.assertTrue(os.path.isfile(dst))
        self.assertTrue(filecmp.cmp(src, dst))
        self.assertEqual(open(dst).read(), content)

    def test_local_small_block_size(self):
        dst = os.path.join(self.datadir, "dst.txt")
        content = 'foo'

        with open(self.src, 'w') as f:
            f.write(content)

        task = ProcessTask.objects.create(
            name=self.taskname,
            params={
                'src': self.src,
                'dst': dst,
                'block_size': 1
            }
        )

        task.run()

        self.assertTrue(os.path.isfile(self.src))
        self.assertTrue(os.path.isfile(dst))
        self.assertTrue(filecmp.cmp(self.src, dst))
        self.assertEqual(open(dst).read(), content)

    def test_local_dst_existing(self):
        dst = os.path.join(self.datadir, "dst.txt")
        content = 'foo'
        dstcontent = 'bar'

        with open(self.src, 'w') as f:
            f.write(content)

        with open(dst, 'w') as f:
            f.write(dstcontent)

        task = ProcessTask.objects.create(
            name=self.taskname,
            params={
                'src': self.src,
                'dst': dst,
            }
        )

        task.run()

        self.assertTrue(os.path.isfile(self.src))
        self.assertTrue(os.path.isfile(dst))
        self.assertTrue(filecmp.cmp(self.src, dst))
        self.assertEqual(open(dst).read(), content)

    @mock.patch('ESSArch_Core.tasks.requests.Session.post')
    @mock.patch('ESSArch_Core.tasks.CopyChunk.run', side_effect=lambda *args, **kwargs: None)
    def test_remote(self, mock_copy_chunk, mock_post):
        fname = "src.txt"
        src = os.path.join(self.datadir, fname)
        dst = "http://remote.destination/upload"
        session = requests.Session()

        with open(src, 'w') as f:
            f.write('foo')

        task = ProcessTask.objects.create(
            name=self.taskname,
            args=[src, dst],
            params={
                'requests_session': session,
                'block_size': 1
            }
        )
        task.run().get()

        calls = [
            mock.call(src, dst, 0, mock.ANY, file_size=3, block_size=1, requests_session=mock.ANY),
            mock.call(src, dst, 1, mock.ANY, file_size=3, block_size=1, requests_session=mock.ANY),
            mock.call(src, dst, 2, mock.ANY, file_size=3, block_size=1, requests_session=mock.ANY),
        ]
        mock_copy_chunk.assert_has_calls(calls)

        mock_post.assert_called_once_with(
            dst + '_complete/',
            data=mock.ANY, headers={'Content-Type': mock.ANY},
        )


class CopyChunkTestCase(TransactionTestCase):
    def setUp(self):
        self.taskname = "ESSArch_Core.tasks.CopyChunk"
        self.root = os.path.dirname(os.path.realpath(__file__))
        self.datadir = os.path.join(self.root, "datadir")

        try:
            os.mkdir(self.datadir)
        except OSError as e:
            if e.errno != 17:
                raise

    def tearDown(self):
        shutil.rmtree(self.datadir)

    @mock.patch('ESSArch_Core.tasks.requests.Session.post')
    def test_remote(self, mock_post):
        fname = "src.txt"
        src = os.path.join(self.datadir, fname)
        dst = "http://remote.destination/upload"
        session = requests.Session()

        attrs = {'json.return_value': {'upload_id': uuid.uuid4().hex}}
        mock_response = mock.Mock()
        mock_response.configure_mock(**attrs)

        mock_post.return_value = mock_response

        with open(src, 'w') as f:
            f.write('foo')

        upload_id = uuid.uuid4().hex

        ProcessTask.objects.create(
            name=self.taskname,
            args=[src, dst, 1, upload_id],
            params={
                'requests_session': session,
                'block_size': 1,
                'file_size': 3,
            }
        ).run().get()

        mock_post.assert_called_once_with(
            dst, files={'the_file': ('src.txt', 'o')},
            data={'upload_id': upload_id},
            headers={'Content-Range': 'bytes 1-1/3'},
        )

    @mock.patch('ESSArch_Core.tasks.requests.Session.post')
    def test_remote_server_error(self, mock_post):
        attrs = {'raise_for_status.side_effect': requests.exceptions.HTTPError}
        mock_response = mock.Mock()
        mock_response.configure_mock(**attrs)

        mock_post.return_value = mock_response

        fname = "src.txt"
        src = os.path.join(self.datadir, fname)
        dst = "http://remote.destination/upload"
        session = requests.Session()

        with open(src, 'w') as f:
            f.write('foo')

        upload_id = uuid.uuid4().hex

        with self.assertRaises(requests.exceptions.HTTPError):
            ProcessTask.objects.create(
                name=self.taskname,
                args=[src, dst, 1, upload_id],
                params={
                    'requests_session': session,
                    'block_size': 1,
                    'file_size': 3,
                }
            ).run().get()

        mock_post.assert_called_once_with(
            dst, files={'the_file': ('src.txt', 'o')},
            data={'upload_id': upload_id},
            headers={'Content-Range': 'bytes 1-1/3'},
        )

class SendEmailTestCase(TransactionTestCase):
    def setUp(self):
        self.taskname = 'ESSArch_Core.tasks.SendEmail'

        self.sender = 'from@example.com'
        self.recipients = ['to1@example.com', 'to2@example2.com']
        self.subject = 'this is the subject'
        self.body = 'this is the body'

        self.root = os.path.dirname(os.path.realpath(__file__))
        self.datadir = os.path.join(self.root, "datadir")

        try:
            os.mkdir(self.datadir)
        except OSError as e:
            if e.errno != 17:
                raise

        self.fname = os.path.join(self.datadir, "file1.txt")

    def tearDown(self):
        shutil.rmtree(self.datadir)

    def test_send(self):
        task = ProcessTask.objects.create(
            name=self.taskname,
            params={
                'sender': self.sender,
                'recipients': self.recipients,
                'subject': self.subject,
                'body': self.body
            }
        )

        task.run()

        self.assertEqual(len(mail.outbox), 1)
        self.assertEqual(mail.outbox[0].subject, self.subject)

    def test_send_attachments(self):
        with open(self.fname, 'w') as f:
            f.write('foo')

        attachments = [self.fname]

        task = ProcessTask.objects.create(
            name=self.taskname,
            params={
                'sender': self.sender,
                'recipients': self.recipients,
                'subject': self.subject,
                'body': self.body,
                'attachments': attachments
            }
        )

        task.run()

        self.assertEqual(len(mail.outbox), 1)
        self.assertEqual(mail.outbox[0].subject, self.subject)
        self.assertEqual(len(mail.outbox[0].attachments), 1)
        self.assertEqual(mail.outbox[0].attachments[0][0], os.path.basename(attachments[0]))


class ConvertFileTestCase(TransactionTestCase):
    def setUp(self):
        self.taskname = 'ESSArch_Core.tasks.ConvertFile'

        self.root = os.path.dirname(os.path.realpath(__file__))
        self.datadir = os.path.join(self.root, "datadir")

        try:
            os.mkdir(self.datadir)
        except OSError as e:
            if e.errno != 17:
                raise

    def tearDown(self):
        try:
            shutil.rmtree(self.datadir)
        except:
            pass

    def test_doc_to_pdf(self):
        fpath = os.path.join(self.datadir, "file1.docx")
        open(fpath, 'a').close()

        task = ProcessTask.objects.create(
            name=self.taskname,
            params={
                'filepath': fpath,
                'new_format': 'pdf'
            }
        )

        task.run().get()

        self.assertTrue(os.path.isfile(os.path.join(self.datadir, 'file1.pdf')))

    def test_docx_to_pdf(self):
        fpath = os.path.join(self.datadir, "file1.docx")
        open(fpath, 'a').close()

        task = ProcessTask.objects.create(
            name=self.taskname,
            params={
                'filepath': fpath,
                'new_format': 'pdf'
            }
        )

        task.run().get()

        self.assertTrue(os.path.isfile(os.path.join(self.datadir, 'file1.pdf')))


@override_settings(CELERY_ALWAYS_EAGER=True, CELERY_EAGER_PROPAGATES_EXCEPTIONS=True)
class MountTapeTestCase(TransactionTestCase):
    def setUp(self):
        self.taskname = 'ESSArch_Core.tasks.MountTape'

        self.datadir = tempfile.mkdtemp()
        self.label_dir = Path.objects.create(entity='label', value=os.path.join(self.datadir, 'label'))
        self.tape_drive_device = tempfile.NamedTemporaryFile(dir=self.datadir, delete=False)

        user = User.objects.create()

        self.robot = Robot.objects.create(device='/dev/sg6')
        self.tape_drive = TapeDrive.objects.create(pk=0, device=self.tape_drive_device.name, robot=self.robot)
        self.tape_slot = TapeSlot.objects.create(slot_id=0, robot=self.robot)

        self.target = StorageTarget.objects.create()
        self.medium = StorageMedium.objects.create(
            storage_target=self.target, status=20, location_status=20,
            block_size=self.target.default_block_size,
            format=self.target.default_format, agent=user,
            tape_slot=self.tape_slot
        )

        try:
            os.mkdir(self.label_dir.value)
        except OSError as e:
            if e.errno != 17:
                raise

    def tearDown(self):
        shutil.rmtree(self.datadir)

    @mock.patch('ESSArch_Core.tasks.create_tape_label')
    @mock.patch('ESSArch_Core.tasks.verify_tape_label')
    @mock.patch('ESSArch_Core.tasks.tarfile')
    @mock.patch('ESSArch_Core.storage.tape.is_tape_drive_online')
    @mock.patch('ESSArch_Core.tasks.mount_tape')
    def test_mount_tape_without_label_file(self, mock_mount, mock_online, mock_tarfile, mock_verify_label, mock_create_label):
        self.medium.format = 100
        self.medium.save(update_fields=['format'])

        task = ProcessTask.objects.create(
            name=self.taskname,
            params={
                'medium': self.medium.pk,
                'drive': self.tape_drive.pk,
            },
        )

        task.run().get()

        mock_tarfile.open.assert_not_called()

        mock_mount.assert_called_once_with(self.robot.device, self.tape_slot.pk, self.tape_drive.pk)
        mock_online.assert_called_once_with(self.tape_drive.device)

        mock_create_label.assert_not_called()
        mock_verify_label.assert_not_called()

        self.medium.refresh_from_db()
        self.tape_drive.refresh_from_db()

        self.assertEqual(self.medium.num_of_mounts, 1)
        self.assertEqual(self.tape_drive.num_of_mounts, 1)
        self.assertTrue(self.medium.tape_drive == self.tape_drive)

    @mock.patch('ESSArch_Core.tasks.verify_tape_label')
    @mock.patch('ESSArch_Core.tasks.tarfile')
    @mock.patch('ESSArch_Core.tasks.tape_empty')
    @mock.patch('ESSArch_Core.storage.tape.is_tape_drive_online')
    @mock.patch('ESSArch_Core.tasks.mount_tape')
    def test_mount_tape_with_valid_label_file(self, mock_mount, mock_online, mock_empty, mock_tarfile, mock_verify_label):
        mock_empty.return_value = False
        mock_verify_label.return_value = True

        mocked_tarmember = mock.Mock()
        mocked_tarmember.configure_mock(name='file_label.xml')

        mocked_tar = mock.Mock()
        mocked_tar.configure_mock(**{
            'getmembers.return_value': [mocked_tarmember],
            'extractfile.return_value.read.return_value': 'xmldata',
        })

        mock_tarfile.open.return_value = mocked_tar

        task = ProcessTask.objects.create(
            name=self.taskname,
            params={
                'medium': self.medium.pk,
                'drive': self.tape_drive.pk,
            },
        )

        task.run().get()

        mock_mount.assert_called_once_with(self.robot.device, self.tape_slot.pk, self.tape_drive.pk)
        mock_online.assert_called_once_with(self.tape_drive.device)
        mock_verify_label.assert_called_once_with(self.medium, 'xmldata')

        self.medium.refresh_from_db()
        self.tape_drive.refresh_from_db()

        self.assertEqual(self.medium.num_of_mounts, 1)
        self.assertEqual(self.tape_drive.num_of_mounts, 1)
        self.assertTrue(self.medium.tape_drive == self.tape_drive)

    @mock.patch('ESSArch_Core.tasks.verify_tape_label')
    @mock.patch('ESSArch_Core.tasks.tarfile')
    @mock.patch('ESSArch_Core.tasks.tape_empty')
    @mock.patch('ESSArch_Core.storage.tape.is_tape_drive_online')
    @mock.patch('ESSArch_Core.tasks.mount_tape')
    def test_mount_tape_with_invalid_label_file(self, mock_mount, mock_online, mock_empty, mock_tarfile, mock_verify_label):
        mock_empty.return_value = False
        mock_verify_label.return_value = False

        mocked_tarmember = mock.Mock()
        mocked_tarmember.configure_mock(name='file_label.xml')

        mocked_tar = mock.Mock()
        mocked_tar.configure_mock(**{
            'getmembers.return_value': [mocked_tarmember],
            'extractfile.return_value.read.return_value': 'xmldata',
        })

        mock_tarfile.open.return_value = mocked_tar

        task = ProcessTask.objects.create(
            name=self.taskname,
            params={
                'medium': self.medium.pk,
                'drive': self.tape_drive.pk,
            },
        )

        with self.assertRaisesRegexp(ValueError, 'labelfile with wrong'):
            task.run().get()

        self.medium.refresh_from_db()
        self.tape_drive.refresh_from_db()

        self.assertEqual(self.medium.num_of_mounts, 0)
        self.assertEqual(self.tape_drive.num_of_mounts, 0)
        self.assertFalse(self.medium.tape_drive == self.tape_drive)

    @mock.patch('ESSArch_Core.tasks.write_to_tape')
    @mock.patch('ESSArch_Core.tasks.create_tape_label')
    @mock.patch('ESSArch_Core.tasks.rewind_tape')
    @mock.patch('ESSArch_Core.tasks.tarfile')
    @mock.patch('ESSArch_Core.tasks.tape_empty')
    @mock.patch('ESSArch_Core.storage.tape.is_tape_drive_online')
    @mock.patch('ESSArch_Core.tasks.mount_tape')
    def test_mount_tape_with_reuse_file(self, mock_mount, mock_online, mock_empty, mock_tarfile, mock_rewind, mock_create_label, mock_write_tape):
        mock_empty.return_value = False

        mocked_tarmember = mock.Mock()
        mocked_tarmember.configure_mock(name='reuse')

        mocked_tar = mock.Mock()
        mocked_tar.configure_mock(**{'getmembers.return_value': [mocked_tarmember]})

        mock_tarfile.open.return_value = mocked_tar

        task = ProcessTask.objects.create(
            name=self.taskname,
            params={
                'medium': self.medium.pk,
                'drive': self.tape_drive.pk,
            },
        )

        task.run().get()

        mock_mount.assert_called_once_with(self.robot.device, self.tape_slot.pk, self.tape_drive.pk)
        mock_online.assert_called_once_with(self.tape_drive.device)
        mock_rewind.assert_called_once_with(self.tape_drive.device)
        mock_create_label.assert_called_once()
        mock_write_tape.called_once_with(self.tape_drive.device, mock.ANY)

        self.medium.refresh_from_db()
        self.tape_drive.refresh_from_db()

        self.assertEqual(self.medium.num_of_mounts, 1)
        self.assertEqual(self.tape_drive.num_of_mounts, 1)
        self.assertTrue(self.medium.tape_drive == self.tape_drive)

    @mock.patch('ESSArch_Core.tasks.tarfile')
    @mock.patch('ESSArch_Core.tasks.tape_empty')
    @mock.patch('ESSArch_Core.storage.tape.is_tape_drive_online')
    @mock.patch('ESSArch_Core.tasks.mount_tape')
    def test_mount_tape_with_unknown_information(self, mock_mount, mock_online, mock_empty, mock_tarfile):
        mock_empty.return_value = False

        mocked_tarmember = mock.Mock()
        mocked_tarmember.configure_mock(name='foo')

        mocked_tar = mock.Mock()
        mocked_tar.configure_mock(**{'getmembers.return_value': [mocked_tarmember]})

        mock_tarfile.open.return_value = mocked_tar

        task = ProcessTask.objects.create(
            name=self.taskname,
            params={
                'medium': self.medium.pk,
                'drive': self.tape_drive.pk,
            },
        )

        with self.assertRaisesRegexp(ValueError, 'unknown information'):
            task.run().get()

        mock_mount.assert_called_once_with(self.robot.device, self.tape_slot.pk, self.tape_drive.pk)
        mock_online.assert_called_once_with(self.tape_drive.device)

        self.medium.refresh_from_db()
        self.tape_drive.refresh_from_db()

        self.assertEqual(self.medium.num_of_mounts, 0)
        self.assertEqual(self.tape_drive.num_of_mounts, 0)
        self.assertFalse(self.medium.tape_drive == self.tape_drive)

    @mock.patch('ESSArch_Core.tasks.write_to_tape')
    @mock.patch('ESSArch_Core.tasks.rewind_tape')
    @mock.patch('ESSArch_Core.tasks.create_tape_label')
    @mock.patch('ESSArch_Core.tasks.tape_empty')
    @mock.patch('ESSArch_Core.storage.tape.is_tape_drive_online')
    @mock.patch('ESSArch_Core.tasks.mount_tape')
    def test_mount_empty_tape(self, mock_mount, mock_check_online, mock_tape_empty, mock_create_label, mock_rewind, mock_write_tape):
        mock_tape_empty.return_value = True

        task = ProcessTask.objects.create(
            name=self.taskname,
            params={
                'medium': self.medium.pk,
                'drive': self.tape_drive.pk,
            },
        )

        task.run().get()

        mock_create_label.called_once()
        mock_rewind.assert_called_once_with(self.tape_drive.device)
        mock_write_tape.called_once_with(self.tape_drive.device, mock.ANY)

        self.medium.refresh_from_db()
        self.tape_drive.refresh_from_db()

        self.assertEqual(self.medium.num_of_mounts, 1)
        self.assertEqual(self.tape_drive.num_of_mounts, 1)
        self.assertTrue(self.medium.tape_drive == self.tape_drive)


@override_settings(CELERY_ALWAYS_EAGER=True, CELERY_EAGER_PROPAGATES_EXCEPTIONS=True)
class UnmountTapeTestCase(TransactionTestCase):
    def setUp(self):
        self.taskname = 'ESSArch_Core.tasks.UnmountTape'

        user = User.objects.create()

        self.robot = Robot.objects.create(device='/dev/sg6')
        self.tape_drive = TapeDrive.objects.create(pk=0, device='/dev/nst0', robot=self.robot)
        self.tape_slot = TapeSlot.objects.create(slot_id=0, robot=self.robot)

        self.target = StorageTarget.objects.create()
        self.medium = StorageMedium.objects.create(
            storage_target=self.target, status=20, location_status=20,
            block_size=self.target.default_block_size,
            format=self.target.default_format, agent=user,
            tape_slot=self.tape_slot
        )

    @mock.patch('ESSArch_Core.tasks.unmount_tape')
    def test_unmount_drive_without_tape(self, mock_unmount):
        mock_unmount.return_value = None

        task = ProcessTask.objects.create(
            name=self.taskname,
            params={
                'drive': self.tape_drive.pk,
            },
        )

        with self.assertRaises(ValueError):
            task.run().get()

        mock_unmount.assert_not_called()

    @mock.patch('ESSArch_Core.tasks.unmount_tape')
    def test_unmount_drive_with_tape(self, mock_unmount):
        mock_unmount.return_value = None

        self.medium.tape_drive = self.tape_drive
        self.medium.save(update_fields=['tape_drive'])

        task = ProcessTask.objects.create(
            name=self.taskname,
            params={
                'drive': self.tape_drive.pk,
            },
        )

        task.run().get()

        mock_unmount.assert_called_once_with(self.robot.device, self.tape_slot.slot_id, self.tape_drive.pk)

        self.medium.refresh_from_db()

        self.assertIsNone(self.medium.tape_drive)


@override_settings(CELERY_ALWAYS_EAGER=True, CELERY_EAGER_PROPAGATES_EXCEPTIONS=True)
class RewindTapeTestCase(TransactionTestCase):
    def setUp(self):
        self.taskname = 'ESSArch_Core.tasks.RewindTape'

        user = User.objects.create()

        self.robot = Robot.objects.create(device='/dev/sg6')
        self.tape_drive = TapeDrive.objects.create(pk=0, device='/dev/nst0', robot=self.robot)
        self.tape_slot = TapeSlot.objects.create(slot_id=0, robot=self.robot)

        self.target = StorageTarget.objects.create()
        self.medium = StorageMedium.objects.create(
            storage_target=self.target, status=20, location_status=20,
            block_size=self.target.default_block_size,
            format=self.target.default_format, agent=user,
            tape_slot=self.tape_slot
        )

    @mock.patch('ESSArch_Core.tasks.rewind_tape')
    def test_rewind_unmounted_tape(self, mock_rewind):
        mock_rewind.return_value = None

        task = ProcessTask.objects.create(
            name=self.taskname,
            params={
                'medium': self.medium.pk,
            },
        )

        with self.assertRaises(ValueError):
            task.run().get()

        mock_rewind.assert_not_called()

    @mock.patch('ESSArch_Core.tasks.rewind_tape')
    def test_rewind_mounted_tape(self, mock_rewind):
        mock_rewind.return_value = None

        self.medium.tape_drive = self.tape_drive
        self.medium.save(update_fields=['tape_drive'])

        task = ProcessTask.objects.create(
            name=self.taskname,
            params={
                'medium': self.medium.pk,
            },
        )

        task.run().get()

        mock_rewind.assert_called_once_with(self.tape_drive.device)


@override_settings(CELERY_ALWAYS_EAGER=True, CELERY_EAGER_PROPAGATES_EXCEPTIONS=True)
class WriteToTapeTestCase(TransactionTestCase):
    def setUp(self):
        self.taskname = 'ESSArch_Core.tasks.WriteToTape'

        user = User.objects.create()

        self.robot = Robot.objects.create(device='/dev/sg6')
        self.tape_drive = TapeDrive.objects.create(pk=0, device='/dev/nst0', robot=self.robot)
        self.tape_slot = TapeSlot.objects.create(slot_id=0, robot=self.robot)

        self.target = StorageTarget.objects.create()
        self.medium = StorageMedium.objects.create(
            storage_target=self.target, status=20, location_status=20,
            block_size=self.target.default_block_size,
            format=self.target.default_format, agent=user,
            tape_slot=self.tape_slot
        )

        self.temp = tempfile.NamedTemporaryFile()

    @mock.patch('ESSArch_Core.tasks.write_to_tape')
    def test_write_unmounted_tape(self, mock_write):
        mock_write.return_value = None

        task = ProcessTask.objects.create(
            name=self.taskname,
            params={
                'medium': self.medium.pk,
                'path': self.temp.name,
            },
        )

        with self.assertRaises(ValueError):
            task.run().get()

        mock_write.assert_not_called()

    @mock.patch('ESSArch_Core.tasks.write_to_tape')
    def test_write_mounted_tape(self, mock_write):
        mock_write.return_value = None

        self.medium.tape_drive = self.tape_drive
        self.medium.save(update_fields=['tape_drive'])

        task = ProcessTask.objects.create(
            name=self.taskname,
            params={
                'medium': self.medium.pk,
                'path': self.temp.name,
            },
        )

        task.run().get()

        mock_write.assert_called_once_with(self.tape_drive.device, path=self.temp.name, block_size=DEFAULT_TAPE_BLOCK_SIZE)


@override_settings(CELERY_ALWAYS_EAGER=True, CELERY_EAGER_PROPAGATES_EXCEPTIONS=True)
class ReadTapeTestCase(TransactionTestCase):
    def setUp(self):
        self.taskname = 'ESSArch_Core.tasks.ReadTape'

        user = User.objects.create()

        self.robot = Robot.objects.create(device='/dev/sg6')
        self.tape_drive = TapeDrive.objects.create(pk=0, device='/dev/nst0', robot=self.robot)
        self.tape_slot = TapeSlot.objects.create(slot_id=0, robot=self.robot)

        self.target = StorageTarget.objects.create()
        self.medium = StorageMedium.objects.create(
            storage_target=self.target, status=20, location_status=20,
            block_size=self.target.default_block_size,
            format=self.target.default_format, agent=user,
            tape_slot=self.tape_slot
        )

        self.temp = tempfile.NamedTemporaryFile()

    @mock.patch('ESSArch_Core.tasks.read_tape')
    def test_read_unmounted_tape(self, mock_read):
        mock_read.return_value = None

        task = ProcessTask.objects.create(
            name=self.taskname,
            params={
                'medium': self.medium.pk,
                'path': self.temp.name,
            },
        )

        with self.assertRaises(ValueError):
            task.run().get()

        mock_read.assert_not_called()

    @mock.patch('ESSArch_Core.tasks.read_tape')
    def test_read_mounted_tape(self, mock_read):
        mock_read.return_value = None

        self.medium.tape_drive = self.tape_drive
        self.medium.save(update_fields=['tape_drive'])

        task = ProcessTask.objects.create(
            name=self.taskname,
            params={
                'medium': self.medium.pk,
                'path': self.temp.name,
            },
        )

        task.run().get()

        mock_read.assert_called_once_with(self.tape_drive.device, path=self.temp.name, block_size=DEFAULT_TAPE_BLOCK_SIZE)


@override_settings(CELERY_ALWAYS_EAGER=True, CELERY_EAGER_PROPAGATES_EXCEPTIONS=True)
class GetTapeFileNumberTestCase(TransactionTestCase):
    def setUp(self):
        self.taskname = 'ESSArch_Core.tasks.GetTapeFileNumber'

        user = User.objects.create()

        self.robot = Robot.objects.create(device='/dev/sg6')
        self.tape_drive = TapeDrive.objects.create(pk=0, device='/dev/nst0', robot=self.robot)
        self.tape_slot = TapeSlot.objects.create(slot_id=0, robot=self.robot)

        self.target = StorageTarget.objects.create()
        self.medium = StorageMedium.objects.create(
            storage_target=self.target, status=20, location_status=20,
            block_size=self.target.default_block_size,
            format=self.target.default_format, agent=user,
            tape_slot=self.tape_slot
        )

    @mock.patch('ESSArch_Core.tasks.get_tape_file_number')
    def test_get_file_number_unmounted_tape(self, mock_get_file_number):
        num = 5
        mock_get_file_number.return_value = 5

        task = ProcessTask.objects.create(
            name=self.taskname,
            params={
                'medium': self.medium.pk,
            },
        )

        with self.assertRaises(ValueError):
            task.run().get()

        mock_get_file_number.assert_not_called()

    @mock.patch('ESSArch_Core.tasks.get_tape_file_number')
    def test_get_file_number_mounted_tape(self, mock_get_file_number):
        num = 5
        mock_get_file_number.return_value = num

        self.medium.tape_drive = self.tape_drive
        self.medium.save(update_fields=['tape_drive'])

        temp = tempfile.NamedTemporaryFile()

        task = ProcessTask.objects.create(
            name=self.taskname,
            params={
                'medium': self.medium.pk,
            },
        )

        task.run().get()

        task.refresh_from_db()

        mock_get_file_number.assert_called_once_with(self.tape_drive.device)
        self.assertEqual(task.result, num)


@override_settings(CELERY_ALWAYS_EAGER=True, CELERY_EAGER_PROPAGATES_EXCEPTIONS=True)
class SetTapeFileNumberTestCase(TransactionTestCase):
    def setUp(self):
        self.taskname = 'ESSArch_Core.tasks.SetTapeFileNumber'

        user = User.objects.create()

        self.robot = Robot.objects.create(device='/dev/sg6')
        self.tape_drive = TapeDrive.objects.create(pk=0, device='/dev/nst0', robot=self.robot)
        self.tape_slot = TapeSlot.objects.create(slot_id=0, robot=self.robot)

        self.target = StorageTarget.objects.create()
        self.medium = StorageMedium.objects.create(
            storage_target=self.target, status=20, location_status=20,
            block_size=self.target.default_block_size,
            format=self.target.default_format, agent=user,
            tape_slot=self.tape_slot
        )

    @mock.patch('ESSArch_Core.tasks.set_tape_file_number')
    def test_set_file_number_unmounted_tape(self, mock_set_file_number):
        mock_set_file_number.return_value = None

        num = 5

        task = ProcessTask.objects.create(
            name=self.taskname,
            params={
                'medium': self.medium.pk,
                'num': num,
            },
        )

        with self.assertRaises(ValueError):
            task.run().get()

        mock_set_file_number.assert_not_called()

    @mock.patch('ESSArch_Core.tasks.set_tape_file_number')
    def test_set_file_number_mounted_tape(self, mock_set_file_number):
        mock_set_file_number.return_value = None

        self.medium.tape_drive = self.tape_drive
        self.medium.save(update_fields=['tape_drive'])

        num = 5

        task = ProcessTask.objects.create(
            name=self.taskname,
            params={
                'medium': self.medium.pk,
                'num': num,
            },
        )

        task.run().get()

        mock_set_file_number.assert_called_once_with(self.tape_drive.device, num)<|MERGE_RESOLUTION|>--- conflicted
+++ resolved
@@ -34,21 +34,13 @@
 import tempfile
 import traceback
 import unicodedata
-<<<<<<< HEAD
-import unittest
-
-import httpretty
-=======
 import uuid
->>>>>>> 5c1d089b
 
 import requests
 
 from celery import states as celery_states
 
 from lxml import etree
-
-import mock
 
 from django.conf import settings
 from django.contrib.auth.models import User
