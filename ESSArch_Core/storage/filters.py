"""
    ESSArch is an open source archiving and digital preservation system

    ESSArch
    Copyright (C) 2005-2019 ES Solutions AB

    This program is free software: you can redistribute it and/or modify
    it under the terms of the GNU General Public License as published by
    the Free Software Foundation, either version 3 of the License, or
    (at your option) any later version.

    This program is distributed in the hope that it will be useful,
    but WITHOUT ANY WARRANTY; without even the implied warranty of
    MERCHANTABILITY or FITNESS FOR A PARTICULAR PURPOSE.  See the
    GNU General Public License for more details.

    You should have received a copy of the GNU General Public License
    along with this program. If not, see <https://www.gnu.org/licenses/>.

    Contact information:
    Web - http://www.essolutions.se
    Email - essarch@essolutions.se
"""

from django_filters import rest_framework as filters

<<<<<<< HEAD
from ESSArch_Core.api.filters import CharSuffixRangeFilter, ListFilter
=======
from ESSArch_Core.api.filters import ListFilter
from ESSArch_Core.configuration.models import StoragePolicy
>>>>>>> 590e180f
from ESSArch_Core.storage.models import (
    StorageMedium,
    medium_type_CHOICES,
    storage_type_CHOICES,
)


class StorageMediumFilter(filters.FilterSet):
    status = ListFilter(field_name='status', distinct='true')
    medium_type = filters.ChoiceFilter(field_name='storage_target__type', choices=medium_type_CHOICES)
    storage_type = filters.ChoiceFilter(
        field_name='storage_target__storage_method_target_relations__storage_method__type',
        choices=storage_type_CHOICES
    )
    deactivatable = filters.BooleanFilter(label='deactivatable', method='filter_deactivatable')
    include_inactive_ips = filters.BooleanFilter(method='filter_include_inactive_ips')
    migratable = filters.BooleanFilter(label='migratable', method='filter_migratable')
<<<<<<< HEAD
    medium_id_range = CharSuffixRangeFilter(field_name='medium_id')
=======
    policy = filters.ModelChoiceFilter(
        label='Policy', queryset=StoragePolicy.objects.all(),
        field_name='storage_target__storage_method_target_relations__storage_method__storage_policies',
        distinct=True
    )
>>>>>>> 590e180f

    def filter_include_inactive_ips(self, queryset, *args):
        # this filter is only used together with deactivatable
        return queryset

    def filter_deactivatable(self, queryset, name, value):
        include_inactive_ips = self.request.query_params.get('include_inactive_ips', False)
        include_inactive_ips = include_inactive_ips in (True, 'True', 'true', '1')
        return queryset.deactivatable(include_inactive_ips=include_inactive_ips)

    def filter_migratable(self, queryset, name, value):
        if value:
            return queryset.migratable()
        else:
            return queryset.non_migratable()

    class Meta:
        model = StorageMedium
        fields = ('status', 'medium_type', 'storage_type')<|MERGE_RESOLUTION|>--- conflicted
+++ resolved
@@ -24,12 +24,8 @@
 
 from django_filters import rest_framework as filters
 
-<<<<<<< HEAD
 from ESSArch_Core.api.filters import CharSuffixRangeFilter, ListFilter
-=======
-from ESSArch_Core.api.filters import ListFilter
 from ESSArch_Core.configuration.models import StoragePolicy
->>>>>>> 590e180f
 from ESSArch_Core.storage.models import (
     StorageMedium,
     medium_type_CHOICES,
@@ -47,15 +43,12 @@
     deactivatable = filters.BooleanFilter(label='deactivatable', method='filter_deactivatable')
     include_inactive_ips = filters.BooleanFilter(method='filter_include_inactive_ips')
     migratable = filters.BooleanFilter(label='migratable', method='filter_migratable')
-<<<<<<< HEAD
     medium_id_range = CharSuffixRangeFilter(field_name='medium_id')
-=======
     policy = filters.ModelChoiceFilter(
         label='Policy', queryset=StoragePolicy.objects.all(),
         field_name='storage_target__storage_method_target_relations__storage_method__storage_policies',
         distinct=True
     )
->>>>>>> 590e180f
 
     def filter_include_inactive_ips(self, queryset, *args):
         # this filter is only used together with deactivatable
