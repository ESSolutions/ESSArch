import os
import shutil
import tarfile
import tempfile
from unittest import mock

from celery import states as celery_states
from django.contrib.auth import get_user_model
from django.test import TestCase
from django.urls import reverse
from rest_framework import status
from rest_framework.test import APIClient, APITestCase

from ESSArch_Core.configuration.models import Parameter, Path, StoragePolicy
from ESSArch_Core.ip.models import InformationPackage
from ESSArch_Core.profiles.models import Profile, SubmissionAgreement
from ESSArch_Core.storage.models import (
    DISK,
    STORAGE_TARGET_STATUS_DISABLED,
    STORAGE_TARGET_STATUS_ENABLED,
    STORAGE_TARGET_STATUS_MIGRATE,
    STORAGE_TARGET_STATUS_READ_ONLY,
    TAPE,
    Robot,
    StorageMedium,
    StorageMethod,
    StorageMethodTargetRelation,
    StorageObject,
    StorageTarget,
    TapeDrive,
    TapeSlot,
)
from ESSArch_Core.storage.tests.helpers import (
    add_storage_medium,
    add_storage_method_rel,
    add_storage_obj,
)
from ESSArch_Core.testing.runner import TaskRunner
from ESSArch_Core.testing.test_helpers import (
    create_mets_spec,
    create_premis_spec,
)
from ESSArch_Core.WorkflowEngine.models import ProcessTask

User = get_user_model()


class StorageMediumListTests(APITestCase):
    def setUp(self):
        user = User.objects.create(username='user')
        self.client = APIClient()
        self.client.force_authenticate(user=user)
        self.url = reverse('storagemedium-list')

    def test_sort_medium_id(self):
        storage_target = StorageTarget.objects.create()

        medium_ids = [
            'BA 100',
            'ABC',
            'X 1',
            'BA 1001',
            'XY 1',
            'XYZ 1',
            'BA 1',
            'BA 10',
            'BA 2',
            'BA 1002',
            'BA 1000',
            'BA 003',
            'QWE1',
            'QWE10',
            'QWE2',
            'A B 2',
            'A B 10',
            'DEF',
            'A B 1',
        ]

        for mid in medium_ids:
            StorageMedium.objects.create(
                medium_id=mid, storage_target=storage_target,
                status=20, location_status=50, block_size=1024, format=103,
            )

        res = self.client.get(self.url, {'ordering': 'medium_id', 'pager': 'none'})

        expected = [
            'ABC',
            'DEF',
            'QWE1',
            'QWE2',
            'QWE10',
            'A B 1',
            'A B 2',
            'A B 10',
            'BA 1',
            'BA 2',
            'BA 003',
            'BA 10',
            'BA 100',
            'BA 1000',
            'BA 1001',
            'BA 1002',
            'X 1',
            'XY 1',
            'XYZ 1',
        ]
        actual = [sm['medium_id'] for sm in res.data]

        self.assertEqual(expected, actual)


class StorageMediumDeactivatableTests(TestCase):
    @classmethod
    def setUpTestData(cls):
        cls.storage_method = StorageMethod.objects.create()
        cls.storage_target = StorageTarget.objects.create()
        cls.storage_method_target_rel = StorageMethodTargetRelation.objects.create(
            storage_method=cls.storage_method,
            storage_target=cls.storage_target,
            status=STORAGE_TARGET_STATUS_ENABLED
        )
        cls.storage_medium = StorageMedium.objects.create(
            storage_target=cls.storage_target,
            status=20, location_status=50, block_size=1024, format=103,
        )

        cls.policy = StoragePolicy.objects.create(
            ingest_path=Path.objects.create(entity='test', value='foo')
        )
        cls.policy.storage_methods.add(cls.storage_method)

        cls.sa = SubmissionAgreement.objects.create(policy=cls.policy)
        cls.ip = InformationPackage.objects.create(archived=True, submission_agreement=cls.sa)
        cls.user = User.objects.create(username='user')

    def setUp(self):
        self.client = APIClient()
        self.client.force_authenticate(user=self.user)
        self.url = reverse('storagemedium-list')

    def test_no_change(self):
        response = self.client.get(self.url, data={'deactivatable': True})
        self.assertEqual(response.status_code, status.HTTP_200_OK)
        self.assertEqual(response.data, [])

    def test_migrated_ip(self):
        self.storage_method_target_rel.status = STORAGE_TARGET_STATUS_MIGRATE
        self.storage_method_target_rel.save()

        new_storage_target = StorageTarget.objects.create(name='new')
        StorageMethodTargetRelation.objects.create(
            storage_method=self.storage_method,
            storage_target=new_storage_target,
            status=STORAGE_TARGET_STATUS_ENABLED
        )
        new_storage_medium = StorageMedium.objects.create(
            medium_id="new_medium", storage_target=new_storage_target,
            status=20, location_status=50, block_size=1024, format=103,
        )

        # Add IP to old medium
        StorageObject.objects.create(
            ip=self.ip, storage_medium=self.storage_medium,
            content_location_type=DISK,
        )

        # New enabled medium exists but no objects are migrated yet
        response = self.client.get(self.url, data={'deactivatable': True})
        self.assertEqual(response.status_code, status.HTTP_200_OK)
        self.assertEqual(response.data, [])

        # Add IP to new medium
        StorageObject.objects.create(
            ip=self.ip, storage_medium=new_storage_medium,
            content_location_type=DISK,
        )

        # All objects migrated and old medium is deactivatable
        response = self.client.get(self.url, data={'deactivatable': True})
        self.assertEqual(response.status_code, status.HTTP_200_OK)
        self.assertEqual(len(response.data), 1)
        self.assertEqual(response.data[0]['id'], str(self.storage_medium.pk))

        # Add new IP to old medium
        new_ip = InformationPackage.objects.create(
            archived=True,
            submission_agreement=self.sa,
        )
        StorageObject.objects.create(
            ip=new_ip, storage_medium=self.storage_medium,
            content_location_type=DISK,
        )

        # All objects are not migrated
        response = self.client.get(self.url, data={'deactivatable': True})
        self.assertEqual(response.status_code, status.HTTP_200_OK)
        self.assertEqual(response.data, [])

        # Add new IP to new medium
        StorageObject.objects.create(
            ip=new_ip, storage_medium=new_storage_medium,
            content_location_type=DISK,
        )

        # All objects migrated and old medium is deactivatable
        response = self.client.get(self.url, data={'deactivatable': True})
        self.assertEqual(response.status_code, status.HTTP_200_OK)
        self.assertEqual(len(response.data), 1)
        self.assertEqual(response.data[0]['id'], str(self.storage_medium.pk))

        # Add new inactive IP to old medium
        inactive_ip = InformationPackage.objects.create(
            archived=True,
            submission_agreement=self.sa, active=False
        )
        StorageObject.objects.create(
            ip=inactive_ip, storage_medium=self.storage_medium,
            content_location_type=DISK,
        )

        # Ignore inactive IPs, all objects are migrated,
        # and old medium is deactivatable
        response = self.client.get(self.url, data={'deactivatable': True})
        self.assertEqual(response.status_code, status.HTTP_200_OK)
        self.assertEqual(len(response.data), 1)
        self.assertEqual(response.data[0]['id'], str(self.storage_medium.pk))

        # Include inactive IPs, all objects are not migrated,
        # and old medium is not deactivatable
        response = self.client.get(self.url, data={'deactivatable': True, 'include_inactive_ips': True})
        self.assertEqual(response.status_code, status.HTTP_200_OK)
        self.assertEqual(response.data, [])

        # Add inactive IP to new medium
        StorageObject.objects.create(
            ip=inactive_ip, storage_medium=new_storage_medium,
            content_location_type=DISK,
        )

        # All objects migrated and old medium is deactivatable
        response = self.client.get(self.url, data={'deactivatable': True, 'include_inactive_ips': True})
        self.assertEqual(response.status_code, status.HTTP_200_OK)
        self.assertEqual(len(response.data), 1)
        self.assertEqual(response.data[0]['id'], str(self.storage_medium.pk))

    def test_multiple_storage_methods(self):
        self.storage_method_target_rel.status = STORAGE_TARGET_STATUS_MIGRATE
        self.storage_method_target_rel.save()

        # Add IP to old medium
        StorageObject.objects.create(
            ip=self.ip, storage_medium=self.storage_medium,
            content_location_type=DISK,
        )

        # Add IP to new method
        new_storage_method = StorageMethod.objects.create(name="new_method")
        storage_target_in_new_method = StorageTarget.objects.create(name="target_in_new_method")
        StorageMethodTargetRelation.objects.create(
            storage_method=new_storage_method,
            storage_target=storage_target_in_new_method,
            status=STORAGE_TARGET_STATUS_ENABLED
        )
        storage_medium_in_new_method = StorageMedium.objects.create(
            medium_id="medium_in_new_method", storage_target=storage_target_in_new_method,
            status=20, location_status=50, block_size=1024, format=103,
        )
        StorageObject.objects.create(
            ip=self.ip, storage_medium=storage_medium_in_new_method,
            content_location_type=DISK,
        )

        response = self.client.get(self.url, data={'deactivatable': True, 'include_inactive_ips': True})
        self.assertEqual(response.status_code, status.HTTP_200_OK)
        self.assertEqual(response.data, [])

        # migrate IP from old medium to new medium on same method

        new_storage_target = StorageTarget.objects.create(name='new')
        StorageMethodTargetRelation.objects.create(
            storage_method=self.storage_method,
            storage_target=new_storage_target,
            status=STORAGE_TARGET_STATUS_ENABLED
        )
        new_storage_medium = StorageMedium.objects.create(
            medium_id="new_medium", storage_target=new_storage_target,
            status=20, location_status=50, block_size=1024, format=103,
        )

        StorageObject.objects.create(
            ip=self.ip, storage_medium=new_storage_medium,
            content_location_type=DISK,
        )

        # All objects migrated and old medium is deactivatable
        response = self.client.get(self.url, data={'deactivatable': True})
        self.assertEqual(response.status_code, status.HTTP_200_OK)
        self.assertEqual(len(response.data), 1)
        self.assertEqual(response.data[0]['id'], str(self.storage_medium.pk))


class StorageMediumMigratableTests(TestCase):
    @classmethod
    def setUpTestData(cls):
        cls.user = User.objects.create(is_superuser=True)

    def setUp(self):
        self.client = APIClient()
        self.client.force_authenticate(user=self.user)
        self.url = reverse('storagemedium-list')

        self.policy = StoragePolicy.objects.create(
            ingest_path=Path.objects.create(entity='test', value='foo')
        )
        self.sa = SubmissionAgreement.objects.create(policy=self.policy)

    def test_no_change(self):
        ip = InformationPackage.objects.create(archived=True, submission_agreement=self.sa)

        old = add_storage_method_rel(DISK, 'old', STORAGE_TARGET_STATUS_ENABLED)
        old_medium = add_storage_medium(old.storage_target, 20, '1')
        add_storage_obj(ip, old_medium, DISK, '')
        self.policy.storage_methods.add(old.storage_method)

        response = self.client.get(self.url, data={'migratable': True})
        self.assertEqual(response.status_code, status.HTTP_200_OK)
        self.assertEqual(response.data, [])

        response = self.client.get(self.url, data={'migratable': False})
        self.assertEqual(response.status_code, status.HTTP_200_OK)
        self.assertEqual(len(response.data), 1)
        self.assertEqual(response.data[0]['id'], str(old_medium.pk))

    def test_single_storage_method(self):
        ip = InformationPackage.objects.create(archived=True, submission_agreement=self.sa)

        old = add_storage_method_rel(DISK, 'old', STORAGE_TARGET_STATUS_MIGRATE)
        old_medium = add_storage_medium(old.storage_target, 20, '1')
        add_storage_obj(ip, old_medium, DISK, '')
        self.policy.storage_methods.add(old.storage_method)

        new_storage_target = StorageTarget.objects.create(name='new')
        new_rel = StorageMethodTargetRelation.objects.create(
            storage_method=old.storage_method,
            storage_target=new_storage_target,
            status=STORAGE_TARGET_STATUS_DISABLED
        )
        new_storage_medium = add_storage_medium(new_storage_target, 20, '2')

        # New target exists but it is disabled
        response = self.client.get(self.url, data={'migratable': True})
        self.assertEqual(response.status_code, status.HTTP_200_OK)
        self.assertEqual(response.data, [])

        response = self.client.get(self.url, data={'migratable': False})
        self.assertEqual(response.status_code, status.HTTP_200_OK)
        self.assertEqual(len(response.data), 2)

        # Enable new target
        new_rel.status = STORAGE_TARGET_STATUS_ENABLED
        new_rel.save()

        # New enabled target exists but no objects are migrated yet
        response = self.client.get(self.url, data={'migratable': True})
        self.assertEqual(response.status_code, status.HTTP_200_OK)
        self.assertEqual(len(response.data), 1)
        self.assertEqual(response.data[0]['id'], str(old_medium.pk))

        # Add IP to new medium
        StorageObject.objects.create(
            ip=ip, storage_medium=new_storage_medium,
            content_location_type=DISK,
        )

        # All objects migrated and old medium is deactivatable
        response = self.client.get(self.url, data={'migratable': True})
        self.assertEqual(response.status_code, status.HTTP_200_OK)
        self.assertEqual(len(response.data), 0)

        # Add new IP to old medium
        new_ip = InformationPackage.objects.create(
            archived=True,
            submission_agreement=self.sa,
        )
        StorageObject.objects.create(
            ip=new_ip, storage_medium=old_medium,
            content_location_type=DISK,
        )

        # All objects are not migrated
        response = self.client.get(self.url, data={'migratable': True})
        self.assertEqual(response.status_code, status.HTTP_200_OK)
        self.assertEqual(len(response.data), 1)
        self.assertEqual(response.data[0]['id'], str(old_medium.pk))

        # Add new IP to new medium
        StorageObject.objects.create(
            ip=new_ip, storage_medium=new_storage_medium,
            content_location_type=DISK,
        )

        # All objects migrated and old medium is deactivatable
        response = self.client.get(self.url, data={'migratable': True})
        self.assertEqual(response.status_code, status.HTTP_200_OK)
        self.assertEqual(response.data, [])

    def test_multiple_storage_methods(self):
        ip = InformationPackage.objects.create(archived=True, submission_agreement=self.sa)

        old = add_storage_method_rel(DISK, 'old', STORAGE_TARGET_STATUS_MIGRATE)
        old_medium = add_storage_medium(old.storage_target, 20, '1')
        add_storage_obj(ip, old_medium, DISK, '')

        new = add_storage_method_rel(DISK, 'new', STORAGE_TARGET_STATUS_ENABLED)
        self.policy.storage_methods.add(old.storage_method, new.storage_method)

        for rstatus in (STORAGE_TARGET_STATUS_MIGRATE, STORAGE_TARGET_STATUS_ENABLED, STORAGE_TARGET_STATUS_READ_ONLY):
            old.status = rstatus
            old.save()

            with self.subTest('old method-target rel status = %s' % old.get_status_display()):
                response = self.client.get(self.url, data={'migratable': True})
                self.assertEqual(response.status_code, status.HTTP_200_OK)
                self.assertEqual(len(response.data), 1)
                self.assertEqual(response.data[0]['id'], str(old_medium.pk))

        old.status = STORAGE_TARGET_STATUS_DISABLED
        old.save()
        with self.subTest('old method-target rel status = %s' % old.get_status_display()):
            response = self.client.get(self.url, data={'migratable': True})
            self.assertEqual(response.status_code, status.HTTP_200_OK)
            self.assertEqual(len(response.data), 0)

        # add object to new method
        old.status = STORAGE_TARGET_STATUS_MIGRATE
        old.save()
        new_medium = add_storage_medium(new.storage_target, 20, '2')
        add_storage_obj(ip, new_medium, DISK, '')

        response = self.client.get(self.url, data={'migratable': True})
        self.assertEqual(response.status_code, status.HTTP_200_OK)
        self.assertEqual(len(response.data), 0)

    def test_multiple_storage_policies(self):
        other_policy = StoragePolicy.objects.create(
            policy_id='other',
            ingest_path=self.policy.ingest_path,
        )
        ip = InformationPackage.objects.create(archived=True, submission_agreement=self.sa)

        old = add_storage_method_rel(DISK, 'old', STORAGE_TARGET_STATUS_MIGRATE)
        old_medium = add_storage_medium(old.storage_target, 20, '1')
        add_storage_obj(ip, old_medium, DISK, '')
        self.policy.storage_methods.add(old.storage_method)

        new = add_storage_method_rel(DISK, 'new', STORAGE_TARGET_STATUS_ENABLED)
        other_policy.storage_methods.add(new.storage_method)

        for rstatus in (STORAGE_TARGET_STATUS_MIGRATE, STORAGE_TARGET_STATUS_ENABLED, STORAGE_TARGET_STATUS_READ_ONLY):
            old.status = rstatus
            old.save()

            with self.subTest('old method-target rel status = %s' % old.get_status_display()):
                response = self.client.get(self.url, data={'migratable': True})
                self.assertEqual(response.status_code, status.HTTP_200_OK)
                self.assertEqual(len(response.data), 0)

        old.status = STORAGE_TARGET_STATUS_DISABLED
        old.save()
        with self.subTest('old method-target rel status = %s' % old.get_status_display()):
            response = self.client.get(self.url, data={'migratable': True})
            self.assertEqual(response.status_code, status.HTTP_200_OK)
            self.assertEqual(len(response.data), 0)

    def test_multiple_ips(self):
        ip1 = InformationPackage.objects.create(
            package_type=InformationPackage.AIP,
            archived=True,
            submission_agreement=self.sa,
        )
        ip2 = InformationPackage.objects.create(
            package_type=InformationPackage.AIP,
            archived=True,
            submission_agreement=self.sa,
        )

        # default
        default_rel = add_storage_method_rel(DISK, 'default', STORAGE_TARGET_STATUS_MIGRATE)
        default_medium = add_storage_medium(default_rel.storage_target, 20, 'default')

        new_target = StorageTarget.objects.create(name='new_target')
        new_rel = StorageMethodTargetRelation.objects.create(
            storage_method=default_rel.storage_method,
            storage_target=new_target,
            status=STORAGE_TARGET_STATUS_ENABLED
        )

        # long term
        long_term_rel = add_storage_method_rel(DISK, 'default_long_term', STORAGE_TARGET_STATUS_ENABLED)
        long_term_medium = add_storage_medium(long_term_rel.storage_target, 20, 'long_term')

        self.policy.storage_methods.add(
            default_rel.storage_method,
            new_rel.storage_method,
            long_term_rel.storage_method,
        )

        add_storage_obj(ip1, default_medium, DISK, '')
        add_storage_obj(ip1, long_term_medium, DISK, '')

        add_storage_obj(ip2, long_term_medium, DISK, '')

        response = self.client.get(self.url, data={'migratable': True})
        self.assertEqual(response.status_code, status.HTTP_200_OK)
        self.assertEqual(len(response.data), 2)
        self.assertCountEqual(
            [response.data[0]['id'], response.data[1]['id']],
            [str(default_medium.pk), str(long_term_medium.pk)],
        )

        ip_list_url = reverse('informationpackage-list')
        response = self.client.get(ip_list_url, data={
            'medium': str(default_medium.pk),
            'migratable': True,
            'view_type': 'flat',
        })
        self.assertEqual(len(response.data), 1)
        self.assertEqual(response.data[0]['id'], str(ip1.pk))

        response = self.client.get(ip_list_url, data={
            'medium': str(long_term_medium.pk),
            'migratable': True,
            'view_type': 'flat',
        })
        self.assertEqual(len(response.data), 2)
        self.assertCountEqual(
            [response.data[0]['id'], response.data[1]['id']],
            [str(ip1.pk), str(ip2.pk)],
        )


class StorageMediumDeactivateTests(TestCase):
    @classmethod
    def setUpTestData(cls):
        cls.storage_method = StorageMethod.objects.create()
        cls.storage_target = StorageTarget.objects.create()
        cls.storage_method_target_rel = StorageMethodTargetRelation.objects.create(
            storage_method=cls.storage_method,
            storage_target=cls.storage_target,
            status=STORAGE_TARGET_STATUS_MIGRATE
        )

        new_storage_target = StorageTarget.objects.create(name='new')
        StorageMethodTargetRelation.objects.create(
            storage_method=cls.storage_method,
            storage_target=new_storage_target,
            status=STORAGE_TARGET_STATUS_ENABLED
        )
        cls.new_storage_medium = StorageMedium.objects.create(
            medium_id="new_medium", storage_target=new_storage_target,
            status=20, location_status=50, block_size=1024, format=103,
        )
        cls.policy = StoragePolicy.objects.create(
            ingest_path=Path.objects.create(entity='test', value='foo')
        )
        cls.policy.storage_methods.add(cls.storage_method)

        cls.sa = SubmissionAgreement.objects.create(policy=cls.policy)
        cls.ip = InformationPackage.objects.create(archived=True, submission_agreement=cls.sa)
        cls.user = User.objects.create(username='user')

    def setUp(self):
        self.client = APIClient()
        self.client.force_authenticate(user=self.user)

        self.storage_medium = StorageMedium.objects.create(
            storage_target=self.storage_target,
            status=20, location_status=50, block_size=1024, format=103,
        )
        self.url = reverse('storagemedium-deactivate', args=(self.storage_medium.pk,))

        StorageObject.objects.create(
            ip=self.ip, storage_medium=self.storage_medium,
            content_location_type=DISK,
        )

    def test_non_migrated_medium(self):
        response = self.client.post(self.url)
        self.assertEqual(response.status_code, status.HTTP_400_BAD_REQUEST)

        self.storage_medium.refresh_from_db()
        self.assertEqual(self.storage_medium.status, 20)

    def test_migrated_ip(self):
        # Add IP to new medium
        StorageObject.objects.create(
            ip=self.ip, storage_medium=self.new_storage_medium,
            content_location_type=DISK,
        )

        response = self.client.post(self.url)
        self.assertEqual(response.status_code, status.HTTP_200_OK)

        self.storage_medium.refresh_from_db()
        self.assertEqual(self.storage_medium.status, 0)

    def test_deactivated_migrated_medium(self):
        # Add IP to new medium
        StorageObject.objects.create(
            ip=self.ip, storage_medium=self.new_storage_medium,
            content_location_type=DISK,
        )
        self.storage_medium.status = 0
        self.storage_medium.save()

        response = self.client.post(self.url)
        self.assertEqual(response.status_code, status.HTTP_400_BAD_REQUEST)

        self.storage_medium.refresh_from_db()
        self.assertEqual(self.storage_medium.status, 0)


class StorageMethodListTests(TestCase):
    @classmethod
    def setUpTestData(cls):
        cls.user = User.objects.create(username='user')

    def setUp(self):
        self.client = APIClient()
        self.client.force_authenticate(user=self.user)

        self.url = reverse('storagemethod-list')

    def test_filter_has_migrate_target(self):
        storage_method1 = StorageMethod.objects.create()
        storage_target1 = StorageTarget.objects.create(name='1')

        storage_method2 = StorageMethod.objects.create()
        storage_target2 = StorageTarget.objects.create(name='2')

        response = self.client.get(self.url, data={'has_migrate_target': True})
        self.assertEqual(response.status_code, status.HTTP_200_OK)
        self.assertEqual(len(response.data), 0)

        StorageMethodTargetRelation.objects.create(
            storage_method=storage_method1,
            storage_target=storage_target1,
            status=STORAGE_TARGET_STATUS_MIGRATE,
        )

        StorageMethodTargetRelation.objects.create(
            storage_method=storage_method2,
            storage_target=storage_target2,
            status=STORAGE_TARGET_STATUS_ENABLED,
        )

        response = self.client.get(self.url, data={'has_migrate_target': True})
        self.assertEqual(response.status_code, status.HTTP_200_OK)
        self.assertEqual(len(response.data), 1)
        self.assertEqual(response.data[0]['id'], str(storage_method1.pk))

        response = self.client.get(self.url, data={'has_migrate_target': False})
        self.assertEqual(response.status_code, status.HTTP_200_OK)
        self.assertEqual(len(response.data), 1)
        self.assertEqual(response.data[0]['id'], str(storage_method2.pk))

    def test_filter_has_enabled_target(self):
        storage_method1 = StorageMethod.objects.create()
        storage_target1 = StorageTarget.objects.create(name='1')

        storage_method2 = StorageMethod.objects.create()
        storage_target2 = StorageTarget.objects.create(name='2')

        response = self.client.get(self.url, data={'has_enabled_target': True})
        self.assertEqual(response.status_code, status.HTTP_200_OK)
        self.assertEqual(len(response.data), 0)

        StorageMethodTargetRelation.objects.create(
            storage_method=storage_method1,
            storage_target=storage_target1,
            status=STORAGE_TARGET_STATUS_MIGRATE,
        )

        StorageMethodTargetRelation.objects.create(
            storage_method=storage_method2,
            storage_target=storage_target2,
            status=STORAGE_TARGET_STATUS_ENABLED,
        )

        response = self.client.get(self.url, data={'has_enabled_target': True})
        self.assertEqual(response.status_code, status.HTTP_200_OK)
        self.assertEqual(len(response.data), 1)
        self.assertEqual(response.data[0]['id'], str(storage_method2.pk))

        response = self.client.get(self.url, data={'has_enabled_target': False})
        self.assertEqual(response.status_code, status.HTTP_200_OK)
        self.assertEqual(len(response.data), 1)
        self.assertEqual(response.data[0]['id'], str(storage_method1.pk))


class StorageMigrationTestsBase(APITestCase):
    @classmethod
    def setUpTestData(cls):
        cls.user = User.objects.create(username='user', is_superuser=True)

<<<<<<< HEAD
        cls.policy = StoragePolicy.objects.create(
            ingest_path=Path.objects.create(entity='test', value='foo')
        )
        cls.sa = SubmissionAgreement.objects.create(policy=cls.policy)
        cls.ip = InformationPackage.objects.create(archived=True, submission_agreement=cls.sa)

=======
>>>>>>> 03c21be7
    def setUp(self):
        self.client.force_authenticate(user=self.user)
        self.datadir = tempfile.mkdtemp()
        self.addCleanup(shutil.rmtree, self.datadir)

        self.tempdir = Path.objects.create(entity='temp', value=tempfile.mkdtemp(dir=self.datadir)).value
        self.policy = StoragePolicy.objects.create(
            cache_storage=StorageMethod.objects.create(),
            ingest_path=Path.objects.create(entity='ingest', value=tempfile.mkdtemp(dir=self.datadir))
        )
        self.sa = SubmissionAgreement.objects.create(policy=self.policy)
        aic = InformationPackage.objects.create(package_type=InformationPackage.AIC)
        self.ip = InformationPackage.objects.create(
            archived=True, submission_agreement=self.sa,
            package_type=InformationPackage.AIP, aic=aic,
            generation=0,
        )


class StorageMigrationTests(StorageMigrationTestsBase):
    @classmethod
    def setUpTestData(cls):
        super().setUpTestData()
        cls.url = reverse('storage-migrations-list')

        Parameter.objects.create(entity='agent_identifier_value', value='ESS')
        Parameter.objects.create(entity='event_identifier_type', value='ESS')
        Parameter.objects.create(entity='linking_agent_identifier_type', value='ESS')
        Parameter.objects.create(entity='linking_object_identifier_type', value='ESS')
        Parameter.objects.create(entity='medium_location', value='Media')

    @TaskRunner()
    def test_migrate(self):
        old = add_storage_method_rel(DISK, 'old', STORAGE_TARGET_STATUS_MIGRATE)
        old.storage_target.target = tempfile.mkdtemp(dir=self.datadir)
        old.storage_target.save()

        self.policy.storage_methods.add(old.storage_method)
        old_medium = add_storage_medium(old.storage_target, 20)
        add_storage_obj(self.ip, old_medium, DISK, '', create_dir=True)

        StorageMethodTargetRelation.objects.create(
            storage_target=StorageTarget.objects.create(
                target=tempfile.mkdtemp(dir=self.datadir),
            ),
            storage_method=old.storage_method,
            status=STORAGE_TARGET_STATUS_ENABLED,
        )

        data = {
            'information_packages': [str(self.ip.pk)],
            'policy': str(self.policy.pk),
            'temp_path': self.tempdir,
        }
        response = self.client.post(self.url, data=data)
        self.assertEqual(response.status_code, status.HTTP_201_CREATED)

    @TaskRunner()
    def test_migrate_container_to_non_container(self):
        old = add_storage_method_rel(DISK, 'old', STORAGE_TARGET_STATUS_MIGRATE)
        old.storage_target.target = tempfile.mkdtemp(dir=self.datadir)
        old.storage_target.save()

        self.policy.storage_methods.add(old.storage_method)
        old_medium = add_storage_medium(old.storage_target, 20)
        old_storage_obj = add_storage_obj(self.ip, old_medium, DISK, '', create_dir=False)
        old_storage_obj.container = True
        old_storage_obj.save()

        f, fpath = tempfile.mkstemp(dir=self.datadir)
        os.close(f)
        with tarfile.open(old_storage_obj.get_full_path(), 'w') as tar:
            tar.add(fpath, os.path.join(self.ip.object_identifier_value, 'dummyfile'))

        open(os.path.splitext(old_storage_obj.get_full_path())[0] + '.xml', 'a').close()
        target = old.storage_target.target
        open(os.path.join(target, str(self.ip.aic.pk)) + '.xml', 'a').close()

        StorageMethodTargetRelation.objects.create(
            storage_target=StorageTarget.objects.create(
                target=tempfile.mkdtemp(dir=self.datadir),
            ),
            storage_method=old.storage_method,
            status=STORAGE_TARGET_STATUS_ENABLED,
        )

        data = {
            'information_packages': [str(self.ip.pk)],
            'policy': str(self.policy.pk),
            'temp_path': self.tempdir,
        }
        response = self.client.post(self.url, data=data)
        self.assertEqual(response.status_code, status.HTTP_201_CREATED)

    @TaskRunner()
    def test_migrate_non_container_to_container(self):
        self.sa.profile_aic_description = Profile.objects.create(
            profile_type='aic_description',
            specification=create_mets_spec(True, self.sa),
        )
        self.sa.profile_aip_description = Profile.objects.create(
            profile_type='aip_description',
            specification=create_mets_spec(True, self.sa),
        )
        self.sa.profile_preservation_metadata = Profile.objects.create(
            profile_type='preservation_metadata',
            specification=create_premis_spec(self.sa),
        )
        self.sa.lock_to_information_package(self.ip, self.user)

        old = add_storage_method_rel(DISK, 'old', STORAGE_TARGET_STATUS_MIGRATE)
        old.storage_target.target = tempfile.mkdtemp(dir=self.datadir)
        old.storage_target.save()

        self.policy.storage_methods.add(old.storage_method)
        old_medium = add_storage_medium(old.storage_target, 20)
        old_storage_obj = add_storage_obj(self.ip, old_medium, DISK, '', create_dir=True)
        old_storage_obj.save()

        new_storage_method = StorageMethod.objects.create(containers=True)
        StorageMethodTargetRelation.objects.create(
            storage_target=StorageTarget.objects.create(
                target=tempfile.mkdtemp(dir=self.datadir),
            ),
            storage_method=new_storage_method,
            status=STORAGE_TARGET_STATUS_ENABLED,
        )
        self.policy.storage_methods.add(new_storage_method)

        data = {
            'information_packages': [str(self.ip.pk)],
            'policy': str(self.policy.pk),
            'temp_path': self.tempdir,
        }
        response = self.client.post(self.url, data=data)
        self.assertEqual(response.status_code, status.HTTP_201_CREATED)

    @mock.patch('ESSArch_Core.ip.views.ProcessTask.run')
    def test_method_rel_states(self, mock_task):
        old = add_storage_method_rel(DISK, 'old', STORAGE_TARGET_STATUS_MIGRATE)
        old_medium = add_storage_medium(old.storage_target, 20)
        add_storage_obj(self.ip, old_medium, DISK, '')

        new = StorageMethodTargetRelation.objects.create(
            storage_target=StorageTarget.objects.create(),
            storage_method=old.storage_method,
            status=STORAGE_TARGET_STATUS_MIGRATE,
        )

        self.policy.storage_methods.add(old.storage_method, new.storage_method)

        data = {
            'information_packages': [str(self.ip.pk)],
            'policy': str(self.policy.pk),
            'temp_path': 'temp',
        }

        with self.subTest('old migrate, new migrate'):
            response = self.client.post(self.url, data=data)
            self.assertEqual(response.status_code, status.HTTP_400_BAD_REQUEST)
            mock_task.assert_not_called()

        with self.subTest('old migrate, new read-only'):
            new.status = STORAGE_TARGET_STATUS_READ_ONLY
            new.save()
            response = self.client.post(self.url, data=data)
            self.assertEqual(response.status_code, status.HTTP_400_BAD_REQUEST)
            mock_task.assert_not_called()

        with self.subTest('old migrate, new disabled'):
            new.status = STORAGE_TARGET_STATUS_DISABLED
            new.save()
            response = self.client.post(self.url, data=data)
            self.assertEqual(response.status_code, status.HTTP_400_BAD_REQUEST)
            mock_task.assert_not_called()

        with self.subTest('old migrate, new enabled'):
            new.status = STORAGE_TARGET_STATUS_ENABLED
            new.save()
            response = self.client.post(self.url, data=data)
            self.assertEqual(response.status_code, status.HTTP_201_CREATED)
            mock_task.assert_called_once()

    @mock.patch('ESSArch_Core.ip.views.ProcessTask.run')
    def test_ip_with_no_storage(self, mock_task):
        old = add_storage_method_rel(DISK, 'old', STORAGE_TARGET_STATUS_ENABLED)
        new = add_storage_method_rel(DISK, 'new', STORAGE_TARGET_STATUS_ENABLED)

        self.policy.storage_methods.add(old.storage_method, new.storage_method)

        ip = InformationPackage.objects.create(submission_agreement=self.sa)
        data = {
            'information_packages': [str(ip.pk)],
            'policy': str(self.policy.pk),
            'temp_path': 'temp',
        }
        response = self.client.post(self.url, data=data)
        self.assertEqual(response.status_code, status.HTTP_400_BAD_REQUEST)
        mock_task.assert_not_called()

    @mock.patch('ESSArch_Core.ip.views.ProcessTask.run')
    def test_bad_ip(self, mock_task):
        ip = InformationPackage.objects.create(submission_agreement=self.sa)

        data = {
            'information_packages': [str(ip.pk)],
            'policy': str(self.policy.pk),
            'temp_path': 'temp',
        }
        response = self.client.post(self.url, data=data)
        self.assertEqual(response.status_code, status.HTTP_400_BAD_REQUEST)
        mock_task.assert_not_called()

    @mock.patch(
        'ESSArch_Core.storage.serializers.ProcessTask.objects.get_or_create',
        side_effect=ProcessTask.objects.get_or_create
    )
    @mock.patch('ESSArch_Core.storage.serializers.ProcessTask.run')
    def test_migration_task_order(self, mock_task_run, mock_task):
        old = add_storage_method_rel(TAPE, 'old', STORAGE_TARGET_STATUS_MIGRATE)
        old_medium = add_storage_medium(old.storage_target, 20)

        StorageMethodTargetRelation.objects.create(
            storage_target=StorageTarget.objects.create(),
            storage_method=old.storage_method,
            status=STORAGE_TARGET_STATUS_ENABLED,
        )
        self.policy.storage_methods.add(old.storage_method)

        ips = [
            InformationPackage.objects.create(archived=True, submission_agreement=self.sa)
            for _ in range(6)
        ]

        tape_location_values = ['1', '4', '5', '3', '10', '2']
        for idx, ip in enumerate(ips):
            add_storage_obj(ip, old_medium, TAPE, tape_location_values[idx])

        data = {
            'information_packages': [str(ip.pk) for ip in ips],
            'policy': str(self.policy.pk),
            'temp_path': 'temp',
        }

        response = self.client.post(self.url, data=data)
        self.assertEqual(response.status_code, status.HTTP_201_CREATED)

        mock_task.assert_has_calls([
            mock.call(
                name='ESSArch_Core.storage.tasks.StorageMigration',
                label=mock.ANY,
                status__in=mock.ANY,
                information_package=ip,
                defaults={
                    'args': mock.ANY,
                    'responsible': mock.ANY,
                    'eager': False,
                }
            ) for ip in [ips[0], ips[5], ips[3], ips[1], ips[2], ips[4]]
        ])

    @mock.patch('ESSArch_Core.ip.views.ProcessTask.run')
    def test_queue_duplicate_migrations(self, mock_task):
        old = add_storage_method_rel(DISK, 'old', STORAGE_TARGET_STATUS_MIGRATE)
        old_medium = add_storage_medium(old.storage_target, 20)
        add_storage_obj(self.ip, old_medium, DISK, '')

        StorageMethodTargetRelation.objects.create(
            storage_target=StorageTarget.objects.create(),
            storage_method=old.storage_method,
            status=STORAGE_TARGET_STATUS_ENABLED,
        )

        self.policy.storage_methods.add(old.storage_method)

        data = {
            'information_packages': [str(self.ip.pk)],
            'policy': str(self.policy.pk),
            'temp_path': 'temp',
        }

        for _ in range(5):
            response = self.client.post(self.url, data=data)
            self.assertEqual(response.status_code, status.HTTP_201_CREATED)

        data['temp_path'] = 'temp2'
        response = self.client.post(self.url, data=data)
        self.assertEqual(response.status_code, status.HTTP_201_CREATED)

        self.assertEqual(ProcessTask.objects.count(), 1)
        mock_task.assert_called_once()

        with self.subTest('completed task'):
            ProcessTask.objects.update(status=celery_states.SUCCESS)
            mock_task.reset_mock()

            for _ in range(5):
                response = self.client.post(self.url, data=data)
                self.assertEqual(response.status_code, status.HTTP_201_CREATED)

            self.assertEqual(ProcessTask.objects.count(), 2)
            mock_task.assert_called_once()


class StorageMigrationPreviewTests(StorageMigrationTestsBase):
    @classmethod
    def setUpTestData(cls):
        super().setUpTestData()
        cls.url = reverse('storage-migrations-preview')

    def test_preview_with_migratable_ip(self):
        old = add_storage_method_rel(DISK, 'old', STORAGE_TARGET_STATUS_MIGRATE)
        old_medium = add_storage_medium(old.storage_target, 20)
        add_storage_obj(self.ip, old_medium, DISK, '')

        StorageMethodTargetRelation.objects.create(
            storage_method=old.storage_method,
            storage_target=StorageTarget.objects.create(name='new_target'),
            status=STORAGE_TARGET_STATUS_ENABLED,
        )

        self.policy.storage_methods.add(old.storage_method)
        data = {
            'information_packages': [str(self.ip.pk)],
            'policy': str(self.policy.pk),
        }
        res = self.client.get(self.url, data=data)
        self.assertEqual(res.status_code, status.HTTP_200_OK)
        self.assertEqual(len(res.data), 1)

    def test_pagination(self):
        ip = InformationPackage.objects.create(archived=True, submission_agreement=self.sa)

        old = add_storage_method_rel(DISK, 'old', STORAGE_TARGET_STATUS_MIGRATE)
        self.policy.storage_methods.add(old.storage_method)
        old_medium = add_storage_medium(old.storage_target, 20)
        add_storage_obj(self.ip, old_medium, DISK, '')
        add_storage_obj(ip, old_medium, DISK, '')

        target = StorageTarget.objects.create(name='new target, old method')
        StorageMethodTargetRelation.objects.create(
            storage_method=old.storage_method,
            storage_target=target,
            status=STORAGE_TARGET_STATUS_ENABLED,
        )

        data = {
            'information_packages': [str(self.ip.pk), str(ip.pk)],
            'policy': str(self.policy.pk),
        }
        res = self.client.get(self.url, data=data)
        self.assertEqual(res.status_code, status.HTTP_200_OK)
        self.assertEqual(len(res.data), 2)

        data['page_size'] = 1
        res = self.client.get(self.url, data=data)
        self.assertEqual(res.status_code, status.HTTP_200_OK)
        self.assertEqual(len(res.data), 1)
        first_page_ip = res.data[0]

        data['page'] = 2
        res = self.client.get(self.url, data=data)
        self.assertEqual(res.status_code, status.HTTP_200_OK)
        self.assertEqual(len(res.data), 1)
        second_page_ip = res.data[0]

        self.assertNotEqual(first_page_ip, second_page_ip)

        data.pop('page')
        data.pop('page_size')
        data['pager'] = 'none'
        res = self.client.get(self.url, data=data)
        self.assertEqual(res.status_code, status.HTTP_200_OK)
        self.assertEqual(len(res.data), 2)

    def test_preview_with_non_migratable_ip(self):
        ip = InformationPackage.objects.create()
        data = {
            'information_packages': [str(ip.pk)],
            'policy': str(self.policy.pk),
        }
        res = self.client.get(self.url, data=data)
        self.assertEqual(res.status_code, status.HTTP_400_BAD_REQUEST)


class StorageMigrationPreviewDetailTests(StorageMigrationTestsBase):
    def test_preview_with_migratable_ip(self):
        old = add_storage_method_rel(DISK, 'old', STORAGE_TARGET_STATUS_MIGRATE)
        old_medium = add_storage_medium(old.storage_target, 20)
        add_storage_obj(self.ip, old_medium, DISK, '')

        new = StorageMethodTargetRelation.objects.create(
            storage_target=StorageTarget.objects.create(),
            storage_method=old.storage_method,
            status=STORAGE_TARGET_STATUS_ENABLED,
        )
        self.policy.storage_methods.add(old.storage_method)

        data = {
            'policy': str(self.policy.pk),
        }
        url = reverse('storage-migrations-preview-detail', args=(str(self.ip.pk),))
        res = self.client.get(url, data=data)
        self.assertEqual(res.status_code, status.HTTP_200_OK)
        self.assertEqual(len(res.data), 1)
        self.assertEqual(res.data[0]['id'], str(new.storage_target.pk))

        # new relation with new method and new target
        new_method_target = add_storage_method_rel(DISK, 'new', STORAGE_TARGET_STATUS_ENABLED)
        self.policy.storage_methods.add(new_method_target.storage_method)
        url = reverse('storage-migrations-preview-detail', args=(str(self.ip.pk),))
        res = self.client.get(url, data=data)
        self.assertEqual(res.status_code, status.HTTP_200_OK)
        self.assertEqual(len(res.data), 2)
        self.assertEqual(res.data[0]['id'], str(new.storage_target.pk))

    def test_preview_with_non_migratable_ip(self):
        old = add_storage_method_rel(DISK, 'old', STORAGE_TARGET_STATUS_ENABLED)
        old_medium = add_storage_medium(old.storage_target, 20)
        add_storage_obj(self.ip, old_medium, DISK, '')

        new = add_storage_method_rel(DISK, 'new', STORAGE_TARGET_STATUS_ENABLED)
        self.policy.storage_methods.add(old.storage_method, new.storage_method)

        ip = InformationPackage.objects.create()
        data = {
            'policy': str(self.policy.pk),
        }
        url = reverse('storage-migrations-preview-detail', args=(str(ip.pk),))
        res = self.client.get(url, data=data)
        self.assertEqual(res.status_code, status.HTTP_404_NOT_FOUND)


class RobotTests(APITestCase):
    def setUp(self):
        user = User.objects.create(is_superuser=True)
        self.client.force_authenticate(user=user)

    @TaskRunner()
    def test_inventory(self):
        robot = Robot.objects.create()

        for drive_id in range(4):
            TapeDrive.objects.create(drive_id=str(drive_id), device='/dev/st{}'.format(drive_id), robot=robot)

        for slot_id in range(2):
            TapeSlot.objects.create(slot_id=str(slot_id), medium_id='HPS00{}'.format(slot_id + 1), robot=robot)

        storage_target = StorageTarget.objects.create()

        StorageMedium.objects.create(
            medium_id='HPS001', storage_target=storage_target,
            status=20, location_status=50,
            block_size=1024, format=103,
            tape_slot=TapeSlot.objects.get(slot_id='0'),
        )
        StorageMedium.objects.create(
            medium_id='HPS002', storage_target=storage_target,
            status=20, location_status=50,
            block_size=1024, format=103,
        )

        output = '''
  Storage Changer /dev/sg8:4 Drives, 52 Slots ( 4 Import/Export )
Data Transfer Element 0:Full (Storage Element 0 Loaded):VolumeTag = HPS001L3
Data Transfer Element 1:Empty
Data Transfer Element 2:Empty
Data Transfer Element 3:Empty
      Storage Element 0:Empty
      Storage Element 1:Full :VolumeTag=HPS002L3'''

        with mock.patch('ESSArch_Core.storage.tape.Popen') as m_popen:
            popen_obj = mock.MagicMock()
            popen_obj.returncode = 0
            popen_obj.communicate.return_value = (output, 'error')
            m_popen.return_value = popen_obj

            url = reverse('robot-inventory', args=(robot.pk,))
            response = self.client.post(url)
            self.assertEqual(response.status_code, status.HTTP_202_ACCEPTED)

            t = ProcessTask.objects.get()
            self.assertEqual(t.status, celery_states.SUCCESS)

            self.assertEqual(StorageMedium.objects.get(medium_id='HPS001').tape_drive.drive_id, 0)
            self.assertEqual(StorageMedium.objects.get(medium_id='HPS001').tape_slot.slot_id, 0)

            self.assertIsNone(StorageMedium.objects.get(medium_id='HPS002').tape_drive)
            self.assertEqual(StorageMedium.objects.get(medium_id='HPS002').tape_slot.slot_id, 1)<|MERGE_RESOLUTION|>--- conflicted
+++ resolved
@@ -705,15 +705,6 @@
     def setUpTestData(cls):
         cls.user = User.objects.create(username='user', is_superuser=True)
 
-<<<<<<< HEAD
-        cls.policy = StoragePolicy.objects.create(
-            ingest_path=Path.objects.create(entity='test', value='foo')
-        )
-        cls.sa = SubmissionAgreement.objects.create(policy=cls.policy)
-        cls.ip = InformationPackage.objects.create(archived=True, submission_agreement=cls.sa)
-
-=======
->>>>>>> 03c21be7
     def setUp(self):
         self.client.force_authenticate(user=self.user)
         self.datadir = tempfile.mkdtemp()
