--- conflicted
+++ resolved
@@ -408,7 +408,7 @@
             ('change_sa', 'Can change SA connected to IP'),
             ('lock_sa', 'Can lock SA to IP'),
             ('unlock_profile', 'Can unlock profile connected to IP'),
-<<<<<<< HEAD
+            ('can_receive_remote_files', 'Can receive remote files'),
             ('receive', 'Can receive IP'),
             ('preserve', 'Can preserve IP'),
             ('view', 'Can view extracted IP'),
@@ -416,9 +416,6 @@
             ('edit_as_new', 'Can edit IP "as new"'),
             ('diff-check', 'Can diff-check IP'),
             ('query', 'Can query IP'),
-=======
-            ('can_receive_remote_files', 'Can receive remote files'),
->>>>>>> 4718bb11
         )
 
     def __unicode__(self):
