--- conflicted
+++ resolved
@@ -62,12 +62,8 @@
     wait_fixed,
 )
 
-<<<<<<< HEAD
-from ESSArch_Core.auth.models import GroupGenericObjects, Member
-=======
 from ESSArch_Core.auth.models import GroupGenericObjects, Member, Notification
 from ESSArch_Core.auth.util import get_objects_for_user
->>>>>>> beba610a
 from ESSArch_Core.configuration.models import Path, StoragePolicy
 from ESSArch_Core.crypto import encrypt_remote_credentials
 from ESSArch_Core.essxml.Generator.xmlGenerator import parseContent
@@ -167,10 +163,6 @@
     agent = models.ForeignKey(Agent, on_delete=models.CASCADE, related_name='notes')
     note = models.CharField(max_length=255)
 
-
-<<<<<<< HEAD
-class InformationPackageManager(OrganizationManager):
-=======
 class InformationPackageQuerySet(models.QuerySet):
     def migratable(self):
         # TODO: Write some tests, including a HTTP request which uses the api filter
@@ -191,25 +183,10 @@
             )
         ).filter(archived=True, i_exists=True)
 
-
-class InformationPackageManager(models.Manager):
+class InformationPackageManager(OrganizationManager):
     def get_queryset(self):
         return InformationPackageQuerySet(self.model, using=self._db)
 
-    def for_user(self, user, perms, include_no_auth_objs=True):
-        """
-        Returns information packages for which a given ``users`` groups in the
-        ``users`` current organization has all permissions in ``perms``
-
-        :param user: ``User`` instance for which information packages would be
-        returned
-        :param perms: single permission string, or sequence of permission
-        strings which should be checked
-        """
-
-        return get_objects_for_user(user, self.model, perms, include_no_auth_objs)
-
->>>>>>> beba610a
     def visible_to_user(self, user):
         return self.for_user(user, 'view_informationpackage')
 
