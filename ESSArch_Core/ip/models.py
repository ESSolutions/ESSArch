"""
    ESSArch is an open source archiving and digital preservation system

    ESSArch Core
    Copyright (C) 2005-2017 ES Solutions AB

    This program is free software: you can redistribute it and/or modify
    it under the terms of the GNU General Public License as published by
    the Free Software Foundation, either version 3 of the License, or
    (at your option) any later version.

    This program is distributed in the hope that it will be useful,
    but WITHOUT ANY WARRANTY; without even the implied warranty of
    MERCHANTABILITY or FITNESS FOR A PARTICULAR PURPOSE.  See the
    GNU General Public License for more details.

    You should have received a copy of the GNU General Public License
    along with this program. If not, see <http://www.gnu.org/licenses/>.

    Contact information:
    Web - http://www.essolutions.se
    Email - essarch@essolutions.se
"""

from __future__ import division

from celery import states as celery_states

from django.db import models

from ESSArch_Core.profiles.models import (
    SubmissionAgreement as SA,
    ProfileIP, ProfileSA,
)

from ESSArch_Core.util import (
    get_tree_size_and_count,
)

import math
import uuid

MESSAGE_DIGEST_ALGORITHM_CHOICES = (
    ('MD5', 'MD5'),
    ('SHA-1', 'SHA-1'),
    ('SHA-224', 'SHA-224'),
    ('SHA-256', 'SHA-256'),
    ('SHA-384', 'SHA-384'),
    ('SHA-512', 'SHA-512'),
)


class ArchivalInstitution(models.Model):
    id = models.UUIDField(primary_key=True, default=uuid.uuid4, editable=False)
    name = models.CharField(max_length=255, unique=True)

    class Meta:
        verbose_name = 'ArchivalInstitution'

    def __unicode__(self):
        # create a unicode representation of this object
        return '%s - %s' % (self.name, self.id)


class ArchivistOrganization(models.Model):
    id = models.UUIDField(primary_key=True, default=uuid.uuid4, editable=False)
    name = models.CharField(max_length=255, unique=True)

    class Meta:
        verbose_name = 'ArchivistOrganization'

    def __unicode__(self):
        # create a unicode representation of this object
        return '%s - %s' % (self.name, self.id)


class ArchivalType(models.Model):
    id = models.UUIDField(primary_key=True, default=uuid.uuid4, editable=False)
    name = models.CharField(max_length=255, unique=True)

    class Meta:
        verbose_name = 'ArchivalType'

    def __unicode__(self):
        # create a unicode representation of this object
        return '%s - %s' % (self.name, self.id)


class ArchivalLocation(models.Model):
    id = models.UUIDField(primary_key=True, default=uuid.uuid4, editable=False)
    name = models.CharField(max_length=255, unique=True)

    class Meta:
        verbose_name = 'ArchivalLocation'

    def __unicode__(self):
        # create a unicode representation of this object
        return '%s - %s' % (self.name, self.id)


class InformationPackage(models.Model):
    """
    Informaion Package
    """

    SIP = 0
    AIC = 1
    AIP = 2
    AIU = 3
    DIP = 4

    PACKAGE_TYPE_CHOICES = (
        (SIP, 'SIP'),
        (AIC, 'AIC'),
        (AIP, 'AIP'),
        (AIU, 'AIU'),
        (DIP, 'DIP'),
    )

    PRESERVATION_LEVEL_VALUE_CHOICES = (
        (1, 'full'),
    )

    INFORMATION_CLASS_CHOICES = (
        (0, '0'),
        (1, '1'),
        (2, '2'),
        (3, '3'),
        (4, '4'),
    )

    id = models.UUIDField(
        primary_key=True, default=uuid.uuid4, editable=False
    )
    ObjectIdentifierValue = models.CharField(max_length=255, unique=True)
    Label = models.CharField(max_length=255, blank=True)
    Content = models.CharField(max_length=255)
    CreateDate = models.DateTimeField(auto_now_add=True)
    State = models.CharField(max_length=255)
<<<<<<< HEAD
    ObjectPath = models.CharField(max_length=255, blank=True)
=======
    ObjectPath = models.CharField(max_length=255)
    object_size = models.BigIntegerField(default=0)
    object_num_items = models.IntegerField(default=0)
>>>>>>> 5043a3c8
    Startdate = models.DateTimeField(null=True)
    Enddate = models.DateTimeField(null=True)

    size = models.BigIntegerField(null=True)
    num_items = models.IntegerField(null=True)
    message_digest_algorithm = models.IntegerField(null=True, choices=MESSAGE_DIGEST_ALGORITHM_CHOICES)
    message_digest = models.CharField(max_length=128, blank=True)
    active = models.BooleanField(default=True)

    linking_agent_identifier_value = models.CharField(max_length=255, blank=True)
    create_agent_identifier_value = models.CharField(max_length=255, blank=True)

    entry_date = models.DateTimeField(null=True)
    entry_agent_identifier_value = models.CharField(max_length=255, blank=True)

    package_type = models.IntegerField(null=True, choices=PACKAGE_TYPE_CHOICES)
    preservation_level_value = models.IntegerField(choices=PRESERVATION_LEVEL_VALUE_CHOICES, default=1)

    delivery_type = models.CharField(max_length=255, blank=True)
    information_class = models.IntegerField(null=True, choices=INFORMATION_CLASS_CHOICES)
    generation = models.IntegerField(null=True)

    last_changed_local = models.DateTimeField(null=True)
    last_changed_external = models.DateTimeField(null=True)

    Responsible = models.ForeignKey(
        'auth.User', on_delete=models.SET_NULL,
        related_name='information_packages', null=True
    )

    policy = models.ForeignKey('configuration.ArchivePolicy', on_delete=models.PROTECT, related_name='information_packages', null=True)
    aic = models.ForeignKey('self', on_delete=models.PROTECT, related_name='information_packages', null=True)

    SubmissionAgreement = models.ForeignKey(
        SA,
        on_delete=models.CASCADE,
        related_name='information_packages',
        default=None,
        null=True,
    )
    SubmissionAgreementLocked = models.BooleanField(default=False)
    ArchivalInstitution = models.ForeignKey(
        ArchivalInstitution,
        on_delete=models.CASCADE,
        related_name='information_packages',
        default=None,
        null=True
    )
    ArchivistOrganization = models.ForeignKey(
        ArchivistOrganization,
        on_delete=models.CASCADE,
        related_name='information_packages',
        default=None,
        null=True
    )
    ArchivalType = models.ForeignKey(
        ArchivalType,
        on_delete=models.CASCADE,
        related_name='information_packages',
        default=None,
        null=True
    )
    ArchivalLocation = models.ForeignKey(
        ArchivalLocation,
        on_delete=models.CASCADE,
        related_name='information_packages',
        default=None,
        null=True
    )

    def related_ips(self):
        sorting = ('generation', 'package_type', 'CreateDate',)

        if self.package_type == InformationPackage.AIC:
            return self.information_packages.order_by(*sorting)

        return InformationPackage.objects.filter(
            aic__isnull=False, aic=self.aic,
        ).exclude(pk=self.pk).order_by(*sorting)

    def save(self, *args, **kwargs):
        if not self.ObjectIdentifierValue:
            self.ObjectIdentifierValue = str(self.pk)

        super(InformationPackage, self).save(*args, **kwargs)

<<<<<<< HEAD
    def check_db_sync(self):
        if self.last_changed_local is not None and self.last_changed_external is not None:
            return (self.last_changed_local-self.last_changed_external).total_seconds() == 0

    @property
    def ObjectSizeAndNum(self):
        return get_tree_size_and_count(self.ObjectPath)

=======
>>>>>>> 5043a3c8
    def get_profile_rel(self, profile_type):
        return self.profileip_set.filter(
            profile__profile_type=profile_type
        ).first()

    def profile_locked(self, profile_type):
        rel = self.get_profile_rel(profile_type)

        if rel:
            return rel.LockedBy is not None

        return False

    def get_profile(self, profile_type):
        rel = self.get_profile_rel(profile_type)

        if rel:
            return rel.profile

        return None

    def change_profile(self, new_profile):
        ptype = new_profile.profile_type
        try:
            pip = ProfileIP.objects.get(ip=self, profile__profile_type=ptype)
            pip.profile = new_profile
            pip.save()
        except ProfileIP.DoesNotExist:
            ProfileIP.objects.create(ip=self, profile=new_profile)

    def unlock_profile(self, ptype):
        ProfileIP.objects.filter(
            ip=self, profile__profile_type=ptype
        ).update(LockedBy=None)

        self.State = 'Preparing'
        self.save(update_fields=['State'])

    def get_container_format(self):
        try:
            return self.get_profile('transfer_project').specification_data.get(
                'container_format', 'tar'
            )
        except:
            return 'tar'

    def get_checksum_algorithm(self):
        try:
            name = self.get_profile('transfer_project').specification_data.get(
                'checksum_algorithm', 'sha256'
            )
        except:
            name = 'sha256'

        return name

    def get_email_recipient(self):
        try:
            return self.get_profile('transfer_project').specification_data.get(
                'preservation_organization_receiver_email'
            )
        except:
            return None

    @property
    def step_state(self):
        """
        Gets the state of the IP based on its steps

        Args:

        Returns:
            Can be one of the following:
            SUCCESS, STARTED, FAILURE, PENDING

            Which is decided by five scenarios:

            * If there are no steps, then PENDING.
            * If there are steps and they are all pending,
              then PENDING.
            * If a step has started, then STARTED.
            * If a step has failed, then FAILURE.
            * If all steps have succeeded, then SUCCESS.
        """

        steps = self.steps.all()
        state = celery_states.SUCCESS

        if not steps:
            return celery_states.PENDING

        for step in steps:
            step_status = step.status

            if step_status == celery_states.STARTED:
                state = step_status
            if (step_status == celery_states.PENDING and
                    state != celery_states.STARTED):
                state = step_status
            if step_status == celery_states.FAILURE:
                return step_status

        return state

    def status(self):
        if self.State in ["Prepared", "Uploaded", "Created", "Submitted", "Received", "Transferred"]:
            return 100

        if self.State == "Preparing":
            if not self.SubmissionAgreementLocked:
                return 33

            progress = 66

            try:
                sa_profiles = ProfileSA.objects.filter(
                    submission_agreement=self.SubmissionAgreement
                )

                ip_profiles_locked = ProfileIP.objects.filter(
                    ip=self, LockedBy__isnull=False,
                    profile__profile_type__in=sa_profiles.values(
                        "profile__profile_type"
                    )
                )

                progress += math.ceil(ip_profiles_locked.count() * ((100-progress) / sa_profiles.count()))

            except ZeroDivisionError:
                pass

            return progress

        if self.State in ["Uploading", "Creating", "Submitting", "Receiving", "Transferring"]:
            steps = self.steps.all()

            if steps:
                try:
                    progress = sum([s.progress for s in steps])
                    return progress / len(steps)
                except:
                    return 0

            return 0

    def delete(self, *args, **kwargs):
        super(InformationPackage, self).delete(*args, **kwargs)
        ArchivalInstitution.objects.filter(
            information_packages__isnull=True
        ).delete()
        ArchivistOrganization.objects.filter(
            information_packages__isnull=True
        ).delete()
        ArchivalType.objects.filter(
            information_packages__isnull=True
        ).delete()
        ArchivalLocation.objects.filter(
            information_packages__isnull=True
        ).delete()

    class Meta:
        ordering = ["id"]
        verbose_name = 'Information Package'
        permissions = (
            ('set_uploaded', 'Can set IP as uploaded'),
            ('create_sip', 'Can create SIP'),
            ('submit_sip', 'Can submit SIP'),
            ('transfer_sip', 'Can transfer SIP'),
            ('change_sa', 'Can change SA connected to IP'),
            ('lock_sa', 'Can lock SA to IP'),
            ('unlock_profile', 'Can unlock profile connected to IP'),
        )

    def __unicode__(self):
        # create a unicode representation of this object
        return '%s - %s' % (self.Label, self.pk)

    def get_value_array(self):
        # make an associative array of all fields  mapping the field
        # name to the current value of the field
        return {
            field.name: field.value_to_string(self)
            for field in InformationPackage._meta.fields
        }


class InformationPackageMetadata(models.Model):
    id = models.UUIDField(primary_key=True, default=uuid.uuid4, editable=False)
    ip = models.ForeignKey(InformationPackage, on_delete=models.PROTECT)
    type = models.IntegerField(null=True)
    server = models.IntegerField(null=True)
    server_url = models.CharField(max_length=255, blank=True)
    local_path = models.CharField(max_length=255, blank=True)
    blob = models.TextField(blank=True)

    message_digest_algorithm = models.IntegerField(null=True, choices=MESSAGE_DIGEST_ALGORITHM_CHOICES)
    message_digest = models.CharField(max_length=128, blank=True)

    last_changed_local = models.DateTimeField(null=True)
    last_changed_external = models.DateTimeField(null=True)

    def check_db_sync(self):
        if self.last_changed_local is not None and self.last_changed_external is not None:
            return (self.last_changed_local-self.last_changed_external).total_seconds() == 0


class EventIP(models.Model):
    """
    Events related to IP
    """

    OUTCOME_CHOICES = (
        (0, 'Success'),
        (1, 'Fail')
    )

    id = models.UUIDField(primary_key=True, default=uuid.uuid4, editable=False)
    eventType = models.ForeignKey(
        'configuration.EventType',
        on_delete=models.CASCADE
    )
    eventDateTime = models.DateTimeField(auto_now_add=True)
    eventApplication = models.OneToOneField(
        'WorkflowEngine.ProcessTask', on_delete=models.CASCADE, null=True,
        related_name='event',
    ) # The task that generated the event
    eventVersion = models.CharField(max_length=255) # The version number of the application (from versioneer)
    eventOutcome = models.IntegerField(choices=OUTCOME_CHOICES, null=True, default=None) # Success (0) or Fail (1)
    eventOutcomeDetailNote = models.CharField(max_length=1024) # Result or traceback from IP
    linkingAgentIdentifierValue = models.ForeignKey(
        'auth.User', on_delete=models.SET_NULL,
        related_name='events', null=True
    )
    linkingObjectIdentifierValue = models.ForeignKey(
        'InformationPackage',
        on_delete=models.CASCADE,
        related_name='events',
        null=True,
    )

    class Meta:
        ordering = ["eventType"]
        verbose_name = 'Events related to IP'

    def __unicode__(self):
        # create a unicode representation of this object
        return '%s (%s)' % (self.eventType.eventDetail, self.id)

    def get_value_array(self):
        # make an associative array of all fields  mapping the field
        # name to the current value of the field
        return {
            field.name: field.value_to_string(self)
            for field in EventIP._meta.fields
        }<|MERGE_RESOLUTION|>--- conflicted
+++ resolved
@@ -137,18 +137,14 @@
     Content = models.CharField(max_length=255)
     CreateDate = models.DateTimeField(auto_now_add=True)
     State = models.CharField(max_length=255)
-<<<<<<< HEAD
+
     ObjectPath = models.CharField(max_length=255, blank=True)
-=======
-    ObjectPath = models.CharField(max_length=255)
     object_size = models.BigIntegerField(default=0)
     object_num_items = models.IntegerField(default=0)
->>>>>>> 5043a3c8
+
     Startdate = models.DateTimeField(null=True)
     Enddate = models.DateTimeField(null=True)
 
-    size = models.BigIntegerField(null=True)
-    num_items = models.IntegerField(null=True)
     message_digest_algorithm = models.IntegerField(null=True, choices=MESSAGE_DIGEST_ALGORITHM_CHOICES)
     message_digest = models.CharField(max_length=128, blank=True)
     active = models.BooleanField(default=True)
@@ -230,17 +226,10 @@
 
         super(InformationPackage, self).save(*args, **kwargs)
 
-<<<<<<< HEAD
     def check_db_sync(self):
         if self.last_changed_local is not None and self.last_changed_external is not None:
             return (self.last_changed_local-self.last_changed_external).total_seconds() == 0
 
-    @property
-    def ObjectSizeAndNum(self):
-        return get_tree_size_and_count(self.ObjectPath)
-
-=======
->>>>>>> 5043a3c8
     def get_profile_rel(self, profile_type):
         return self.profileip_set.filter(
             profile__profile_type=profile_type
