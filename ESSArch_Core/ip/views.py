import copy
import errno
import glob
import io
import itertools
import json
import logging
import math
import os
import shutil
import uuid

from celery import states as celery_states
from django.conf import settings
from django.contrib.auth import get_user_model
from django.core.exceptions import ValidationError
from django.db import IntegrityError, transaction
from django.db.models import (
    BooleanField,
    Case,
    Exists,
    Max,
    Min,
    OuterRef,
    Prefetch,
    Q,
    Subquery,
    Value,
    When,
)
from django.http import Http404
from django.urls import reverse
from django.utils.decorators import method_decorator
from django_filters.constants import EMPTY_VALUES
from django_filters.rest_framework import DjangoFilterBackend
from elasticsearch.exceptions import TransportError
from elasticsearch_dsl import Index, Q as ElasticQ, Search
from groups_manager.utils import get_permission_name
from guardian.shortcuts import assign_perm
from lxml import etree
from rest_framework import (
    exceptions,
    filters,
    mixins,
    permissions,
    status,
    viewsets,
)
from rest_framework.decorators import action
from rest_framework.generics import get_object_or_404
from rest_framework.response import Response
from rest_framework_extensions.mixins import NestedViewSetMixin
from tenacity import (
    RetryError,
    Retrying,
    stop_after_delay,
    wait_random_exponential,
)

from ESSArch_Core.api.filters import SearchFilter, string_to_bool
from ESSArch_Core.auth.decorators import permission_required_or_403
from ESSArch_Core.auth.models import Member
from ESSArch_Core.auth.permission_checker import ObjectPermissionChecker
from ESSArch_Core.auth.permissions import ActionPermissions
from ESSArch_Core.auth.serializers import ChangeOrganizationSerializer
from ESSArch_Core.cache.decorators import lock_obj
from ESSArch_Core.configuration.decorators import feature_enabled_or_404
from ESSArch_Core.configuration.models import Path
from ESSArch_Core.essxml.Generator.xmlGenerator import parseContent
from ESSArch_Core.essxml.util import get_objectpath, parse_submit_description
from ESSArch_Core.exceptions import Conflict, NoFileChunksFound
from ESSArch_Core.fixity.format import FormatIdentifier
from ESSArch_Core.fixity.models import ActionTool
from ESSArch_Core.fixity.transformation import AVAILABLE_TRANSFORMERS
from ESSArch_Core.fixity.validation import AVAILABLE_VALIDATORS
from ESSArch_Core.fixity.validation.backends.checksum import ChecksumValidator
from ESSArch_Core.ip.filters import (
    AgentFilter,
    EventIPFilter,
    InformationPackageFilter,
    WorkareaEntryFilter,
)
from ESSArch_Core.ip.models import (
    Agent,
    ConsignMethod,
    EventIP,
    InformationPackage,
    Order,
    OrderType,
    Workarea,
)
from ESSArch_Core.ip.permissions import (
    CanChangeSA,
    CanCreateSIP,
    CanDeleteIP,
    CanSetUploaded,
    CanSubmitSIP,
    CanTransferSIP,
    CanUnlockProfile,
    CanUpload,
    IsOrderResponsibleOrAdmin,
    IsResponsibleOrCanSeeAllFiles,
    IsResponsibleOrReadOnly,
)
from ESSArch_Core.ip.serializers import (
    ActionToolSerializer,
    AgentSerializer,
    ConsignMethodSerializer,
    EventIPSerializer,
    EventIPWriteSerializer,
    InformationPackageCreateSerializer,
    InformationPackageDetailSerializer,
    InformationPackageFromMasterSerializer,
    InformationPackageSerializer,
    InformationPackageUpdateSerializer,
    NestedInformationPackageSerializer,
    OrderSerializer,
    OrderTypeSerializer,
    OrderWriteSerializer,
    WorkareaSerializer,
)
from ESSArch_Core.ip.utils import parse_submit_description_from_ip
from ESSArch_Core.mixins import PaginatedViewMixin
from ESSArch_Core.profiles.models import (
    Profile,
    ProfileIP,
    SubmissionAgreement,
)
from ESSArch_Core.profiles.utils import fill_specification_data
from ESSArch_Core.search import DEFAULT_MAX_RESULT_WINDOW
from ESSArch_Core.util import (
    creation_date,
    find_destination,
    generate_file_response,
    get_immediate_subdirectories,
    get_value_from_path,
    in_directory,
    list_files,
    merge_file_chunks,
    normalize_path,
    parse_content_range_header,
    remove_prefix,
    timestamp_to_datetime,
    zip_directory,
)
from ESSArch_Core.WorkflowEngine.models import ProcessStep, ProcessTask
from ESSArch_Core.WorkflowEngine.serializers import (
    ProcessStepChildrenSerializer,
)
from ESSArch_Core.WorkflowEngine.util import create_workflow

User = get_user_model()


class AgentViewSet(viewsets.ModelViewSet):
    queryset = Agent.objects.all()
    serializer_class = AgentSerializer
    filter_backends = (filters.OrderingFilter, DjangoFilterBackend, SearchFilter,)
    filterset_class = AgentFilter


class ConsignMethodViewSet(viewsets.ModelViewSet):
    queryset = ConsignMethod.objects.all()
    serializer_class = ConsignMethodSerializer
    permission_classes = (ActionPermissions,)
    filter_backends = (filters.OrderingFilter, SearchFilter,)
    ordering_fields = ('name',)
    search_fields = ('name',)


class EventIPViewSet(NestedViewSetMixin, viewsets.ModelViewSet):
    """
    API endpoint that allows events to be viewed or edited.
    """
    queryset = EventIP.objects.all()
    serializer_class = EventIPSerializer
    permission_classes = (ActionPermissions,)
    filterset_class = EventIPFilter
    filter_backends = (
        filters.OrderingFilter, DjangoFilterBackend, SearchFilter,
    )
    ordering_fields = (
        'id', 'eventType', 'eventOutcomeDetailNote', 'eventOutcome',
        'linkingAgentIdentifierValue', 'eventDateTime',
    )
    search_fields = ('eventOutcomeDetailNote',)

    def get_serializer_class(self):
        if self.action in ['create', 'update', 'partial_update', 'metadata']:
            return EventIPWriteSerializer

        return self.serializer_class

    def filter_queryset_by_parents_lookups(self, queryset):
        '''
        We want to filter events directly connected to deliveries and through transfers, i.e.
        api/deliveries/{id}/events/ should list events both connected to the delivery and its transfers.

        We do this by extracting the delivery parent query key from the dict made by drf-extensions
        and then manually creating the query. The rest of the keys in the dict is handled as usual.
        '''

        parents_query_dict = self.get_parents_query_dict()
        delivery = parents_query_dict.pop('delivery', None)

        if delivery is not None:
            queryset = queryset.filter(Q(delivery=delivery) | Q(transfer__delivery=delivery))

        if parents_query_dict:
            try:
                return queryset.filter(**parents_query_dict)
            except ValueError:
                raise Http404
        else:
            return queryset


class WorkareaEntryViewSet(mixins.DestroyModelMixin, viewsets.ReadOnlyModelViewSet):
    queryset = Workarea.objects.all()
    permission_classes = (permissions.IsAuthenticated,)
    serializer_class = WorkareaSerializer

    def get_queryset(self):
        see_all = self.request.user.has_perm('ip.see_all_in_workspaces')
        ips = InformationPackage.objects.visible_to_user(self.request.user)

        qs = super().get_queryset().filter(ip__in=ips)
        if not see_all:
            qs = qs.filter(user=self.request.user)

        return qs

    @action(detail=True, methods=['post'], url_path='actiontool')
    def actiontool(self, request, pk=None):
        workarea: Workarea = self.get_object()

        serializer = ActionToolSerializer(data=request.data)
        serializer.is_valid(raise_exception=True)

        workflow_spec = [
            {
                "step": True,
                "name": "Action tool",
                "children": []
            }
        ]

        for converter in serializer.validated_data['actions']:
            tool_name = converter['name']

            # ensure that tool exists
            action_tool = ActionTool.objects.get(name=tool_name)

            options = converter['options']
            pattern = None

            if 'path' in converter:
                pattern = converter['path']

            if action_tool.environment == "task":
                tool_cmd = json.loads(action_tool.cmd)
                tool_cmd.update(options)

                workflow_spec[0]['children'].append({
                    "name": action_tool.path,
                    "label": tool_name,
                    "params": tool_cmd
                })

            else:
                workflow_spec[0]['children'].append({
                    "name":
                    "ESSArch_Core.fixity.action.tasks.Action",
                    "label":
                    tool_name,
                    "args": [
                        tool_name, pattern, workarea.path, options, request.data.get('purpose')
                    ]
                })

        workflow = create_workflow(workflow_spec, eager=False, ip=workarea.ip)
        workflow.run()
        return Response()

    @action(detail=True, methods=['post'], url_path='validate')
    def validate(self, request, pk=None):
        workarea = self.get_object()
        ip = workarea.ip
        task_name = "ESSArch_Core.tasks.ValidateWorkarea"

        if ip.get_profile('validation') is None:
            raise exceptions.ParseError("IP does not have a \"validation\" profile")

        if ProcessTask.objects.filter(information_package=ip, name=task_name, time_done__isnull=True).exists():
            raise exceptions.ParseError(
                '"{objid}" is already being validated'.format(objid=ip.object_identifier_value)
            )

        ip.validation_set.all().delete()

        stop_at_failure = request.data.get('stop_at_failure', False)
        validators = request.data.get('validators', {})
        available_validators = AVAILABLE_VALIDATORS.keys()

        if not any(selected in available_validators for selected in validators):
            raise exceptions.ParseError('No valid validator selected')

        for selected in validators:
            if selected not in available_validators:
                raise exceptions.ParseError('Validator "%s" not found' % selected)
            if selected not in ip.get_profile('validation').specification.keys():
                raise exceptions.ParseError('Validator "%s" not specified in validation profile' % selected)

        params = {'validators': validators, 'stop_at_failure': stop_at_failure}

        task = ProcessTask.objects.create(
            name=task_name,
            args=[pk],
            params=params,
            eager=False,
            log=EventIP,
            information_package=ip,
            responsible=self.request.user,
        )
        task.run()
        return Response("Validating IP")

    @action(detail=True, methods=['post'], url_path='transform')
    def transform(self, request, pk=None):
        workarea = self.get_object()
        ip = workarea.ip

        if ip.state.lower() in ('transforming', 'transformed'):
            raise exceptions.ParseError(
                "\"{ip}\" already {state}".format(ip=ip.object_identifier_value, state=ip.state.lower())
            )

        transformer = request.data.get('transformer')
        if transformer is None:
            raise exceptions.ParseError("Missing transformer parameter")

        if transformer not in AVAILABLE_TRANSFORMERS:
            raise exceptions.ParseError("Transformer {} not in config".format(transformer))

        if ip.get_profile('validation') is not None:
            for validator, successful in workarea.successfully_validated.items():
                if successful is not True:
                    raise exceptions.ParseError(
                        "\"{ip}\" hasn't been successfully validated with \"{validator}\"".format(
                            ip=ip.object_identifier_value, validator=validator
                        )
                    )

        step = ProcessStep.objects.create(name="Transform", eager=False, information_package=ip)
        pos = 0

        ProcessTask.objects.create(
            name="ESSArch_Core.tasks.UpdateIPStatus",
            args=["Transforming"],
            processstep=step,
            processstep_pos=pos,
            log=EventIP,
            information_package=ip,
            responsible=request.user,
        )

        pos += 10

        ProcessTask.objects.create(
            name="ESSArch_Core.tasks.TransformWorkarea",
            args=[transformer, pk],
            log=EventIP,
            processstep=step,
            processstep_pos=pos,
            information_package=ip,
            responsible=request.user,
        )

        pos += 10

        ProcessTask.objects.create(
            name="ESSArch_Core.tasks.UpdateIPStatus",
            args=["Transformed"],
            processstep=step,
            processstep_pos=pos,
            log=EventIP,
            information_package=ip,
            responsible=request.user,
        )
        step.run()

        return Response("Transforming IP")

    def destroy(self, request, pk=None, **kwargs):
        workarea = self.get_object()

        if not workarea.read_only:
            workarea.delete_files()
            workarea.ip.delete_files()
            workarea.ip.delete()
            return Response(status=status.HTTP_204_NO_CONTENT)

        return super().destroy(request, pk, **kwargs)


class InformationPackageViewSet(viewsets.ModelViewSet):
    """
    API endpoint that allows information packages to be viewed or edited.
    """

    logger = logging.getLogger('essarch.InformationPackageViewSet')

    queryset = InformationPackage.objects.none()
    permission_classes = (permissions.IsAuthenticated,)
    serializer_class = InformationPackageSerializer
    filter_backends = (filters.OrderingFilter, DjangoFilterBackend, SearchFilter,)
    ordering_fields = (
        'label', 'responsible', 'create_date', 'state',
        'id', 'object_identifier_value', 'start_date', 'end_date',
    )
    search_fields = (
        '=id', 'object_identifier_value', 'label', 'responsible__first_name',
        'responsible__last_name', 'responsible__username', 'state',
        'submission_agreement__name', 'start_date', 'end_date',
        'aic__object_identifier_value', 'aic__label',
    )
    filterset_class = InformationPackageFilter

    def get_permissions(self):
        if self.action in ['partial_update', 'update']:
            if self.request.data.get('submission_agreement'):
                self.permission_classes = [CanChangeSA]
        if self.action == 'destroy':
            self.permission_classes = [CanDeleteIP]

        return super().get_permissions()

    def get_object(self):
        queryset = self.filter_queryset(self.get_queryset())

        # Perform the lookup filtering.
        lookup_url_kwarg = self.lookup_url_kwarg or self.lookup_field

        assert lookup_url_kwarg in self.kwargs, (
            'Expected view %s to be called with a URL keyword argument '
            'named "%s". Fix your URL conf, or set the `.lookup_field` '
            'attribute on the view correctly.' %
            (self.__class__.__name__, lookup_url_kwarg)
        )

        lookup_field = self.lookup_field

        objid = self.request.query_params.get('objid')
        if objid is not None:
            lookup_field = 'object_identifier_value'

        filter_kwargs = {lookup_field: self.kwargs[lookup_url_kwarg]}
        obj = get_object_or_404(queryset, **filter_kwargs)

        # May raise a permission denied
        self.check_object_permissions(self.request, obj)

        return obj

    @staticmethod
    def annotate_generations(qs):
        lower_higher = InformationPackage.objects.filter(
            Q(aic=OuterRef('aic')), Q(Q(workareas=None) | Q(workareas__read_only=True))
        ).order_by().values('aic')
        lower_higher = lower_higher.annotate(min_gen=Min('generation'), max_gen=Max('generation'))

        return qs.annotate(first_generation=InformationPackageViewSet.first_generation_case(lower_higher),
                           last_generation=InformationPackageViewSet.last_generation_case(lower_higher))

    def annotate_filtered_first_generation(self, qs, user):
        lower_higher = InformationPackage.objects.visible_to_user(user).filter(
            Q(Q(workareas=None) | Q(workareas__read_only=True)),
            aic=OuterRef('aic'),
        ).order_by().values('aic')
        lower_higher = self.apply_filters(queryset=lower_higher).order_by()
        lower_higher = lower_higher.annotate(min_gen=Min('generation'))
        return qs.annotate(filtered_first_generation=self.first_generation_case(lower_higher))

    def get_related(self, qs, workareas):
        qs = qs.select_related('responsible')
        return qs.prefetch_related(
            Prefetch('agents', queryset=Agent.objects.prefetch_related('notes'), to_attr='prefetched_agents'),
            'steps', Prefetch('workareas', queryset=workareas, to_attr='prefetched_workareas'))

    def get_queryset(self):
        view_type = self.request.query_params.get('view_type', 'aic')
        user = self.request.user
        see_all = self.request.user.has_perm('ip.see_all_in_workspaces')

        workarea_params = {}
        for key, val in self.request.query_params.items():
            if key.startswith('workspace_'):
                key_suffix = remove_prefix(key, 'workspace_')
                workarea_params[key_suffix] = val

        workareas = Workarea.objects.all()
        workareas = WorkareaEntryFilter(data=workarea_params, queryset=workareas, request=self.request).qs
        if not see_all:
            workareas = workareas.filter(user=self.request.user)

        if not self.detail and view_type == 'aic':
            simple_inner = InformationPackage.objects.visible_to_user(user).filter(
                Q(Q(workareas=None) | Q(workareas__read_only=True)),
            )
            simple_inner = self.apply_filters(simple_inner).order_by(*InformationPackage._meta.ordering)

            inner = simple_inner.select_related('responsible').prefetch_related(
                'agents', 'steps',
                Prefetch('workareas', queryset=workareas, to_attr='prefetched_workareas')
            )
            dips_and_sips = inner.filter(package_type__in=[InformationPackage.DIP, InformationPackage.SIP]).distinct()

            lower_higher = InformationPackage.objects.filter(
                Q(aic=OuterRef('aic')), Q(Q(workareas=None) | Q(workareas__read_only=True))
            ).order_by().values('aic')
            lower_higher = lower_higher.annotate(min_gen=Min('generation'), max_gen=Max('generation'))

            inner = inner.annotate(first_generation=self.first_generation_case(lower_higher),
                                   last_generation=self.last_generation_case(lower_higher))

            simple_outer = InformationPackage.objects.annotate(
                has_ip=Exists(
                    simple_inner.only('id').filter(
                        aic=OuterRef('pk')
                    )
                )
            ).filter(
                package_type=InformationPackage.AIC, has_ip=True
            )
            profile_ips = ProfileIP.objects.select_related(
                'profile', 'ip', 'data',
            ).prefetch_related('data_versions')

            inner = inner.prefetch_related(
                Prefetch('profileip_set', queryset=profile_ips,)
            )
            simple_outer = simple_outer.prefetch_related(
                Prefetch('profileip_set', queryset=profile_ips,)
            )

            aics = simple_outer.prefetch_related(Prefetch('information_packages', queryset=inner)).distinct()

            self.queryset = self.apply_ordering_filters(aics) | self.apply_filters(dips_and_sips)
            self.outer_queryset = simple_outer.distinct() | dips_and_sips.distinct()
            self.inner_queryset = simple_inner
            return self.queryset
        elif not self.detail and view_type == 'ip':
            filtered = InformationPackage.objects.visible_to_user(user).filter(
                Q(Q(workareas=None) | Q(workareas__read_only=True)),
            ).exclude(package_type=InformationPackage.AIC)

            simple = self.apply_filters(filtered)

            simple = self.annotate_generations(simple)
            simple = self.annotate_filtered_first_generation(simple, user)
            simple = self.get_related(simple, workareas)
            simple = simple.select_related(
                'responsible',
                'submission_agreement__policy__cache_storage',
                'submission_agreement__policy__ingest_path',
            )

            profile_ips = ProfileIP.objects.select_related(
                'profile', 'ip', 'data',
            ).prefetch_related('data_versions')

            inner = simple.filter(filtered_first_generation=False).prefetch_related(
                Prefetch('profileip_set', queryset=profile_ips,)
            )
            outer = simple.filter(filtered_first_generation=True).prefetch_related(
                Prefetch('aic__information_packages', queryset=inner)
            ).distinct()

            self.inner_queryset = simple
            self.outer_queryset = simple
            self.queryset = outer
            return self.queryset
        elif not self.detail and view_type == 'flat':
            qs = InformationPackage.objects.visible_to_user(user).filter(
                Q(Q(workareas=None) | Q(workareas__read_only=True)),
            ).exclude(package_type=InformationPackage.AIC)
            qs = self.apply_filters(qs).order_by(*InformationPackage._meta.ordering)

            profile_ips = ProfileIP.objects.select_related(
                'profile', 'ip', 'data',
            ).prefetch_related('data_versions')
            qs = qs.select_related(
                'responsible', 'submission_agreement__policy__cache_storage',
<<<<<<< HEAD
                'submission_agreement__policy__ingest_path').prefetch_related(
                    'agents',
                    'steps',
<<<<<<< HEAD
                    Prefetch('workareas', queryset=workareas, to_attr='prefetched_workareas'),
                    Prefetch('profileip_set', queryset=profile_ips)
            )

=======
                    Prefetch('workareas',
                             queryset=workareas,
                             to_attr='prefetched_workareas'),
                    Prefetch(
                        'profileip_set',
                        queryset=profile_ips,
                    ),
=======
                'submission_agreement__policy__ingest_path'
            ).prefetch_related(
                'agents', 'steps',
                Prefetch('workareas', queryset=workareas, to_attr='prefetched_workareas'),
                Prefetch('profileip_set', queryset=profile_ips,),
>>>>>>> 8e42cc95
            )
>>>>>>> action_dev
            qs = self.annotate_generations(self.apply_filters(qs))

            self.queryset = qs
            return self.queryset

        elif not self.detail:
            raise exceptions.ParseError('Invalid view type')

        if self.detail:
            lower_higher = InformationPackage.objects.filter(
                Q(aic=OuterRef('aic')), Q(Q(workareas=None) | Q(workareas__read_only=True))
            ).order_by().values('aic')
            lower_higher = lower_higher.annotate(min_gen=Min('generation'), max_gen=Max('generation'))

            qs = InformationPackage.objects.visible_to_user(user).filter(
                Q(Q(workareas=None) | Q(workareas__read_only=True)),
            )

            qs = self.apply_filters(qs)
            qs = qs.annotate(first_generation=self.first_generation_case(lower_higher),
                             last_generation=self.last_generation_case(lower_higher))
            qs = qs.select_related('responsible').prefetch_related(
                'agents', 'steps',
                Prefetch('workareas', queryset=workareas, to_attr='prefetched_workareas')
            )
            self.queryset = qs.distinct()
            return self.queryset

        return self.queryset

    @action(detail=True, methods=['post'], url_path='change-organization')
    def change_organization(self, request, pk=None):
        ip = self.get_object()

        serializer = ChangeOrganizationSerializer(data=request.data, context={'request': request})
        serializer.is_valid(raise_exception=True)
        org = serializer.validated_data['organization']

        ip.change_organization(org)
        return Response()

    @action(detail=True)
    def workflow(self, request, pk=None):
        ip = self.get_object()
        hidden = request.query_params.get('hidden')

        steps = ip.steps.filter(parent_step__information_package__isnull=True)
        tasks = ip.processtask_set.filter(processstep__information_package__isnull=True)

        if hidden is not None:
            hidden = string_to_bool(hidden)
            if hidden is False:
                query = Q(Q(hidden=hidden) | Q(hidden__isnull=True))
            else:
                query = Q(hidden=hidden)

            steps = steps.filter(query)
            tasks = tasks.filter(query)

        flow = sorted(itertools.chain(steps, tasks), key=lambda x: (x.time_created, x.get_pos()))

        serializer = ProcessStepChildrenSerializer(data=flow, many=True, context={'request': request})
        serializer.is_valid()
        return Response(serializer.data)

    @action(detail=True, methods=['put'], url_path='check-profile')
    def check_profile(self, request, pk=None):
        ip = self.get_object()
        ptype = request.data.get("type")
        pip = get_object_or_404(ProfileIP, ip=ip, profile__profile_type=ptype)

        if not pip.LockedBy:
            pip.included = request.data.get('checked', not pip.included)
            pip.save()

        return Response()

    @permission_required_or_403('ip.add_informationpackage')
    def create(self, request, *args, **kwargs):
        """
        Prepares a new information package (IP) using the following tasks:
        1. Creates a new IP in the database.
        2. Creates a directory in the prepare directory with the name set to
        the id of the new IP.
        3. Creates an event in the database connected to the IP and with the
        detail "Prepare IP".
        Args:
        Returns:
            None
        """

        self.check_permissions(request)

        serializer = self.get_serializer(data=request.data)
        serializer.is_valid(raise_exception=True)
        data = serializer.validated_data

        object_identifier_value = data['object_identifier_value']
        responsible = self.request.user

        if responsible.user_profile.current_organization is None:
            raise exceptions.ParseError('You must be part of an organization to prepare an IP')

        if data['package_type'] == InformationPackage.SIP:
            prepare_path = Path.objects.get(entity="preingest").value
        else:
            prepare_path = Path.objects.get(entity="disseminations").value

        if object_identifier_value:
            ip_exists = InformationPackage.objects.filter(object_identifier_value=object_identifier_value).exists()
            if ip_exists:
                raise Conflict('IP with object identifer value "%s" already exists' % object_identifier_value)

            if os.path.exists(os.path.join(prepare_path, object_identifier_value)):
                raise Conflict('IP with identifier "%s" already exists on disk' % object_identifier_value)

        perms = copy.deepcopy(getattr(settings, 'IP_CREATION_PERMS_MAP', {}))
        try:
            with transaction.atomic():
                ip = InformationPackage.objects.create(
                    object_identifier_value=object_identifier_value,
                    label=data['label'],
                    package_type=data['package_type'],
                    responsible=responsible,
                    state="Preparing",
                )
                ip.entry_date = ip.create_date

                if ip.package_type == InformationPackage.DIP:
                    ip.orders.add(*data['orders'])

                extra = {
                    'event_type': 10100,
                    'object': str(ip.pk),
                    'agent': request.user.username,
                    'outcome': EventIP.SUCCESS
                }
                self.logger.info("Prepared {obj}".format(obj=ip.object_identifier_value), extra=extra)

                member = Member.objects.get(django_user=responsible)
                user_perms = perms.pop('owner', [])
                organization = member.django_user.user_profile.current_organization
                organization.assign_object(ip, custom_permissions=perms)
                organization.add_object(ip)

                for perm in user_perms:
                    perm_name = get_permission_name(perm, ip)
                    assign_perm(perm_name, member.django_user, ip)

                obj_path = normalize_path(os.path.join(prepare_path, ip.object_identifier_value))
                os.mkdir(obj_path)
                ip.object_path = obj_path
                ip.save()
                extra = {
                    'event_type': 10200,
                    'object': str(ip.pk),
                    'agent': request.user.username,
                    'outcome': EventIP.SUCCESS
                }
                self.logger.info("Created IP root directory", extra=extra)
        except IntegrityError:
            try:
                shutil.rmtree(obj_path)
            except OSError:
                pass
            raise

        return Response({"detail": "Prepared IP"}, status=status.HTTP_201_CREATED)

    @lock_obj(blocking_timeout=0.1)
    @transaction.atomic
    @permission_required_or_403('ip.prepare_ip')
    @action(detail=True, methods=['post'], url_path='prepare')
    def prepare(self, request, pk=None):
        ip = self.get_object()
        sa = ip.submission_agreement

        if ip.state != 'Preparing':
            raise exceptions.ParseError('IP must be in state "Preparing"')

        if sa is None or not ip.submission_agreement_locked:
            raise exceptions.ParseError('IP requires locked SA to be prepared')

        if ip.package_type == InformationPackage.SIP:
            if not ProfileIP.objects.filter(ip=ip, profile=sa.profile_sip).exists():
                raise exceptions.ParseError('Information package missing SIP profile')

            if not ProfileIP.objects.filter(ip=ip, profile=sa.profile_submit_description).exists():
                raise exceptions.ParseError('Information package missing Submit Description profile')

        elif ip.package_type == InformationPackage.DIP:
            if not ProfileIP.objects.filter(ip=ip, profile=sa.profile_dip).exists():
                raise exceptions.ParseError('Information package missing DIP profile')

        if not ProfileIP.objects.filter(ip=ip, profile=sa.profile_transfer_project).exists():
            raise exceptions.ParseError('Information package missing Transfer Project profile')

        for profile_ip in ProfileIP.objects.filter(ip=ip).iterator():
            try:
                profile_ip.clean()
            except ValidationError as e:
                raise exceptions.ParseError('%s: %s' % (profile_ip.profile.name, str(e)))

            profile_ip.LockedBy = request.user
            profile_ip.save()

        ProcessTask.objects.create(
            name="ESSArch_Core.ip.tasks.CreatePhysicalModel",
            label="Create Physical Model",
            information_package=ip,
            responsible=self.request.user,
        ).run().get()

        submit_description_data = ip.get_profile_data('submit_description')
        ip.start_date = submit_description_data.get('start_date')
        ip.end_date = submit_description_data.get('end_date')

        ip.state = "Prepared"
        ip.save(update_fields=['state', 'start_date', 'end_date'])

        return Response()

    @action(detail=True, methods=['get', 'post'], url_path='upload', permission_classes=[CanUpload])
    def upload(self, request, pk=None):
        ip = self.get_object()
        if ip.state not in ['Prepared', 'Uploading']:
            raise exceptions.ParseError('IP must be in state "Prepared" or "Uploading"')

        ip.state = "Uploading"
        ip.save()

        data = request.GET if request.method == 'GET' else request.data

        dst = data.get('destination', '').strip('/ ')
        path = os.path.join(dst, data.get('flowRelativePath', ''))
        chunk_nr = data.get('flowChunkNumber')
        chunk_path = "%s_%s" % (path, chunk_nr)

        temp_path = os.path.join(Path.objects.get(entity='temp').value, 'file_upload')
        full_chunk_path = os.path.join(temp_path, str(ip.pk), chunk_path)

        if request.method == 'GET':
            if os.path.exists(full_chunk_path):
                chunk_size = int(data.get('flowChunkSize'))
                if os.path.getsize(full_chunk_path) != chunk_size:
                    return Response(status=status.HTTP_400_BAD_REQUEST)
                return Response(status=status.HTTP_200_OK)

            return Response(status=status.HTTP_204_NO_CONTENT)

        if request.method == 'POST':
            chunk = request.FILES['file']
            os.makedirs(os.path.dirname(full_chunk_path), exist_ok=True)

            with open(full_chunk_path, 'wb+') as chunkf:
                for c in chunk.chunks():
                    chunkf.write(c)

            return Response("Uploaded chunk", status=status.HTTP_201_CREATED)

    @action(detail=True, methods=['post'], url_path='merge-uploaded-chunks', permission_classes=[CanUpload])
    def merge_uploaded_chunks(self, request, pk=None):
        ip = self.get_object()
        if ip.state != 'Uploading':
            raise exceptions.ParseError('IP must be in state "Uploading"')

        temp_path = os.path.join(Path.objects.get(entity='temp').value, 'file_upload')
        chunks_path = os.path.join(temp_path, str(ip.pk), request.data['path'])
        filepath = os.path.join(ip.object_path, request.data['path'])

        os.makedirs(os.path.dirname(filepath), exist_ok=True)

        try:
            merge_file_chunks(chunks_path, filepath)
        except NoFileChunksFound:
            raise exceptions.NotFound('No chunks found')

        logger = logging.getLogger('essarch')
        extra = {'event_type': 50700, 'object': str(ip.pk), 'agent': request.user.username, 'outcome': EventIP.SUCCESS}
        logger.info("Uploaded %s" % filepath, extra=extra)

        return Response("Merged chunks")

    @transaction.atomic
    @action(detail=True, methods=['post'], url_path='set-uploaded', permission_classes=[CanSetUploaded])
    def set_uploaded(self, request, pk=None):
        ip = self.get_object()
        if ip.state not in ['Prepared', 'Uploading']:
            raise exceptions.ParseError('IP must be in state "Prepared" or "Uploading"')

        # delete temp files
        try:
            temp_path = os.path.join(Path.objects.get(entity='temp').value, 'file_upload', str(ip.pk))
            shutil.rmtree(temp_path)
        except FileNotFoundError:
            pass

        ProcessTask.objects.create(
            name="ESSArch_Core.tasks.UpdateIPSizeAndCount",
            label="Update IP size and file count",
            eager=False,
            information_package=ip
        ).run()

        ip.state = "Uploaded"
        ip.save()
        return Response()

    @action(detail=True, methods=['post'], url_path='actiontool')
    def actiontool(self, request, pk=None):
        ip = self.get_object()
        if ip.state not in ['Prepared', 'Uploading', 'Received']:
            raise exceptions.ParseError('IP must be in state "Prepared", "Uploading" or "Received"')

        serializer = ActionToolSerializer(data=request.data)
        serializer.is_valid(raise_exception=True)

        workflow_spec = [
            {
                "step": True,
                "name": "Action tool",
                "children": []
            }
        ]

        for converter in serializer.validated_data['actions']:
            tool_name = converter['name']

            # ensure that tool exists
            action_tool = ActionTool.objects.get(name=tool_name)

            options = converter['options']
            pattern = None

            if 'path' in converter:
                pattern = converter['path']

            if action_tool.environment == "task":
                tool_cmd = json.loads(action_tool.cmd)
                tool_cmd.update(options)
                workflow_spec[0]['children'].append({
                    "name": action_tool.path,
                    "label": tool_name,
                    "params": tool_cmd
                })
            else:
                workflow_spec[0]['children'].append({
                    "name":
                    "ESSArch_Core.fixity.action.tasks.Action",
                    "label":
                    tool_name,
                    "args": [
                        tool_name, pattern, ip.object_path, options,
                        request.data.get('purpose')
                    ]
                })

        workflow = create_workflow(workflow_spec, eager=False, ip=ip)
        workflow.run()

        return Response()

    @action(detail=True, methods=['post'], url_path='actiontool_save_as')
    def save_actiontool(self, request, pk=None):
        ip = self.get_object()
        if ip.state not in ['Prepared', 'Uploading', 'Received', 'Ingest Workarea']:
            raise exceptions.ParseError(
                'IP must be in state "Prepared", "Uploading", "Received" or "Ingest Workarea"')

        serializer = ActionToolSerializer(data=request.data)
        serializer.is_valid(raise_exception=True)

        conversions = None

        workflow_spec = [{"step": True, "name": "Action tool", "children": []}]

        for converter in serializer.validated_data['actions']:
            tool_name = converter['name']

            ActionTool.objects.get(name=tool_name)

            options = converter['options']
            pattern = None

            if 'path' in converter:
                pattern = converter['path']
            if 'conversions' in converter:
                conversions = converter['conversions']

            workflow_spec[0]['children'].append({
                "name":
                "ESSArch_Core.fixity.action.tasks.Action",
                "label":
                tool_name,
                "args":
                [tool_name, pattern, options, conversions,
                 request.data.get('purpose')]
            })

        # Save action workflow profile
        action_workflow_name = request.data.get('action_workflow_name')
        action_workflow_status = request.data.get('action_workflow_status')
        dct = {
            'name': action_workflow_name,
            'profile_type': 'action_workflow',
            'type': 'Action Workflow',
            'status': action_workflow_status,
            'label': action_workflow_name,
            'specification': workflow_spec,
        }

        Profile.objects.update_or_create(name=dct['name'], defaults=dct)

        return Response()

    @action(detail=True, methods=['put'], url_path='actiontool_save')
    def save_actiontool_copy(self, request, pk=None):
        ip = self.get_object()
        if ip.state not in ['Prepared', 'Uploading', 'Received', 'Ingest Workarea']:
            raise exceptions.ParseError(
                'IP must be in state "Prepared", "Uploading", "Received" or "Ingest Workarea"')

        serializer = ActionToolSerializer(data=request.data)
        serializer.is_valid(raise_exception=True)

        workflow_spec = [{"step": True, "name": "Action tool", "children": []}]

        for converter in serializer.validated_data['actions']:
            tool_name = converter['name']

            # ensure that tool exists
            ActionTool.objects.get(name=tool_name)

            options = converter['options']
            pattern = None

            if 'path' in converter:
                pattern = converter['path']
            if 'conversions' in converter:
                conversions = converter['conversions']

            workflow_spec[0]['children'].append({
                "name":
                "ESSArch_Core.fixity.action.tasks.Action",
                "label":
                tool_name,
                "args":
                [tool_name, pattern, options, conversions,
                 request.data.get('purpose')]
            })

        # Save action workflow profile
        action_workflow_name = request.data.get('action_workflow_name')
        action_workflow_status = request.data.get('action_workflow_status')
        dct = {
            'name': action_workflow_name,
            'profile_type': 'action_workflow',
            'type': 'Action Workflow',
            'status': action_workflow_status,
            'label': action_workflow_name,
            'specification': workflow_spec,
        }
        try:
            obj = Profile.objects.get(name=dct['name'])
            obj.field = dct
            obj.save()
        except Profile.DoesNotExist:
            obj = Profile.objects.create(field=dct)

        return Response()

    @lock_obj(blocking_timeout=0.1)
    @action(detail=True, methods=['post'], url_path='create', permission_classes=[CanCreateSIP])
    def create_ip(self, request, pk=None):
        """
        Creates the specified information package
        Args:
            pk: The primary key (id) of the information package to create
        Returns:
            None
        """

        ip = self.get_object()

        if ip.state != "Uploaded":
            raise exceptions.ParseError("The IP (%s) is in the state '%s' but should be 'Uploaded'" % (pk, ip.state))

        ip.state = 'Creating'
        ip.save()

        generate_premis = ip.profile_locked('preservation_metadata')

        convert_files = request.data.get('file_conversion', False)
        file_format_map = {
            'doc': 'pdf',
            'docx': 'pdf'
        }

        validators = request.data.get('validators', {})
        validate_xml_file = validators.get('validate_xml_file', True)
        validate_logical_physical_representation = validators.get('validate_logical_physical_representation', True)
        cts = ip.get_content_type_file()
        has_cts = cts is not None and os.path.exists(cts)
        has_representations = find_destination("representations", ip.get_structure(), ip.object_path)[1] is not None

        dst_dir = Path.objects.cached('entity', 'preingest', 'value')
        dst_filename = ip.object_identifier_value + '.' + ip.get_container_format().lower()
        dst = os.path.join(dst_dir, dst_filename)

        workflow_spec = [
            {
                "name": "ESSArch_Core.tasks.ConvertFile",
                "if": convert_files,
                "label": "Convert Files",
                "args": ["{{_OBJPATH}}", file_format_map]
            },
            {
                "name": "ESSArch_Core.ip.tasks.DownloadSchemas",
                "label": "Download Schemas",
            },
            {
                "step": True,
                "name": "Create Log File",
                "children": [
                    {
                        "name": "ESSArch_Core.ip.tasks.GenerateEventsXML",
                        "label": "Generate events xml file",
                    },
                    {
                        "name": "ESSArch_Core.tasks.AppendEvents",
                        "label": "Add events to xml file",
                    },
                    {
                        "name": "ESSArch_Core.ip.tasks.AddPremisIPObjectElementToEventsFile",
                        "label": "Add premis IP object to xml file",
                    },

                ]
            },
            {
                "name": "ESSArch_Core.ip.tasks.GeneratePremis",
                "if": generate_premis,
                "label": "Generate premis",
            },
            {
                "name": "ESSArch_Core.ip.tasks.GenerateContentMets",
                "label": "Generate content-mets",
            },
            {
                "step": True,
                "name": "Validation",
                "if": any([validate_xml_file, validate_logical_physical_representation]),
                "children": [
                    {
                        "name": "ESSArch_Core.tasks.ValidateXMLFile",
                        "if": validate_xml_file,
                        "label": "Validate content-mets",
                        "params": {
                            "xml_filename": "{{_CONTENT_METS_PATH}}",
                        }
                    },
                    {
                        "name": "ESSArch_Core.tasks.ValidateXMLFile",
                        "if": generate_premis and validate_xml_file,
                        "label": "Validate premis",
                        "params": {
                            "xml_filename": "{{_PREMIS_PATH}}",
                        }
                    },
                    {
                        "name": "ESSArch_Core.tasks.ValidateXMLFile",
                        "label": "Validate cts",
                        "if": has_cts and validate_xml_file,
                        "run_if": "{{_CTS_PATH | path_exists}}",
                        "params": {
                            "xml_filename": "{{_CTS_PATH}}",
                            "schema_filename": "{{_CTS_SCHEMA_PATH}}",
                        }
                    },
                    {
                        "name": "ESSArch_Core.tasks.ValidateLogicalPhysicalRepresentation",
                        "if": validate_logical_physical_representation,
                        "label": "Diff-check against content-mets",
                        "args": ["{{_OBJPATH}}", "{{_CONTENT_METS_PATH}}"],
                    },
                    {
                        "name": "ESSArch_Core.tasks.CompareXMLFiles",
                        "if": generate_premis,
                        "label": "Compare premis and content-mets",
                        "args": ["{{_PREMIS_PATH}}", "{{_CONTENT_METS_PATH}}"],
                        "params": {'recursive': False},
                    },
                    {
                        "name": "ESSArch_Core.tasks.CompareRepresentationXMLFiles",
                        "if": has_representations and generate_premis,
                        "label": "Compare representation premis and mets",
                    }
                ]
            },
            {
                "name": "ESSArch_Core.ip.tasks.CreateContainer",
                "label": "Create container",
                "args": [ip.object_path, dst]
            },
            {
                "name": "ESSArch_Core.tasks.UpdateIPPath",
                "label": "Update IP path",
                "args": [dst]
            },
            {
                "name": "ESSArch_Core.tasks.DeleteFiles",
                "label": "Delete IP directory",
                "args": [ip.object_path]
            },
            {
                "name": "ESSArch_Core.tasks.UpdateIPStatus",
                "label": "Set status to created",
                "args": ["Created"],
            },
        ]
        with transaction.atomic():
            workflow = create_workflow(workflow_spec, ip)
            workflow.name = "Create SIP"
            workflow.information_package = ip
            workflow.save()
        workflow.run()
        return Response({'status': 'creating ip'})

    @lock_obj(blocking_timeout=0.1)
    @transaction.atomic
    @action(detail=True, methods=['post'], url_path='submit', permission_classes=[CanSubmitSIP])
    def submit(self, request, pk=None):
        """
        Submits the specified information package
        Args:
            pk: The primary key (id) of the information package to submit
        Returns:
            None
        """

        ip = self.get_object()

        if ip.state != "Created":
            return Response(
                "The IP (%s) is in the state '%s' but should be 'Created'" % (pk, ip.state),
                status=status.HTTP_400_BAD_REQUEST
            )

        ip.state = 'Submitting'
        ip.save()

        sd_profile = ip.get_profile('submit_description')

        if sd_profile is None:
            return Response(
                "The IP (%s) has no submit description profile" % pk,
                status=status.HTTP_400_BAD_REQUEST
            )

        recipient = ip.get_email_recipient()

        validators = request.data.get('validators', {})
        validate_xml_file = validators.get('validate_xml_file', False)
        validate_logical_physical_representation = validators.get('validate_logical_physical_representation', False)

        workflow_spec = [
            {
                "name": "ESSArch_Core.ip.tasks.GeneratePackageMets",
                "label": "Generate package-mets",
            },
            {
                "name": "ESSArch_Core.tasks.ValidateXMLFile",
                "if": validate_xml_file,
                "label": "Validate package-mets",
                "params": {
                    "xml_filename": "{{_PACKAGE_METS_PATH}}",
                }
            },
            {
                "name": "ESSArch_Core.tasks.ValidateLogicalPhysicalRepresentation",
                "if": validate_logical_physical_representation,
                "label": "Diff-check against package-mets",
                "args": ["{{_OBJPATH}}", "{{_PACKAGE_METS_PATH}}"],
            },
            {
                "name": "ESSArch_Core.ip.tasks.SubmitSIP",
                "label": "Submit SIP",
            },
            {
                "name": "ESSArch_Core.tasks.UpdateIPStatus",
                "label": "Set status to submitted",
                "args": ["Submitted"],
            },
            {
                "name": "ESSArch_Core.tasks.SendEmail",
                "if": recipient,
                "label": "Send email",
                "params": {
                    "subject": "Submitted {{_OBJID}}",
                    "body": "{{_OBJID}} has been submitted",
                    "recipients": [recipient],
                    "attachments": [
                        "{{_PACKAGE_METS_PATH}}",
                    ],
                }
            },
        ]
        workflow = create_workflow(workflow_spec, ip)
        workflow.name = "Submit SIP"
        workflow.information_package = ip
        workflow.save()
        workflow.run()
        return Response({'status': 'submitting ip'})

    @staticmethod
    def first_generation_case(lower_higher):
        return Case(
            When(aic__isnull=True, then=Value(True)),
            When(package_type=InformationPackage.AIC, then=Value(True)),
            When(generation=Subquery(lower_higher.values('min_gen')[:1]),
                 then=Value(True)),
            default=Value(False),
            output_field=BooleanField(),
        )

    @staticmethod
    def last_generation_case(lower_higher):
        return Case(
            When(aic__isnull=True, then=Value(True)),
            When(package_type=InformationPackage.AIC, then=Value(True)),
            When(generation=Subquery(lower_higher.values('max_gen')[:1]),
                 then=Value(True)),
            default=Value(False),
            output_field=BooleanField(),
        )

    def filter_queryset(self, queryset):
        return queryset

    def apply_filters(self, queryset):
        for backend in list(self.filter_backends):
            queryset = backend().filter_queryset(self.request, queryset, self)
        return queryset

    def apply_ordering_filters(self, queryset):
        tmp_qs = queryset
        for backend in list(self.filter_backends):
            tmp_qs = backend().filter_queryset(self.request, tmp_qs, self)
        return queryset.order_by(*tmp_qs.query.order_by)

    def get_serializer_class(self):
        if self.action == 'create':
            return InformationPackageCreateSerializer

        if self.action in ['partial_update', 'update']:
            return InformationPackageUpdateSerializer

        if self.action == 'list':
            view_type = self.request.query_params.get('view_type', 'aic')
            if view_type == 'flat':
                return InformationPackageSerializer
            return NestedInformationPackageSerializer

        return InformationPackageDetailSerializer

    def get_serializer_context(self):
        context = super().get_serializer_context()
        context['view'] = self

        checker = ObjectPermissionChecker(self.request.user)
        if hasattr(self, 'outer_queryset') and hasattr(self, 'inner_queryset'):
            checker.prefetch_perms(self.outer_queryset.distinct() | self.inner_queryset.distinct())
        else:
            checker.prefetch_perms(self.queryset)

        context['perm_checker'] = checker

        return context

    @action(detail=False, methods=['get'], url_path='get-xsds')
    def get_xsds(self, request, pk=None):
        static_path = os.path.join(settings.BASE_DIR, 'static/edead/xsds')
        filename_list = os.listdir(static_path)
        return Response(filename_list)

    @transaction.atomic
    @action(detail=False, methods=['post'], url_path='add-from-master')
    def add_from_master(self, request, pk=None):
        serializer = InformationPackageFromMasterSerializer(
            data=request.data, context={'request': request},
        )
        serializer.is_valid(raise_exception=True)
        ip = serializer.save()

        return Response(reverse('informationpackage-detail', args=(ip.pk,)))

    @action(detail=False, methods=['post'], url_path='add-file-from-master')
    def add_file_from_master(self, request, pk=None):
        temp_dir = Path.objects.get(entity='temp').value
        dst = request.data.get('dst') or temp_dir

        if not request.user.has_perm('ip.can_receive_remote_files'):
            raise exceptions.PermissionDenied

        f = request.FILES['file']
        content_range = request.META.get('HTTP_CONTENT_RANGE', 'bytes 0-0/0')
        filename = os.path.join(dst, f.name)

        (start, end, total) = parse_content_range_header(content_range)

        if f.size != end - start + 1:
            raise exceptions.ParseError("File size doesn't match headers")

        if start == 0:
            with open(filename, 'wb') as dstf:
                dstf.write(f.read())
        else:
            with open(filename, 'ab') as dstf:
                dstf.seek(start)
                dstf.write(f.read())

        upload_id = request.data.get('upload_id', uuid.uuid4().hex)
        return Response({'upload_id': upload_id})

    @action(detail=False, methods=['post'], url_path='add-file-from-master_complete')
    def add_file_from_master_complete(self, request, pk=None):
        temp_dir = Path.objects.get(entity='temp').value
        dst = request.data.get('dst') or temp_dir

        if not request.user.has_perm('ip.can_receive_remote_files'):
            raise exceptions.PermissionDenied

        md5 = request.data['md5']
        filepath = request.data['path']
        filepath = os.path.join(dst, filepath)

        options = {'expected': md5, 'algorithm': 'md5'}
        validator = ChecksumValidator(context='checksum_str', options=options)
        validator.validate(filepath)

        return Response('Upload of %s complete' % filepath)

    @transaction.atomic
    def destroy(self, request, pk=None):
        ip = self.get_object()

        if not request.user.has_perm('delete_informationpackage', ip):
            raise exceptions.PermissionDenied('You do not have permission to delete this IP')

        self.logger.info(
            'Request issued to delete %s %s' % (ip.get_package_type_display(), pk),
            extra={'user': request.user.pk}
        )

        if ip.package_type == InformationPackage.AIC:
            raise exceptions.ParseError(detail='AICs cannot be deleted')

        if ip.package_type == InformationPackage.AIP:
            if ip.is_first_generation():
                if not request.user.has_perm('ip.delete_first_generation'):
                    raise exceptions.PermissionDenied(
                        'You do not have permission to delete the first generation of an IP'
                    )

            if ip.is_last_generation():
                if not request.user.has_perm('ip.delete_last_generation'):
                    raise exceptions.PermissionDenied(
                        'You do not have permission to delete the last generation of an IP'
                    )

        if ip.archived:
            if not request.user.has_perm('delete_archived', ip):
                raise exceptions.PermissionDenied('You do not have permission to delete archived IPs')

        t = ProcessTask.objects.create(
            name='ESSArch_Core.ip.tasks.DeleteInformationPackage',
            params={
                'from_db': True,
                'delete_files': request.query_params.get('delete_files', True)
            },
            eager=False,
            information_package=ip,
            responsible=request.user,
        )
        t.run()
        return Response({"detail": "Deleting information package", "task": t.pk}, status=status.HTTP_202_ACCEPTED)

    @action(detail=True, methods=['get', 'post'], url_path='ead-editor')
    def ead_editor(self, request, pk=None):
        ip = self.get_object()
        try:
            structure = ip.get_profile('sip').structure
        except AttributeError:
            return Response("No SIP profile for IP created yet", status=status.HTTP_400_BAD_REQUEST)

        ead_dir, ead_name = find_destination("archival_description_file", structure)

        if ead_name is None:
            return Response("No EAD file for IP found", status=status.HTTP_404_NOT_FOUND)

        xmlfile = os.path.join(ip.object_path, ead_dir, ead_name)

        if request.method == 'GET':

            try:
                with open(xmlfile) as f:
                    s = f.read()
                    return Response({"data": s})
            except IOError:
                open(xmlfile, 'a').close()
                return Response({"data": ""})

        content = request.POST.get("content", '')

        with open(xmlfile, "w") as f:
            f.write(str(content))
            return Response("Content written to %s" % xmlfile)

    @transaction.atomic
    @action(detail=True, methods=['post'])
    def receive(self, request, pk=None):
        ip = self.get_object()
        workarea = ip.workareas.filter(read_only=False).first()

        if workarea is None:
            raise exceptions.ParseError(detail='IP not in writeable workarea')

        workflow = [
            {
                "name": "ESSArch_Core.workflow.tasks.ReceiveAIP",
                "label": "Receive AIP",
                "args": [str(workarea.pk)],
            },
            {
                "name": "ESSArch_Core.ip.tasks.DeleteWorkarea",
                "label": "Delete from workarea",
                "args": [str(workarea.pk)],
            },
        ]
        workflow = create_workflow(workflow, ip, name='Receive from workarea')
        workflow.run()

        return Response({'detail': 'Receiving %s' % str(ip.pk)}, status=status.HTTP_202_ACCEPTED)

    @action(detail=True, methods=['post'], url_path='preserve')
    def preserve(self, request, pk=None):
        with transaction.atomic():
            ip = self.get_object()

            if ip.package_type != InformationPackage.AIP:
                raise exceptions.ParseError('IP must be an AIP')
            if ip.archived:
                raise exceptions.ParseError('IP already preserved')
            if ip.state == "Preserving":
                raise exceptions.ParseError('IP already being preserved')

            reception_dir = Path.objects.get(entity='ingest_reception').value
            ingest_dir = ip.policy.ingest_path.value
            ip_reception_path = os.path.join(reception_dir, ip.object_identifier_value)
            ip_ingest_path = os.path.join(ingest_dir, ip.object_identifier_value)

            ip.state = "Preserving"
            ip.appraisal_date = request.data.get('appraisal_date', None)

            for profile_ip in ProfileIP.objects.filter(ip=ip).iterator():
                try:
                    profile_ip.clean()
                except ValidationError as e:
                    raise exceptions.ParseError('%s: %s' % (profile_ip.profile.name, str(e)))

                profile_ip.LockedBy = request.user
                profile_ip.save()

            ip.save()

            generate_premis = ip.profile_locked('preservation_metadata')
            has_representations = find_destination(
                "representations", ip.get_structure(), ip.object_path,
            )[1] is not None

            # remove existing premis and mets paths:
            mets_path = os.path.join(ip.object_path, ip.get_content_mets_file_path())
            try:
                os.remove(mets_path)
            except FileNotFoundError:
                pass

            ip.update_sip_data()

            if generate_premis:
                premis_profile_data = ip.get_profile_data('preservation_metadata')
                data = fill_specification_data(premis_profile_data, ip=ip)
                premis_path = parseContent(ip.get_premis_file_path(), data)
                try:
                    os.remove(premis_path)
                except FileNotFoundError:
                    pass

            workflow = [
                {
                    "step": True,
                    "name": "Generate AIP",
                    "children": [
                        {
                            "name": "ESSArch_Core.ip.tasks.DownloadSchemas",
                            "label": "Download Schemas",
                        },
                        {
                            "step": True,
                            "name": "Create Log File",
                            "children": [
                                {
                                    "name": "ESSArch_Core.ip.tasks.GenerateEventsXML",
                                    "label": "Generate events xml file",
                                },
                                {
                                    "name": "ESSArch_Core.tasks.AppendEvents",
                                    "label": "Add events to xml file",
                                },
                                {
                                    "name": "ESSArch_Core.ip.tasks.AddPremisIPObjectElementToEventsFile",
                                    "label": "Add premis IP object to xml file",
                                },

                            ]
                        },
                        {
                            "name": "ESSArch_Core.ip.tasks.GeneratePremis",
                            "if": generate_premis,
                            "label": "Generate premis",
                        },
                        {
                            "name": "ESSArch_Core.ip.tasks.GenerateContentMets",
                            "label": "Generate content-mets",
                        },
                    ]
                },
                {
                    "step": True,
                    "name": "Validate AIP",
                    "children": [
                        {
                            "name": "ESSArch_Core.tasks.ValidateXMLFile",
                            "label": "Validate content-mets",
                            "params": {
                                "xml_filename": "{{_CONTENT_METS_PATH}}",
                            }
                        },
                        {
                            "name": "ESSArch_Core.tasks.ValidateXMLFile",
                            "if": generate_premis,
                            "label": "Validate premis",
                            "params": {
                                "xml_filename": "{{_PREMIS_PATH}}",
                            }
                        },
                        {
                            "name": "ESSArch_Core.tasks.ValidateLogicalPhysicalRepresentation",
                            "label": "Diff-check against content-mets",
                            "args": ["{{_OBJPATH}}", "{{_CONTENT_METS_PATH}}"],
                        },
                        {
                            "name": "ESSArch_Core.tasks.CompareXMLFiles",
                            "if": generate_premis,
                            "label": "Compare premis and content-mets",
                            "args": ["{{_PREMIS_PATH}}", "{{_CONTENT_METS_PATH}}"],
                            "params": {'recursive': False},
                        },
                        {
                            "name": "ESSArch_Core.tasks.CompareRepresentationXMLFiles",
                            "if": has_representations and generate_premis,
                            "label": "Compare representation premis and mets",
                        }
                    ]
                },
                {
                    "name": "ESSArch_Core.tasks.UpdateIPSizeAndCount",
                    "label": "Update IP size and file count",
                },
            ]
            workflow += ip.create_preservation_workflow()
            workflow += [
                {
                    "name": "ESSArch_Core.ip.tasks.CreateReceipt",
                    "label": "Create receipt",
                    "args": [
                        None,
                        "xml",
                        "receipts/xml.json",
                        "{{PATH_RECEIPTS}}/xml/{{_OBJID}}_{% now 'ymdHis' %}.xml",
                        "success",
                        "Preserved {{OBJID}}",
                        "{{OBJID}} is now preserved",
                    ],
                },
                {
                    "name": "ESSArch_Core.tasks.Notify",
                    "label": "Notify responsible user",
                    "args": [
                        "{{OBJID}} is now preserved",
                        logging.INFO,
                        True,
                    ],
                },
                {
                    "name": "ESSArch_Core.tasks.DeleteFiles",
                    "label": "Delete from reception",
                    "args": [ip_reception_path]
                },
                {
                    "name": "ESSArch_Core.tasks.DeleteFiles",
                    "label": "Delete from ingest",
                    "args": [ip_ingest_path]
                },
            ]
            workflow = create_workflow(workflow, ip, name='Preserve Information Package')
        workflow.run()
        return Response({'detail': 'Preserving %s...' % ip.object_identifier_value, 'step': workflow.pk})

    @transaction.atomic
    @action(detail=True, methods=['post'])
    def access(self, request, pk=None):
        ip = self.get_object()

        if ip.state != 'Received' and not ip.archived:
            raise exceptions.ParseError('IP must either have state "Received" or be archived to be accessed')

        data = request.data

        options = ['tar', 'extracted', 'edit']
        if ip.package_type == InformationPackage.AIP:
            options.append('new')

        if not any(x in options for x in data.keys()):
            raise exceptions.ParseError('No option set')

        if not any(v for k, v in data.items() if k in options):
            raise exceptions.ParseError('Need at least one option set to true')

        if data.get('extracted') and data.get('tar'):
            raise exceptions.ParseError('"extracted" and "tar" cannot both be true')

        if data.get('new'):
            if ip.package_type != InformationPackage.AIP:
                raise exceptions.ParseError('{} is not an AIP'.format(ip.object_identifier_value))

            if request.user.user_profile.current_organization is None:
                raise exceptions.ParseError('You must be part of an organization to create a new generation of an IP')

            if ip.archived and not request.user.has_perm('get_from_storage_as_new', ip):
                raise exceptions.PermissionDenied('You do not have permission to create new generations of this IP')

            if not ip.archived and not request.user.has_perm('add_to_ingest_workarea_as_new', ip):
                raise exceptions.PermissionDenied('You do not have permission to create new generations of this IP')

            if ip.new_version_in_progress() is not None:
                working_user = ip.new_version_in_progress().ip.responsible
                raise exceptions.ParseError(
                    'User %s already has a new generation in their workarea' % working_user.username
                )

            data['extracted'] = True

        workarea_type = Workarea.INGEST if ip.state == 'Received' else Workarea.ACCESS

        ip_workarea = ip.workareas.filter(user=request.user)
        ingest_path = Path.objects.get(entity='ingest_workarea')
        access_path = Path.objects.get(entity='access_workarea')

        ip_already_in_workarea = ip_workarea.exists() and (
            ip_workarea.filter(type=workarea_type).exists() or ingest_path == access_path
        )

        if not data.get('new') and ip_already_in_workarea:
            raise Conflict('IP already in workarea')

        workflow = ip.create_access_workflow(
            self.request.user,
            tar=data.get('tar', False),
            extracted=data.get('extracted', False),
            new=data.get('new', False),
            object_identifier_value=data.get('object_identifier_value'),
            package_xml=data.get('package_xml', False),
            aic_xml=data.get('aic_xml', False),
            edit=data.get('edit', False),
        )
        workflow.run()
        return Response({'detail': 'Accessing %s...' % ip.object_identifier_value, 'step': workflow.pk})

    @action(detail=True, methods=['post'], url_path='create-dip')
    def create_dip(self, request, pk=None):
        dip = InformationPackage.objects.get(pk=pk)

        if dip.package_type != InformationPackage.DIP:
            raise exceptions.ParseError('"%s" is not a DIP, it is a %s' % (dip, dip.package_type))

        if dip.state != 'Prepared':
            raise exceptions.ParseError('"%s" is not in the "Prepared" state' % dip)

        validators = request.data.get('validators', {})
        validate_xml_file = validators.get('validate_xml_file', True)
        validate_logical_physical_representation = validators.get('validate_logical_physical_representation', True)

        generate_premis = dip.profile_locked('preservation_metadata')
        has_representations = find_destination("representations", dip.get_structure(), dip.object_path)[1] is not None

        dst = os.path.join(
            os.path.dirname(dip.object_path),
            dip.object_identifier_value + '.' + dip.get_container_format().lower(),
        )

        order_path = Path.objects.get(entity='orders').value

        workflow_spec = [
            {
                "name": "ESSArch_Core.ip.tasks.DownloadSchemas",
                "label": "Download Schemas",
            },
            {
                "step": True,
                "name": "Create Log File",
                "children": [
                    {
                        "name": "ESSArch_Core.ip.tasks.GenerateEventsXML",
                        "label": "Generate events xml file",
                    },
                    {
                        "name": "ESSArch_Core.tasks.AppendEvents",
                        "label": "Add events to xml file",
                    },
                    {
                        "name": "ESSArch_Core.ip.tasks.AddPremisIPObjectElementToEventsFile",
                        "label": "Add premis IP object to xml file",
                    },

                ]
            },
            {
                "name": "ESSArch_Core.ip.tasks.GeneratePremis",
                "if": generate_premis,
                "label": "Generate premis",
            },
            {
                "name": "ESSArch_Core.ip.tasks.GenerateContentMets",
                "label": "Generate content-mets",
            },
            {
                "step": True,
                "name": "Validation",
                "if": any([validate_xml_file, validate_logical_physical_representation]),
                "children": [
                    {
                        "name": "ESSArch_Core.tasks.ValidateXMLFile",
                        "if": validate_xml_file,
                        "label": "Validate content-mets",
                        "params": {
                            "xml_filename": "{{_CONTENT_METS_PATH}}",
                        }
                    },
                    {
                        "name": "ESSArch_Core.tasks.ValidateXMLFile",
                        "if": generate_premis and validate_xml_file,
                        "label": "Validate premis",
                        "params": {
                            "xml_filename": "{{_PREMIS_PATH}}",
                        }
                    },
                    {
                        "name": "ESSArch_Core.tasks.ValidateLogicalPhysicalRepresentation",
                        "if": validate_logical_physical_representation,
                        "label": "Diff-check against content-mets",
                        "args": ["{{_OBJPATH}}", "{{_CONTENT_METS_PATH}}"],
                    },
                    {
                        "name": "ESSArch_Core.tasks.CompareXMLFiles",
                        "if": generate_premis and validate_xml_file,
                        "label": "Compare premis and content-mets",
                        "args": ["{{_PREMIS_PATH}}", "{{_CONTENT_METS_PATH}}"],
                        "params": {'recursive': False},
                    },
                    {
                        "name": "ESSArch_Core.tasks.CompareRepresentationXMLFiles",
                        "if": has_representations and generate_premis,
                        "label": "Compare representation premis and mets",
                    }
                ]
            },
            {
                "name": "ESSArch_Core.ip.tasks.CreateContainer",
                "label": "Create container",
                "args": [dip.object_path, dst]
            },
            {
                "step": True,
                "name": "Add to orders",
                "if": dip.orders.exists(),
                "children": [
                    {
                        "name": "ESSArch_Core.tasks.CopyFile",
                        "label": "Add to order {}".format(order.label),
                        "args": [
                            dst,
                            os.path.join(order_path, str(order.pk), os.path.basename(dst)),
                        ]
                    } for order in dip.orders.all()
                ],
            },
            {
                "name": "ESSArch_Core.tasks.UpdateIPPath",
                "label": "Update IP path",
                "args": [dst]
            },
            {
                "name": "ESSArch_Core.tasks.DeleteFiles",
                "label": "Delete IP directory",
                "args": [dip.object_path]
            },
            {
                "name": "ESSArch_Core.tasks.UpdateIPStatus",
                "label": "Set status to created",
                "args": ["Created"],
            },
        ]

        with transaction.atomic():
            dip.state = 'Creating'
            dip.save()

            workflow = create_workflow(workflow_spec, dip)
            workflow.name = "Create DIP"
            workflow.information_package = dip
            workflow.save()
        workflow.run()
        return Response({'status': 'creating dip'})

    @action(detail=True, methods=['get'])
    def download(self, request, pk=None):
        ip = self.get_object()
        path = ip.object_path
        if ip.package_type != InformationPackage.DIP:
            raise exceptions.ParseError('Cannot download IP of package type {}'.format(ip.get_package_type_display()))

        if ip.state != 'Created':
            raise exceptions.ParseError("Cannot download IP that is not in 'Created' state")

        fid = FormatIdentifier(allow_unknown_file_types=True)
        content_type = fid.get_mimetype(path)

        # Django closes the file automatically, therefore we
        # should not open the file using a context manager

        return generate_file_response(
            open(path, 'rb'),
            content_type=content_type,
            force_download=True,
            name=os.path.basename(path),
        )

    @action(detail=True, methods=['delete', 'get', 'post'], permission_classes=[IsResponsibleOrCanSeeAllFiles])
    def files(self, request, pk=None):
        ip = self.get_object()
        download = request.query_params.get('download', False)
        path = request.query_params.get('path', '').rstrip('/')

        if ip.archived:
            if request.method in ['DELETE', 'POST']:
                raise exceptions.ParseError('You cannot modify preserved content')
            # check if path exists
            path = request.query_params.get('path', '').rstrip('/')
            s = Search(index=['directory', 'document'])
            s = s.source(excludes=["attachment.content"])
            s = s.filter('term', **{'ip': str(ip.pk)})

            if path != '':
                dirname = os.path.dirname(path)
                basename = os.path.basename(path)
                q = ElasticQ('bool',
                             should=[ElasticQ('bool', must=[ElasticQ('term', **{'href': dirname}),
                                                            ElasticQ('term', **{'name.keyword': basename})]),
                                     ElasticQ('bool', must=[ElasticQ('term', **{'href': dirname}),
                                                            ElasticQ('match', filename=basename)])])

                s = s.query(q)
                hits = s.execute()

                try:
                    hit = hits[0]
                except IndexError:
                    raise exceptions.NotFound

                if hit.meta.index.startswith('document'):
                    fid = FormatIdentifier(allow_unknown_file_types=True)
                    content_type = fid.get_mimetype(path)
                    return generate_file_response(
                        ip.open_file(path, 'rb'),
                        content_type=content_type,
                        force_download=download, name=path
                    )

            # a directory with the path exists, get the content of it
            s = Search(index=['directory', 'document'])
            s = s.filter('term', **{'ip': str(ip.pk)}).query('term', **{'href': path})

            if self.paginator is not None:
                # Paginate in search engine
                params = {key: value[0] for (key, value) in dict(request.query_params).items()}

                number = params.get(self.paginator.pager.page_query_param, 1)
                size = params.get(self.paginator.pager.page_size_query_param, 10)

                try:
                    number = int(number)
                except (TypeError, ValueError):
                    raise exceptions.NotFound('Invalid page.')
                if number < 1:
                    raise exceptions.NotFound('Invalid page.')

                size = int(size)
                offset = (number - 1) * size
                try:
                    max_results = int(
                        Index('document').get_settings()['document']['settings']['index'].get(
                            'max_result_window', DEFAULT_MAX_RESULT_WINDOW
                        )
                    )
                except KeyError:
                    max_results = DEFAULT_MAX_RESULT_WINDOW

                s = s[offset:offset + size]

            try:
                results = s.execute()
            except TransportError:
                if self.paginator is not None:
                    if offset + size > max_results:
                        raise exceptions.ParseError("Can't show more than {max} results".format(max=max_results))

                raise

            if self.paginator is not None:
                ceil = math.ceil(results.hits.total['value'] / size)
                ceil = 1 if ceil < 1 else ceil
                if results.hits.total['value'] > 0 and number > ceil:
                    raise exceptions.NotFound('Invalid page.')

            results_list = []
            for hit in results:
                if hit.meta.index.startswith('directory'):
                    d = {
                        'type': 'dir',
                        'name': hit.name,
                    }
                else:
                    d = {
                        'type': 'file',
                        'name': hit.name,
                        'modified': hit.modified,
                        'size': hit.size,
                    }

                results_list.append(d)

            if self.paginator is not None:
                return Response(results_list, headers={'Count': results.hits.total['value']})

            return Response(results_list)

        if request.method not in permissions.SAFE_METHODS:
            if ip.state not in ['Prepared', 'Uploading']:
                raise exceptions.ParseError(
                    "Cannot delete or add content of an IP that is not in 'Prepared' or 'Uploading' state"
                )

        if request.method == 'DELETE':
            try:
                path = request.data['path']
            except KeyError:
                raise exceptions.ParseError('Path parameter missing')

            root = ip.object_path
            fullpath = os.path.join(root, path)

            if not in_directory(fullpath, root):
                raise exceptions.ParseError('Illegal path %s' % path)

            try:
                shutil.rmtree(fullpath)
            except OSError as e:
                if e.errno == errno.ENOENT:
                    raise exceptions.NotFound('Path does not exist')

                if e.errno != errno.ENOTDIR:
                    raise

                os.remove(fullpath)

            return Response(status=status.HTTP_204_NO_CONTENT)

        if request.method == 'POST':
            if ip.package_type not in [InformationPackage.DIP, InformationPackage.SIP]:
                raise exceptions.MethodNotAllowed(request.method)

            try:
                path = os.path.join(ip.object_path, request.data['path'])
            except KeyError:
                raise exceptions.ParseError('Path parameter missing')

            try:
                pathtype = request.data['type']
            except KeyError:
                raise exceptions.ParseError('Type parameter missing')

            root = ip.object_path
            fullpath = os.path.join(root, path)

            if not in_directory(fullpath, root):
                raise exceptions.ParseError('Illegal path %s' % fullpath)

            if pathtype == 'dir':
                try:
                    os.makedirs(fullpath)
                except OSError as e:
                    if e.errno == errno.EEXIST:
                        raise exceptions.ParseError('Directory %s already exists' % path)

                    raise
            elif pathtype == 'file':
                open(fullpath, 'a').close()
            else:
                raise exceptions.ParseError('Type must be either "file" or "dir"')

            return Response(path, status=status.HTTP_201_CREATED)

        return ip.get_path_response(path, request, force_download=download, paginator=self.paginator)

    @transaction.atomic
    @action(detail=True, methods=['post'], url_path='unlock-profile', permission_classes=[CanUnlockProfile])
    def unlock_profile(self, request, pk=None):
        ip = self.get_object()

        if ip.state in ['Submitting', 'Submitted']:
            raise exceptions.ParseError('Cannot unlock profiles in an IP that is %s' % ip.state)

        try:
            ptype = request.data["type"]
        except KeyError:
            raise exceptions.ParseError('Missing type parameter')

        ip.unlock_profile(ptype)

        return Response({
            'detail': 'Unlocking profile with type "%s" in IP "%s"' % (
                ptype, ip.pk
            )
        })

    @transaction.atomic
    @action(detail=True, methods=['post'], url_path='validate')
    def validate(self, request, pk=None):
        ip = self.get_object()

        prepare = Path.objects.get(entity="ingest_workarea").value
        xmlfile = os.path.join(prepare, "%s.xml" % pk)

        step = ProcessStep.objects.create(
            name="Validation",
            information_package=ip
        )

        step.add_tasks(
            ProcessTask.objects.create(
                name="ESSArch_Core.tasks.ValidateXMLFile",
                params={
                    "xml_filename": xmlfile
                },
                log=EventIP,
                information_package=ip,
                responsible=self.request.user,
            ),
            ProcessTask.objects.create(
                name="ESSArch_Core.tasks.ValidateFiles",
                params={
                    "mets_path": xmlfile,
                    "validate_fileformat": True,
                    "validate_integrity": True,
                },
                log=EventIP,
                processstep_pos=0,
                information_package=ip,
                responsible=self.request.user,
            )
        )

        step.run()

        return Response("Validating IP")

    def update(self, request, *args, **kwargs):
        ip = self.get_object()

        if any(field in request.data for field in ['submission_agreement', 'submission_agreement_data']):
            if ip.submission_agreement_locked:
                return Response("SA connected to IP is locked", status=status.HTTP_400_BAD_REQUEST)

        partial = kwargs.pop('partial', False)
        serializer = self.get_serializer(ip, data=request.data, partial=partial)
        serializer.is_valid(raise_exception=True)
        self.perform_update(serializer)

        if getattr(ip, '_prefetched_objects_cache', None):
            # If 'prefetch_related' has been applied to a queryset, we need to
            # forcibly invalidate the prefetch cache on the instance.
            ip._prefetched_objects_cache = {}

        serializer = InformationPackageDetailSerializer(instance=ip)
        return Response(serializer.data)


class OrderTypeViewSet(viewsets.ModelViewSet):
    queryset = OrderType.objects.all()
    serializer_class = OrderTypeSerializer
    permission_classes = (ActionPermissions,)
    filter_backends = (filters.OrderingFilter, SearchFilter,)
    ordering_fields = ('name',)
    search_fields = ('name',)


class OrderViewSet(viewsets.ModelViewSet):
    """
    API endpoint that allows orders to be viewed or edited.
    """
    queryset = Order.objects.all()
    serializer_class = OrderSerializer
    permission_classes = [IsOrderResponsibleOrAdmin]

    def get_queryset(self):
        if self.action == 'list':
            if self.request.user.is_superuser:
                return self.queryset

            return self.queryset.filter(responsible=self.request.user)

        return self.queryset

    def get_serializer_class(self):
        if self.action in ['create', 'update', 'partial_update', 'metadata']:
            return OrderWriteSerializer
        return self.serializer_class

    @action(detail=True, methods=['get'])
    def download(self, request, pk):
        order = self.get_object()

        zip_buffer = io.BytesIO()
        zip_directory(order.path, zip_buffer, arcroot=order.label)

        return generate_file_response(
            zip_buffer,
            content_type='application/zip',
            force_download=True,
            name='{}.zip'.format(order.label),
        )


class InformationPackageReceptionViewSet(viewsets.ViewSet, PaginatedViewMixin):
    search_fields = (
        'object_identifier_value', 'label', 'responsible__first_name',
        'responsible__last_name', 'responsible__username', 'state',
        'submission_agreement__name', 'start_date', 'end_date',
    )

    permission_classes = ()

    def __init__(self, *args, **kwargs):
        self.logger = logging.getLogger('essarch.reception')
        self.reception = Path.objects.get(entity="ingest_reception").value
        self.uip = Path.objects.get(entity="ingest_unidentified").value
        super().__init__(*args, **kwargs)

    def find_xml_files(self, path):
        for xmlfile in glob.glob(os.path.join(path, "*.xml")):
            if os.path.isfile(xmlfile) and not xmlfile.endswith('_ipevents.xml'):
                yield xmlfile

    def get_container_for_xml(self, xmlfile):
        doc = etree.parse(xmlfile)
        root = doc.getroot()
        return get_objectpath(root)

    def get_contained_packages(self, path):
        ips = []

        for xmlfile in self.find_xml_files(path):
            try:
                container = os.path.join(path, self.get_container_for_xml(xmlfile))
            except etree.LxmlError:
                continue

            ip_id = os.path.splitext(os.path.basename(xmlfile))[0]
            existing_ips = InformationPackage.objects.filter(
                object_identifier_value=ip_id
            ).exclude(
                state="Submitted"
            )

            if existing_ips.exists():
                continue

            ip = parse_submit_description(xmlfile, srcdir=os.path.split(container)[0])

            ip['container'] = container
            ip['xml'] = xmlfile
            ip['type'] = 'contained'
            ip['state'] = 'At reception'
            ip['status'] = 100
            ip['step_state'] = celery_states.SUCCESS
            ips.append(ip)

        return ips

    def get_extracted_packages(self, path):
        ips = []

        for d in os.listdir(path):
            if not os.path.isdir(os.path.join(path, d)):
                continue

            if InformationPackage.objects.filter(object_identifier_value=d).exists():
                continue

            ip = {
                'id': d,
                'object_identifier_value': d,
                'type': 'extracted',
                'state': 'At reception',
                'status': 100,
                'step_state': celery_states.SUCCESS,
            }

            ips.append(ip)

        return ips

    def list(self, request):
        filterset_fields = [
            "label", "object_identifier_value", "responsible",
            "create_date", "object_size", "start_date", "end_date"
        ]

        reception = Path.objects.values_list('value', flat=True).get(entity='ingest_reception')

        contained = self.get_contained_packages(reception)
        extracted = self.get_extracted_packages(reception)
        ips = contained + extracted

        # Remove all keys not in filterset_fields
        conditions = {key: value for (key, value) in request.query_params.items() if key in filterset_fields}

        # Filter ips based on conditions
        new_ips = list(filter(lambda ip: all((v in str(ip.get(k)) for (k, v) in conditions.items())), ips))

        from_db = InformationPackage.objects.visible_to_user(request.user).filter(
            Q(
                Q(
                    package_type=InformationPackage.AIP,
                    state__in=['At reception', 'Receiving']
                ) |
                Q(
                    package_type=InformationPackage.SIP,
                    state__in=['Transferring', 'Transferred']
                )
            ),
            **conditions
        )
        serializer = InformationPackageSerializer(
            data=from_db, many=True, context={'request': request, 'view': self}
        )
        serializer.is_valid()

        # Remove IPs from new_ips if they already are in the database
        db_ip_ids = from_db.filter(
            object_identifier_value__in=[i['id'] for i in new_ips]
        ).values_list('object_identifier_value', flat=True)
        new_ips = [ip for ip in new_ips if ip['id'] not in db_ip_ids]

        new_ips.extend(serializer.data)

        if self.paginator is not None:
            paginated = self.paginator.paginate_queryset(new_ips, request)
            return self.paginator.get_paginated_response(paginated)

        return Response(new_ips)

    def retrieve(self, request, pk=None):
        path = Path.objects.values_list('value', flat=True).get(entity='ingest_reception')
        fullpath = os.path.join(path, "%s.xml" % pk)

        if not os.path.exists(fullpath):
            try:
                ip = InformationPackage.objects.get(
                    object_identifier_value=pk,
                    package_type=InformationPackage.AIP,
                    state='Receiving',
                )
                return Response(InformationPackageDetailSerializer(instance=ip).data)
            except InformationPackage.DoesNotExist:
                raise exceptions.NotFound

        return Response(parse_submit_description(fullpath, srcdir=path))

    @transaction.atomic
    def _prepare(self, request, pk):
        logger = logging.getLogger('essarch.ingest')
        perms = copy.deepcopy(getattr(settings, 'IP_CREATION_PERMS_MAP', {}))
        organization = request.user.user_profile.current_organization

        existing_non_sip = InformationPackage.objects.filter(
            object_identifier_value=pk,
        ).exclude(package_type=InformationPackage.SIP).first()
        existing_sip = InformationPackage.objects.filter(
            object_identifier_value=pk, package_type=InformationPackage.SIP
        ).first()

        if existing_non_sip is not None:
            logger.warning('Tried to receive IP with id %s which already exists' % pk, extra={'user': request.user.pk})
            raise Conflict('IP with id {} already exists'.format(pk))

        reception = Path.objects.values_list('value', flat=True).get(entity='ingest_reception')
        uip = Path.objects.get(entity="ingest_unidentified").value
        # This does not do anything particular right now
        # other than setting a nut null value for package_mets_path. Plausible use when an UIP is a proper SIP but SA
        # is not registred in the preservation system
        xmlfile = os.path.join(uip, "%s.xml" % pk)

        if os.path.isdir(os.path.join(reception, pk)):
            ip_is_directory = True
            # A directory with the given id exists, try to prepare it
            sa = request.data.get('submission_agreement')
            if sa is None:
                raise exceptions.ParseError(
                    detail='Missing parameter submission_agreement')
            sa = SubmissionAgreement.objects.get(pk=sa)
            parsed = {'label': pk}
            container = os.path.join(reception, pk)
            ip = InformationPackage.objects.create(
                object_identifier_value=pk,
                package_type=InformationPackage.SIP,
                state='Prepared',
                responsible=request.user,
                submission_agreement=sa,
                submission_agreement_locked=True,
                object_path=container,
                label=parsed.get('label'),
                package_mets_path=xmlfile,
            )
            user_perms = perms.pop('owner', [])
            member = Member.objects.get(django_user=request.user)
            for perm in user_perms:
                perm_name = get_permission_name(perm, ip)
                assign_perm(perm_name, member.django_user, ip)
            try:
                for attempt in Retrying(reraise=True,
                                        stop=stop_after_delay(30),
                                        wait=wait_random_exponential(
                                            multiplier=1, max=60)):
                    with attempt:
                        ProfileIP.objects.filter(ip=ip).delete()
                        sa.lock_to_information_package(ip, request.user)
            except RetryError:
                pass

        else:
            xmlfile = normalize_path(os.path.join(reception, '%s.xml' % pk))
            ip_is_directory = False

            if not os.path.isfile(xmlfile):
                logger.warning('Tried to receive IP with missing XML file %s' %
                               xmlfile, extra={'user': request.user.pk})
                raise exceptions.NotFound('%s does not exist' % xmlfile)
            try:
                container = normalize_path(os.path.join(reception, self.get_container_for_xml(xmlfile)))
            except etree.LxmlError:
                logger.warning('Tried to receive IP with invalid XML file %s' %
                               xmlfile, extra={'user': request.user.pk})
                raise exceptions.ParseError('Invalid XML file, %s' % xmlfile)

            if not os.path.isfile(container):
                logger.warning(
                    'Tried to receive IP with missing container file %s' % container,
                    extra={'user': request.user.pk}
                )
                raise exceptions.NotFound('%s does not exist' % container)

            if existing_sip is None:
                if organization is None:
                    raise exceptions.ParseError('You must be part of an organization to receive IP')

                parsed = parse_submit_description(xmlfile, srcdir=os.path.dirname(container))
                provided_sa = request.data.get('submission_agreement')
                parsed_sa = parsed.get('altrecordids', {}).get('SUBMISSIONAGREEMENT', [None])[0]

                if parsed_sa is not None and provided_sa is not None:
                    if provided_sa == parsed_sa:
                        sa = provided_sa
                    else:
                        raise exceptions.ParseError(detail='Must use SA specified in XML')
                elif any([parsed_sa, provided_sa]):
                    sa = parsed_sa or provided_sa
                else:
                    raise exceptions.ParseError(detail='Missing parameter submission_agreement')

                try:
                    sa = SubmissionAgreement.objects.get(pk=sa)
                except (ValueError, ValidationError, SubmissionAgreement.DoesNotExist) as e:
                    raise exceptions.ParseError(e)

                ip = InformationPackage.objects.create(
                    object_identifier_value=pk,
                    submission_agreement=sa,
                    object_path=container,
                    package_mets_path=xmlfile,
                )
                parse_submit_description_from_ip(ip)

                member = Member.objects.get(django_user=request.user)
                user_perms = perms.pop('owner', [])

                organization.assign_object(ip, custom_permissions=perms)
                organization.add_object(ip)

                for perm in user_perms:
                    perm_name = get_permission_name(perm, ip)
                    assign_perm(perm_name, member.django_user, ip)
            else:
                ip = existing_sip
                sa = ip.submission_agreement

            try:
                for attempt in Retrying(reraise=True, stop=stop_after_delay(30),
                                        wait=wait_random_exponential(multiplier=1, max=60)):
                    with attempt:
                        ProfileIP.objects.filter(ip=ip).delete()
                        sa.lock_to_information_package(ip, request.user)
            except RetryError:
                pass

        if sa.profile_aic_description is None:
            raise exceptions.ParseError('Submission agreement missing AIC Description profile')

        if sa.profile_aip is None:
            raise exceptions.ParseError('Submission agreement missing AIP profile')

        if sa.profile_aip_description is None:
            raise exceptions.ParseError('Submission agreement missing AIP Description profile')

        if sa.profile_dip is None:
            raise exceptions.ParseError('Submission agreement missing DIP profile')

        ip.sip_objid = pk
        ip.sip_path = pk
        ip.package_type = InformationPackage.AIP
        ip.generation = 0
        ip.aic = InformationPackage.objects.create(
            package_type=InformationPackage.AIC,
            responsible=ip.responsible,
            label=ip.label,
            start_date=ip.start_date,
            end_date=ip.end_date,
        )
        ip.state = 'At reception'
        ip.object_path = normalize_path(container)
        ip.package_mets_path = normalize_path(xmlfile)
        ip.responsible = request.user
        ip.save()

        return (ip, ip_is_directory)

    @permission_required_or_403(['ip.receive'])
    @method_decorator(feature_enabled_or_404('receive'))
    @action(detail=True, methods=['post'], url_path='receive')
    def receive(self, request, pk=None):
        logger = logging.getLogger('essarch.ingest')

        try:
            ip = InformationPackage.objects.get(
                object_identifier_value=pk,
                package_type=InformationPackage.AIP,
                state='At reception',
            )
            ip_is_directory = False
        except InformationPackage.DoesNotExist:
            ip, ip_is_directory = self._prepare(request, pk)

        with transaction.atomic():
            ip.state = 'Receiving'
            ip.save()

            # refresh date fields to convert them to datetime instances instead of
            # strings to allow further datetime manipulation
            ip.refresh_from_db(fields=['entry_date', 'start_date', 'end_date'])

            cts = ip.get_content_type_file()
            has_cts = cts is not None and os.path.exists(cts)

            aip_object_path = os.path.join(ip.policy.ingest_path.value, ip.object_identifier_value)

            if ip_is_directory:
                workflow_spec = [
                    {
                        "name": "ESSArch_Core.ip.tasks.CreatePhysicalModel",
                        "label": "Create Physical Model",
                        'params': {
                            'root': aip_object_path
                        }
                    },
                    {
                        "name": "ESSArch_Core.preingest.tasks.ReceiveIP",
                        "label": "Receive IP",
                    },
                    {
                        "name": "ESSArch_Core.tasks.UpdateIPSizeAndCount",
                        "label": "Update IP size and file count",
                    },
                    {
                        "name": "ESSArch_Core.tasks.UpdateIPStatus",
                        "label": "Set status to received",
                        "args": ["Received"],
                    },
                ]
            else:
                workflow_spec = [
                    {
                        "step":
                        True,
                        "name":
                        "Validation",
                        "children": [
                            {
                                "name": "ESSArch_Core.tasks.ValidateXMLFile",
                                "label": "Validate package-mets",
                                "params": {
                                    "xml_filename": "{{_PACKAGE_METS_PATH}}",
                                }
                            },
                            {
                                "name": "ESSArch_Core.tasks.ValidateLogicalPhysicalRepresentation",
                                "label": "Diff-check against package-mets",
                                "args": ["{{_OBJPATH}}", "{{_PACKAGE_METS_PATH}}"],
                            },
                            {
                                "name": "ESSArch_Core.tasks.ValidateXMLFile",
                                "label": "Validate cts",
                                "if": has_cts,
                                "run_if": "{{_CTS_PATH | path_exists}}",
                                "params": {
                                    "xml_filename": "{{_CTS_PATH}}",
                                    "schema_filename": "{{_CTS_SCHEMA_PATH}}",
                                }
                            },
                        ]
                    },
                    {
                        "name": "ESSArch_Core.ip.tasks.CreatePhysicalModel",
                        "label": "Create Physical Model",
                        'params': {'root': aip_object_path}
                    },
                    {
                        "name": "ESSArch_Core.workflow.tasks.ReceiveSIP",
                        "label": "Receive SIP",
                        "params": {
                            'purpose': request.data.get('purpose'),
                        }
                    },
                    {
                        "name": "ESSArch_Core.tasks.UpdateIPSizeAndCount",
                        "label": "Update IP size and file count",
                    },
                    {
                        "name": "ESSArch_Core.tasks.UpdateIPStatus",
                        "label": "Set status to received",
                        "args": ["Received"],
                    },
                ]

            workflow = create_workflow(workflow_spec, ip)
            workflow.name = "Receive SIP"
            workflow.information_package = ip
            workflow.save()
            workflow.run()
            logger.info(
                'Started receiving {objid} from reception'.format(objid=ip.object_identifier_value),
                extra={'user': request.user.pk},
            )
            return Response({'detail': 'Receiving %s' % ip.object_identifier_value})

    @lock_obj(blocking_timeout=0.1)
    @transaction.atomic
    @method_decorator(feature_enabled_or_404('transfer'))
    @action(detail=True, methods=['post'], url_path='transfer', permission_classes=[CanTransferSIP])
    def transfer(self, request, pk=None):
        logger = logging.getLogger('essarch.ingest')
        perms = copy.deepcopy(getattr(settings, 'IP_CREATION_PERMS_MAP', {}))
        organization = request.user.user_profile.current_organization

        existing_ip = InformationPackage.objects.filter(object_identifier_value=pk).first()

        if existing_ip is not None:
            ip = existing_ip

            workflow_spec = [
                {
                    "name": "ESSArch_Core.tasks.UpdateIPStatus",
                    "label": "Set status to transferring",
                    "args": ["Transferring"],
                },
                {
                    "name": "ESSArch_Core.ip.tasks.TransferIP",
                    "label": "Transfer IP",
                },
                {
                    "name": "ESSArch_Core.tasks.UpdateIPStatus",
                    "label": "Set status to transferred",
                    "args": ["Transferred"],
                },
            ]
        else:
            reception = Path.objects.values_list('value', flat=True).get(entity='ingest_reception')
            xmlfile = normalize_path(os.path.join(reception, '%s.xml' % pk))

            if not os.path.isfile(xmlfile):
                logger.warning(
                    'Tried to transfer IP with missing XML file %s' % xmlfile,
                    extra={'user': request.user.pk}
                )
                raise exceptions.NotFound('%s does not exist' % xmlfile)
            try:
                container = normalize_path(os.path.join(reception, self.get_container_for_xml(xmlfile)))
            except etree.LxmlError:
                logger.warning(
                    'Tried to transfer IP with invalid XML file %s' % xmlfile,
                    extra={'user': request.user.pk}
                )
                raise exceptions.ParseError('Invalid XML file, %s' % xmlfile)

            if not os.path.isfile(container):
                logger.warning(
                    'Tried to transfer IP with missing container file %s' % container,
                    extra={'user': request.user.pk}
                )
                raise exceptions.NotFound('%s does not exist' % container)

            if organization is None:
                raise exceptions.ParseError('You must be part of an organization to transfer IP')

            parsed = parse_submit_description(xmlfile, srcdir=os.path.dirname(container))
            provided_sa = request.data.get('submission_agreement')
            parsed_sa = parsed.get('altrecordids', {}).get('SUBMISSIONAGREEMENT', [None])[0]

            if parsed_sa is not None and provided_sa is not None:
                if provided_sa == parsed_sa:
                    sa = provided_sa
                else:
                    raise exceptions.ParseError(detail='Must use SA specified in XML')
            elif any([parsed_sa, provided_sa]):
                sa = parsed_sa or provided_sa
            else:
                raise exceptions.ParseError(detail='Missing parameter submission_agreement')

            try:
                sa = SubmissionAgreement.objects.get(pk=sa)
            except (ValueError, ValidationError, SubmissionAgreement.DoesNotExist) as e:
                raise exceptions.ParseError(e)

            ip = InformationPackage.objects.create(
                object_identifier_value=pk,
                submission_agreement=sa,
                responsible=request.user,
                object_path=container,
                package_mets_path=normalize_path(xmlfile),
            )
            parse_submit_description_from_ip(ip)

            member = Member.objects.get(django_user=request.user)
            user_perms = perms.pop('owner', [])

            organization.assign_object(ip, custom_permissions=perms)
            organization.add_object(ip)

            for perm in user_perms:
                perm_name = get_permission_name(perm, ip)
                assign_perm(perm_name, member.django_user, ip)

            workflow_spec = [
                {
                    "name": "ESSArch_Core.tasks.UpdateIPStatus",
                    "label": "Set status to transferring",
                    "args": ["Transferring"],
                },
                {
                    "step": True,
                    "name": "Create Log File",
                    "children": [
                        {
                            "name": "ESSArch_Core.ip.tasks.GenerateEventsXML",
                            "label": "Generate events xml file",
                        },
                        {
                            "name": "ESSArch_Core.tasks.AppendEvents",
                            "label": "Add events to xml file",
                        },
                        {
                            "name": "ESSArch_Core.ip.tasks.AddPremisIPObjectElementToEventsFile",
                            "label": "Add premis IP object to xml file",
                        },

                    ]
                },
                {
                    "name": "ESSArch_Core.ip.tasks.TransferIP",
                    "label": "Transfer IP",
                },
                {
                    "name": "ESSArch_Core.tasks.UpdateIPStatus",
                    "label": "Set status to transferred",
                    "args": ["Transferred"],
                },
            ]
        workflow = create_workflow(workflow_spec, ip)
        workflow.name = "Transfer IP"
        workflow.information_package = ip
        workflow.save()
        workflow.run()
        return Response({'status': 'transferring ip'})

    @action(detail=True, methods=['get'])
    def files(self, request, pk=None):
        reception = Path.objects.get(entity='ingest_reception').value
        path = request.query_params.get('path', '').rstrip('/ ')
        download = request.query_params.get('download', False)

        if os.path.isdir(os.path.join(reception, pk)):
            path = os.path.join(reception, pk, path)
            return list_files(path, force_download=download, paginator=self.paginator, request=request)

        xml = os.path.join(reception, "%s.xml" % pk)

        if not os.path.exists(xml):
            raise exceptions.NotFound

        ip = parse_submit_description(xml, srcdir=reception)
        container = ip['object_path']

        if len(path):
            path = os.path.join(os.path.dirname(container), path)
            return list_files(path, download, paginator=self.paginator, request=request)

        entry = {
            "name": os.path.basename(container),
            "type": 'file',
            "size": os.path.getsize(container),
            "modified": timestamp_to_datetime(os.path.getmtime(container)),
        }

        xmlentry = {
            "name": os.path.basename(xml),
            "type": 'file',
            "size": os.path.getsize(xml),
            "modified": timestamp_to_datetime(os.path.getmtime(xml)),
        }
        return Response([entry, xmlentry])

    @action(detail=False, methods=['post'])
    def upload(self, request):
        if not request.user.has_perm('ip.can_receive_remote_files'):
            raise exceptions.PermissionDenied

        path = Path.objects.get(entity='ingest_reception').value

        f = request.FILES['file']
        content_range = request.META.get('HTTP_CONTENT_RANGE', 'bytes 0-0/0')
        filename = os.path.join(path, f.name)

        (start, end, total) = parse_content_range_header(content_range)

        if f.size != end - start + 1:
            raise exceptions.ParseError("File size doesn't match headers")

        if start == 0:
            with open(filename, 'wb') as dstf:
                dstf.write(f.read())
        else:
            with open(filename, 'ab') as dstf:
                dstf.seek(start)
                dstf.write(f.read())

        upload_id = request.data.get('upload_id', uuid.uuid4().hex)
        return Response({'upload_id': upload_id})

    @action(detail=False, methods=['post'])
    def upload_complete(self, request):
        if not request.user.has_perm('ip.can_receive_remote_files'):
            raise exceptions.PermissionDenied

        path = Path.objects.get(entity='ingest_reception').value

        md5 = request.data['md5']
        filepath = request.data['path']
        filepath = os.path.join(path, filepath)

        options = {'expected': md5, 'algorithm': 'md5'}
        validator = ChecksumValidator(context='checksum_str', options=options)
        validator.validate(filepath)
        return Response({'detail': 'Upload of %s complete' % filepath})

    def parse_ip_with_xmlfile(self, xmlfile):
        if xmlfile.startswith(self.uip):
            srcdir = self.uip
        else:
            srcdir = self.reception

        try:
            ip = parse_submit_description(xmlfile, srcdir)
        except (etree.LxmlError, ValueError):
            self.logger.exception('Failed to parse {}'.format(xmlfile))
            raise

        ip['state'] = 'At reception'
        ip['status'] = 100
        ip['step_state'] = celery_states.SUCCESS
        return ip

    def parse_unidentified_ip(self, container_file):
        ip = {
            'object_identifier_value': os.path.basename(container_file),
            'label': os.path.basename(container_file),
            'create_date': str(timestamp_to_datetime(creation_date(container_file)).isoformat()),
            'state': 'Unidentified',
            'status': 0,
            'step_state': celery_states.SUCCESS,
        }

        for xmlfile in glob.glob(os.path.join(self.uip, "*.xml")):
            if os.path.isfile(xmlfile):
                doc = etree.parse(xmlfile)
                root = doc.getroot()

                el = root.xpath('.//*[local-name()="%s"]' % "FLocat")[0]
                if ip['label'] == get_value_from_path(el, "@href").split('file:///')[1]:
                    raise exceptions.NotFound()

        return ip

    def parse_directory_ip(self, directory):
        ip = {
            'id': directory.name,
            'object_identifier_value': directory.name,
            'label': directory.name,
            'state': 'At reception',
            'status': 100,
            'step_state': celery_states.SUCCESS,
            'object_path': directory.path,
        }
        return ip

    def get_xml_files(self):
        return glob.glob(os.path.join(self.reception, "*.xml")) + glob.glob(os.path.join(self.uip, "*.xml"))

    def get_container_files(self):
        return glob.glob(os.path.join(self.uip, "*.tar")) + glob.glob(os.path.join(self.uip, "*.zip"))

    def get_directories(self):
        return get_immediate_subdirectories(self.reception)

    @action(detail=False, methods=['post'], url_path='identify-ip')
    def identify_ip(self, request):
        fname = request.data.get('filename')
        spec_data = request.data.get('specification_data', {})

        uip = Path.objects.get(entity="ingest_unidentified").value
        container_file = os.path.join(uip, fname)

        if not os.path.isfile(container_file):
            return Response(
                {'status': '%s does not exist' % container_file},
                status=status.HTTP_400_BAD_REQUEST
            )

        spec = json.loads(open(
            os.path.join(settings.BASE_DIR, 'templates/SDTemplate.json')
        ).read())

        objid = os.path.splitext(fname)[0]

        spec_data['_OBJID'] = spec_data.pop('ObjectIdentifierValue', objid)
        spec_data['_OBJLABEL'] = spec_data.pop('LABEL', objid)
        spec_data['_IP_CREATEDATE'] = timestamp_to_datetime(
            creation_date(container_file)
        ).isoformat()

        infoxml = '%s.xml' % objid
        infoxml = os.path.join(uip, infoxml)

        ProcessTask.objects.create(
            name='ESSArch_Core.tasks.GenerateXML',
            params={
                'filesToCreate': {
                    infoxml: {'spec': spec, 'data': spec_data}
                },
                'folderToParse': container_file,
            },
            responsible=request.user,
        ).run().get()

        return Response({'status': 'Identified IP, created %s' % infoxml})


class WorkareaViewSet(InformationPackageViewSet):
    queryset = InformationPackage.objects.select_related('responsible').all()

    def create(self, request, *args, **kwargs):
        return self.http_method_not_allowed(request, *args, **kwargs)

    def destroy(self, request, *args, **kwargs):
        return self.http_method_not_allowed(request, *args, **kwargs)

    def update(self, request, *args, **kwargs):
        return self.http_method_not_allowed(request, *args, **kwargs)

    def partial_update(self, request, *args, **kwargs):
        return self.http_method_not_allowed(request, *args, **kwargs)

    def annotate_filtered_first_generation(self, qs, workareas, user, see_all):
        lower_higher = InformationPackage.objects.visible_to_user(user).annotate(
            workarea_exists=Exists(workareas.filter(ip=OuterRef('pk')))
        ).filter(workarea_exists=True, aic=OuterRef('aic')).exclude(
            package_type=InformationPackage.AIC
        ).order_by().values('aic')

        if not see_all:
            lower_higher = lower_higher.filter(workareas__user=user)

        lower_higher = self.apply_filters(lower_higher).order_by()
        lower_higher = lower_higher.annotate(min_gen=Min('generation'))
        return qs.annotate(filtered_first_generation=self.first_generation_case(lower_higher))

    def get_related(self, qs, workareas):
        qs = qs.select_related('responsible')
        return qs.prefetch_related(
            'agents', 'steps',
            Prefetch('workareas', queryset=workareas, to_attr='prefetched_workareas')
        )

    def get_queryset(self):
        view_type = self.request.query_params.get('view_type', 'aic')
        user = self.request.user
        see_all = self.request.user.has_perm('ip.see_all_in_workspaces')

        workarea_params = {}
        for key, val in self.request.query_params.items():
            if key.startswith('workspace_'):
                key_suffix = remove_prefix(key, 'workspace_')
                workarea_params[key_suffix] = val

        workareas = Workarea.objects.all()
        workareas = WorkareaEntryFilter(data=workarea_params, queryset=workareas, request=self.request).qs
        if not see_all:
            workareas = workareas.filter(user=self.request.user)

        if self.action == 'list' and view_type == 'aic':
            simple_inner = InformationPackage.objects.visible_to_user(user).annotate(
                workarea_exists=Exists(workareas.filter(ip=OuterRef('pk')))
            ).filter(workarea_exists=True, active=True)

            simple_inner = self.apply_filters(simple_inner)

            inner = simple_inner.select_related('responsible').prefetch_related(
                'agents', 'steps',
                Prefetch('workareas', queryset=workareas, to_attr='prefetched_workareas')
            )
            dips = inner.filter(package_type=InformationPackage.DIP).distinct()

            lower_higher = InformationPackage.objects.filter(
                Q(aic=OuterRef('aic')), Q(Q(workareas=None) | Q(workareas__read_only=True))
            ).order_by().values('aic')
            lower_higher = lower_higher.annotate(min_gen=Min('generation'), max_gen=Max('generation'))

            inner = inner.annotate(first_generation=self.first_generation_case(lower_higher),
                                   last_generation=self.last_generation_case(lower_higher))

            simple_outer = InformationPackage.objects.annotate(
                has_ip=Exists(simple_inner.only('id').filter(aic=OuterRef('pk')))
            ).filter(package_type=InformationPackage.AIC, has_ip=True)
            aics = simple_outer.prefetch_related(Prefetch('information_packages', queryset=inner)).distinct()

            self.queryset = aics | dips
            self.outer_queryset = simple_outer.distinct() | dips.distinct()
            self.inner_queryset = simple_inner
            return self.queryset
        elif self.action == 'list' and view_type == 'ip':
            filtered = InformationPackage.objects.visible_to_user(user).annotate(
                workarea_exists=Exists(workareas.filter(ip=OuterRef('pk')))
            ).filter(workarea_exists=True, active=True).exclude(
                package_type=InformationPackage.AIC
            )

            simple = self.apply_filters(filtered)

            simple = self.annotate_generations(simple)
            simple = self.annotate_filtered_first_generation(simple, workareas, user, see_all)
            simple = self.get_related(simple, workareas)

            inner = simple.filter(filtered_first_generation=False)
            outer = simple.filter(filtered_first_generation=True).prefetch_related(
                Prefetch('aic__information_packages', queryset=inner)
            ).distinct()

            self.inner_queryset = simple
            self.outer_queryset = simple
            self.queryset = outer
            return self.queryset
        elif self.action == 'list' and view_type == 'flat':
            qs = InformationPackage.objects.visible_to_user(user).annotate(
                workarea_exists=Exists(workareas.filter(ip=OuterRef('pk')))
            ).filter(workarea_exists=True, active=True).exclude(
                package_type=InformationPackage.AIC
            )
            qs = self.annotate_generations(self.apply_filters(qs))
            self.queryset = qs.distinct()
            return self.queryset

        if self.action == 'retrieve':
            lower_higher = InformationPackage.objects.filter(
                Q(aic=OuterRef('aic'))
            ).order_by().values('aic')
            lower_higher = lower_higher.annotate(min_gen=Min('generation'), max_gen=Max('generation'))

            qs = InformationPackage.objects.visible_to_user(user).filter(
                active=True,
            )

            qs = self.apply_filters(qs)
            qs = qs.annotate(first_generation=self.first_generation_case(lower_higher),
                             last_generation=self.last_generation_case(lower_higher))
            qs = qs.select_related('responsible').prefetch_related(
                'agents', 'steps',
                Prefetch('workareas', to_attr='prefetched_workareas')
            )

            self.queryset = qs.distinct()

        return self.queryset


class WorkareaFilesViewSet(viewsets.ViewSet, PaginatedViewMixin):
    permission_classes = (permissions.IsAuthenticated,)

    def get_user(self, request):
        requested_user = self.request.query_params.get('user')
        if requested_user in EMPTY_VALUES or requested_user == str(request.user.pk):
            return request.user

        if not self.request.user.has_perm('ip.see_all_in_workspaces'):
            raise exceptions.PermissionDenied('No permission to see files in other users workspaces')

        try:
            user_id = self.request.query_params['user']
            organization = self.request.user.user_profile.current_organization
            organization_users = organization.get_members(subgroups=True)
            user = User.objects.get(pk=user_id, essauth_member__in=organization_users)
            return user
        except User.DoesNotExist:
            raise exceptions.NotFound('User not found in organization')

    def validate_workarea(self, area_type):
        workarea_type_reverse = dict((v.lower(), k) for k, v in Workarea.TYPE_CHOICES)

        try:
            workarea_type_reverse[area_type]
        except KeyError:
            raise exceptions.ParseError('Workarea of type "%s" does not exist' % area_type)

    def validate_path(self, path, root, existence=True):
        relpath = os.path.relpath(path, root)

        if not in_directory(path, root):
            raise exceptions.ParseError('Illegal path %s' % relpath)

        if existence and not os.path.exists(path):
            raise exceptions.NotFound('Path "%s" does not exist' % relpath)

    def list(self, request):
        try:
            workarea = self.request.query_params['type'].lower()
        except KeyError:
            raise exceptions.ParseError('Missing type parameter')

        user = self.get_user(request)

        self.validate_workarea(workarea)
        root = os.path.join(Path.objects.get(entity=workarea + '_workarea').value, user.username)
        os.makedirs(root, exist_ok=True)

        path = request.query_params.get('path', '').strip('/ ')
        force_download = request.query_params.get('download', False)
        fullpath = os.path.join(root, path)

        try:
            self.validate_path(fullpath, root)
        except exceptions.NotFound:
            if len(fullpath.split('.tar/')) == 2:
                tar_path, tar_subpath = fullpath.split('.tar/')
                tar_path += '.tar'
                if not os.path.isfile(tar_path):
                    raise
            else:
                raise

        return list_files(fullpath, force_download, paginator=self.paginator, request=request)

    @action(detail=False, methods=['post'], url_path='add-directory')
    def add_directory(self, request):
        try:
            workarea = self.request.data['type'].lower()
        except KeyError:
            raise exceptions.ParseError('Missing type parameter')

        user = self.get_user(request)

        self.validate_workarea(workarea)
        root = os.path.join(Path.objects.get(entity=workarea + '_workarea').value, user.username)

        path = os.path.join(root, request.data.get('path', ''))
        self.validate_path(path, root, existence=False)

        relative_root = path[len(root) + 1:].split('/')[0]

        try:
            workarea_obj = Workarea.objects.get(ip__object_identifier_value=relative_root)
        except Workarea.DoesNotExist:
            raise exceptions.NotFound

        if workarea_obj.read_only:
            detail = 'You are not allowed to modify read-only IPs'
            raise exceptions.MethodNotAllowed(method=request.method, detail=detail)

        try:
            os.makedirs(path)
        except OSError as e:
            if e.errno == errno.EEXIST:
                raise exceptions.ParseError('Directory already exists')

        return Response(status=status.HTTP_201_CREATED)

    @action(detail=False, methods=['delete'], url_path='')
    def delete(self, request):
        try:
            workarea = self.request.data['type'].lower()
        except KeyError:
            raise exceptions.ParseError('Missing type parameter')

        user = self.get_user(request)

        self.validate_workarea(workarea)
        root = os.path.join(Path.objects.get(entity=workarea + '_workarea').value, user.username)

        path = os.path.join(root, request.data.get('path', ''))
        self.validate_path(path, root)

        relative_root = path[len(root) + 1:].split('/')[0]

        try:
            workarea_obj = Workarea.objects.get(ip__object_identifier_value=relative_root)
        except Workarea.DoesNotExist:
            raise exceptions.NotFound

        if workarea_obj.read_only:
            detail = 'You are not allowed to modify read-only IPs'
            raise exceptions.MethodNotAllowed(method=request.method, detail=detail)

        try:
            shutil.rmtree(path)
        except OSError as e:
            if e.errno != errno.ENOTDIR:
                raise

            os.remove(path)

        return Response(status=status.HTTP_204_NO_CONTENT)

    @action(detail=False, methods=['get', 'post'], url_path='upload')
    def upload(self, request):
        try:
            workarea = self.request.query_params['type'].lower()
        except KeyError:
            raise exceptions.ParseError('Missing type parameter')

        user = self.get_user(request)

        self.validate_workarea(workarea)
        root = os.path.join(Path.objects.get(entity=workarea + '_workarea').value, user.username)

        data = request.GET if request.method == 'GET' else request.data
        dst = data.get('destination', '').strip('/ ')

        self.validate_path(os.path.join(root, dst), root)
        relative_root = os.path.join(root, dst)[len(root) + 1:].split('/')[0]

        try:
            workarea_obj = Workarea.objects.get(ip__object_identifier_value=relative_root)
        except Workarea.DoesNotExist:
            raise exceptions.NotFound

        if workarea_obj.read_only:
            detail = 'You are not allowed to modify read-only IPs'
            raise exceptions.MethodNotAllowed(method=request.method, detail=detail)

        relative_path = data.get('flowRelativePath', '')
        if len(relative_path) == 0:
            raise exceptions.ParseError('The path cannot be empty')

        try:
            chunk_nr = data['flowChunkNumber']
        except KeyError:
            raise exceptions.ParseError('flowChunkNumber parameter missing')

        path = os.path.join(dst, relative_path)
        chunk_path = "%s_%s" % (path, chunk_nr)

        temp_path = os.path.join(Path.objects.get(entity='temp').value, 'file_upload')
        full_chunk_path = os.path.join(temp_path, str(workarea_obj.pk), chunk_path)

        if request.method == 'GET':
            if os.path.exists(full_chunk_path):
                chunk_size = int(data.get('flowChunkSize'))
                if os.path.getsize(full_chunk_path) != chunk_size:
                    return Response(status=status.HTTP_400_BAD_REQUEST)
                return Response(status=status.HTTP_200_OK)

            return Response(status=status.HTTP_204_NO_CONTENT)

        if request.method == 'POST':
            chunk = request.FILES['file']
            os.makedirs(os.path.dirname(full_chunk_path), exist_ok=True)

            with open(full_chunk_path, 'wb+') as chunkf:
                for c in chunk.chunks():
                    chunkf.write(c)

            return Response("Uploaded chunk", status=status.HTTP_201_CREATED)

    @action(detail=False, methods=['post'], url_path='merge-uploaded-chunks')
    def merge_uploaded_chunks(self, request):
        try:
            workarea = self.request.query_params['type'].lower()
        except KeyError:
            raise exceptions.ParseError('Missing type parameter')

        user = self.get_user(request)

        self.validate_workarea(workarea)
        root = os.path.join(Path.objects.get(entity=workarea + '_workarea').value, user.username)
        relative_path = request.data.get('path', '')

        if len(relative_path) == 0:
            raise exceptions.ParseError('The path cannot be empty')

        path = os.path.join(root, relative_path)

        self.validate_path(path, root, existence=False)

        relative_root = path[len(root) + 1:].split('/')[0]

        try:
            workarea_obj = Workarea.objects.get(ip__object_identifier_value=relative_root)
        except Workarea.DoesNotExist:
            raise exceptions.NotFound

        if workarea_obj.read_only:
            raise exceptions.MethodNotAllowed(request.method)

        temp_path = os.path.join(Path.objects.get(entity='temp').value, 'file_upload')
        chunks_path = os.path.join(temp_path, str(workarea_obj.pk), relative_path)

        try:
            merge_file_chunks(chunks_path, path)
        except NoFileChunksFound:
            raise exceptions.NotFound('No chunks found')

        return Response({'detail': 'Merged chunks'})

    @action(detail=False, methods=['post'], url_path='add-to-dip')
    def add_to_dip(self, request):
        try:
            workarea = self.request.data['type'].lower()
        except KeyError:
            raise exceptions.ParseError('Missing type parameter')

        user = self.get_user(request)

        self.validate_workarea(workarea)
        root = os.path.join(Path.objects.get(entity=workarea + '_workarea').value, user.username)

        try:
            dip = self.request.data['dip']
        except KeyError:
            raise exceptions.ParseError('Missing dip parameter')

        try:
            ip = InformationPackage.objects.get(pk=dip, package_type=InformationPackage.DIP)

            permission = IsResponsibleOrReadOnly()
            if not permission.has_object_permission(request, self, ip):
                self.permission_denied(
                    request, message=getattr(permission, 'message', None)
                )
        except InformationPackage.DoesNotExist:
            raise exceptions.ParseError('DIP "%s" does not exist' % dip)

        try:
            src = self.request.data['src']
        except KeyError:
            raise exceptions.ParseError('Missing src parameter')

        try:
            dst = self.request.data['dst']
        except KeyError:
            raise exceptions.ParseError('Missing dst parameter')

        src = os.path.join(root, src)
        self.validate_path(src, root)

        dst = os.path.join(ip.object_path, dst)

        if os.path.isfile(src):
            shutil.copy2(src, dst)
        else:
            try:
                shutil.copytree(src, dst)
            except OSError as e:
                if e.errno == errno.EEXIST:
                    shutil.rmtree(dst)
                    shutil.copytree(src, dst)
                else:
                    raise

        return Response(root)<|MERGE_RESOLUTION|>--- conflicted
+++ resolved
@@ -591,32 +591,12 @@
             ).prefetch_related('data_versions')
             qs = qs.select_related(
                 'responsible', 'submission_agreement__policy__cache_storage',
-<<<<<<< HEAD
-                'submission_agreement__policy__ingest_path').prefetch_related(
-                    'agents',
-                    'steps',
-<<<<<<< HEAD
-                    Prefetch('workareas', queryset=workareas, to_attr='prefetched_workareas'),
-                    Prefetch('profileip_set', queryset=profile_ips)
-            )
-
-=======
-                    Prefetch('workareas',
-                             queryset=workareas,
-                             to_attr='prefetched_workareas'),
-                    Prefetch(
-                        'profileip_set',
-                        queryset=profile_ips,
-                    ),
-=======
                 'submission_agreement__policy__ingest_path'
             ).prefetch_related(
                 'agents', 'steps',
                 Prefetch('workareas', queryset=workareas, to_attr='prefetched_workareas'),
                 Prefetch('profileip_set', queryset=profile_ips,),
->>>>>>> 8e42cc95
             )
->>>>>>> action_dev
             qs = self.annotate_generations(self.apply_filters(qs))
 
             self.queryset = qs
