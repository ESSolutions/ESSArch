"""
    ESSArch is an open source archiving and digital preservation system

    ESSArch Core
    Copyright (C) 2005-2017 ES Solutions AB

    This program is free software: you can redistribute it and/or modify
    it under the terms of the GNU General Public License as published by
    the Free Software Foundation, either version 3 of the License, or
    (at your option) any later version.

    This program is distributed in the hope that it will be useful,
    but WITHOUT ANY WARRANTY; without even the implied warranty of
    MERCHANTABILITY or FITNESS FOR A PARTICULAR PURPOSE.  See the
    GNU General Public License for more details.

    You should have received a copy of the GNU General Public License
    along with this program. If not, see <http://www.gnu.org/licenses/>.

    Contact information:
    Web - http://www.essolutions.se
    Email - essarch@essolutions.se
"""

from rest_framework import permissions


<<<<<<< HEAD
class IsOrderResponsibleOrAdmin(permissions.IsAuthenticated):
    message = "You are not responsible for this order"

    def has_object_permission(self, request, view, obj):
        return request.user.is_superuser or obj.responsible == request.user

class IsResponsibleOrReadOnly(permissions.IsAuthenticated):
=======
class IsResponsible(permissions.IsAuthenticated):
>>>>>>> 5c1d089b
    message = "You are not responsible for this IP"

    def is_responsible(self, request, obj):
        return obj.Responsible == request.user

    def has_object_permission(self, request, view, obj):
        return self.is_responsible(request, obj)


class IsResponsibleOrReadOnly(IsResponsible):
    def has_object_permission(self, request, view, obj):
        if request.method in permissions.SAFE_METHODS:
            return True

        return super(IsResponsibleOrReadOnly, self).has_object_permission(request, view, obj)


class CanDeleteIP(IsResponsibleOrReadOnly):
    message = "You are not allowed to delete this IP"

    def has_object_permission(self, request, view, obj):
        responsible = self.is_responsible(request, obj)
        has_perm = request.user.has_perm('ip.delete_informationpackage')

        return responsible or has_perm


class CanUpload(IsResponsibleOrReadOnly):
    message = "You are not allowed to set this IP as uploaded"

    def has_object_permission(self, request, view, obj):
        responsible = self.is_responsible(request, obj)
        has_perm = request.user.has_perm('ip.can_upload')

        return responsible or has_perm


class CanSetUploaded(IsResponsibleOrReadOnly):
    message = "You are not allowed to set this IP as uploaded"

    def has_object_permission(self, request, view, obj):
        responsible = self.is_responsible(request, obj)
        has_perm = request.user.has_perm('ip.set_uploaded')

        return responsible or has_perm


class CanCreateSIP(IsResponsibleOrReadOnly):
    message = "You are not allowed to create this SIP"

    def has_object_permission(self, request, view, obj):
        responsible = self.is_responsible(request, obj)
        has_perm = request.user.has_perm('ip.create_sip')

        return responsible or has_perm


class CanSubmitSIP(IsResponsibleOrReadOnly):
    message = "You are not allowed to submit this SIP"

    def has_object_permission(self, request, view, obj):
        responsible = self.is_responsible(request, obj)
        has_perm = request.user.has_perm('ip.submit_sip')

        return responsible or has_perm


class CanTransferSIP(permissions.IsAuthenticated):
    message = "You are not allowed to transfer this SIP"

    def has_object_permission(self, request, view, obj):
        has_perm = request.user.has_perm('ip.transfer_sip')

        return has_perm


class CanChangeSA(IsResponsibleOrReadOnly):
    message = "You are not allowed to choose SA connected to this IP"

    def has_object_permission(self, request, view, obj):
        responsible = self.is_responsible(request, obj)
        has_perm = request.user.has_perm('ip.change_sa')

        return responsible or has_perm


class CanLockSA(IsResponsibleOrReadOnly):
    message = "You are not allowed to lock a SA to this IP"

    def has_object_permission(self, request, view, obj):
        responsible = self.is_responsible(request, obj)
        has_perm = request.user.has_perm('ip.lock_sa')

        return responsible or has_perm


class CanUnlockProfile(IsResponsibleOrReadOnly):
    message = "You are not allowed to unlock a profile connected to this IP"

    def has_object_permission(self, request, view, obj):
        responsible = self.is_responsible(request, obj)
        has_perm = request.user.has_perm('ip.unlock_profile')

        return responsible or has_perm<|MERGE_RESOLUTION|>--- conflicted
+++ resolved
@@ -25,17 +25,14 @@
 from rest_framework import permissions
 
 
-<<<<<<< HEAD
 class IsOrderResponsibleOrAdmin(permissions.IsAuthenticated):
     message = "You are not responsible for this order"
 
     def has_object_permission(self, request, view, obj):
         return request.user.is_superuser or obj.responsible == request.user
 
-class IsResponsibleOrReadOnly(permissions.IsAuthenticated):
-=======
+
 class IsResponsible(permissions.IsAuthenticated):
->>>>>>> 5c1d089b
     message = "You are not responsible for this IP"
 
     def is_responsible(self, request, obj):
