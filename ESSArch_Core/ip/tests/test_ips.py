--- conflicted
+++ resolved
@@ -1467,15 +1467,8 @@
     @mock.patch('ESSArch_Core.ip.views.InformationPackageReceptionViewSet.get_container_for_xml',
                 return_value='foo.tar')
     @mock.patch('ESSArch_Core.ip.views.os.path.isfile', return_value=True)
-<<<<<<< HEAD
     @mock.patch('ESSArch_Core.ip.views.ProcessStep.run')
     def test_receive_ip_with_missing_tag(self, mock_step, mock_isfile, mock_get_container):
-=======
-    @mock.patch('ESSArch_Core.ip.views.ProcessStep.run', side_effect=lambda *args, **kwargs: None)
-    def test_receive_ip_with_missing_tag(self, mock_receive, mock_isfile, mock_get_container):
-        # providing a tag/archive is not required and the IP should still be received
-
->>>>>>> beba610a
         ip = InformationPackage.objects.create(state='Prepared', package_type=InformationPackage.AIP)
         url = reverse('ip-reception-receive', args=[ip.pk])
         perms = {'group': ['view_informationpackage', 'ip.receive']}
@@ -1483,11 +1476,8 @@
 
         res = self.client.post(url, data={'storage_policy': self.policy.pk})
         self.assertEqual(res.status_code, status.HTTP_200_OK)
-<<<<<<< HEAD
-=======
-
-        mock_receive.assert_called_once()
->>>>>>> beba610a
+
+        mock_step.assert_called_once()
 
     @mock.patch('ESSArch_Core.ip.views.InformationPackageReceptionViewSet.get_container_for_xml',
                 return_value='foo.tar')
