--- conflicted
+++ resolved
@@ -413,16 +413,11 @@
 
 
 @app.task(bind=True)
-<<<<<<< HEAD
 def Validate(self, backend, path=None, context=None, include=None,
              exclude=None, options=None, required=False, **kwargs):
 
     validators = []
-=======
-def Validate(self, backend, path=None, context=None, include=None, exclude=None, required=False, **kwargs):
-    validators = []
-    options = kwargs
->>>>>>> e5164b40
+
     ip = self.get_information_package()
 
     if path is None and ip is not None:
@@ -433,7 +428,7 @@
     backend = get_validator(backend)
 
     if include:
-<<<<<<< HEAD
+
         if isinstance(include, str):
             include = include.split(',')
 
@@ -443,21 +438,12 @@
         if isinstance(exclude, str):
             exclude = exclude.split(',')
 
-=======
-        include = [os.path.join(path, included) for included in include]
-
-    if exclude:
->>>>>>> e5164b40
         exclude = [os.path.join(path, excluded) for excluded in exclude]
 
     validator_instance = backend(context=context,
                                  include=include,
                                  exclude=exclude,
-<<<<<<< HEAD
                                  options=options,
-=======
-                                 options=options['options'],
->>>>>>> e5164b40
                                  data=profile_data,
                                  required=required,
                                  task=self.get_processtask(),
