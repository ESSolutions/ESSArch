--- conflicted
+++ resolved
@@ -56,9 +56,6 @@
         )
 
 
-<<<<<<< HEAD
-class UserSerializer(DynamicHyperlinkedModelSerializer):
-=======
 class UserSerializer(serializers.HyperlinkedModelSerializer):
     class Meta:
         model = User
@@ -74,7 +71,6 @@
 
 class UserLoggedInSerializer(UserSerializer):
     url = serializers.SerializerMethodField()
->>>>>>> 1540cc4e
     permissions = serializers.ReadOnlyField(source='get_all_permissions')
     user_permissions = PermissionSerializer(many=True, read_only=True)
     groups = GroupSerializer(many=True, read_only=True)
