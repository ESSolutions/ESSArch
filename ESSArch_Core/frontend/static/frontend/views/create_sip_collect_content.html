<div class="ip-approval">
  <div class="content-wrapper">
    <div class="list-view" ng-include src="'static/frontend/views/list_view_table.html'"></div>
    <uib-tabset
      ng-if="(ip !== null || ips.length > 0) && !(vm.specificTabs.length == 0 && ips.length > 0)"
      active="vm.activeTab"
      class="tabs tabs-style-bar"
    >
      <uib-tab
        index="'collect_content'"
        ng-if="vm.specificTabs.includes('collect_content')"
        heading="{{'COLLECTCONTENT' | translate}}"
      >
        <div ng-if="vm.activeTab === 'collect_content'">
          <div
            id="select-wrap"
            class="select-sub-edit-eventlog-wrapper"
            tabindex="-1"
            ng-keydown="vm.contentViewsKeydownListener($event)"
          >
            <div ng-if="ip !== null && ips.length == 0" id="select-view" class="select-view">
              <filebrowser ip="ip" browserstate="vm.browserstate"></filebrowser>
              <div
                id="file-upload"
                ng-if="(ip.responsible.id == auth.id || checkPermission('ip.can_upload')) && showFileUpload"
                ng-include
                src="'static/frontend/views/file_upload.html'"
              ></div>
              <div ng-if="ip.responsible.id != auth.id && !checkPermission('ip.can_upload')">
                <p style="color: red">{{'UPLOAD.NO_PERMISSION_UPLOAD' | translate}}!</p>
              </div>
            </div>
            <div class="eventlog-view" ng-class="{'border-none': 'ips.length > 0'}">
              <form class="eventlog-form" ng-submit="vm.uploadCompletedModal(ip)">
                <button
                  class="btn btn-primary submit-button"
                  ng-dblClick=""
                  ng-disabled="vm.uploading === true || (((ip !== null && ip.responsible.id != auth.id) || (ips.length > 0 && !vm.multipleIpResponsible())) && !checkPermission('ip.set_uploaded'))"
                  type="submit"
                  style="float: right"
                >
                  {{'DONE' | translate}}
                </button>
              </form>
            </div>
          </div>
        </div>
      </uib-tab>
      <uib-tab ng-if="ip !== null && ips.length == 0" index="'conversion'" heading="{{'CONVERSIONS' | translate}}">
        <div ng-if="vm.activeTab === 'conversion'" class="events-status-wrapper">
          <conversion-view ip="ip" base-url="information-packages"></conversion-view>
        </div>
      </uib-tab>
      <uib-tab ng-if="ip !== null && ips.length == 0" index="'events'" heading="{{'EVENT.EVENTS' | translate}}">
        <div
          ng-if="vm.activeTab === 'events'"
          class="events-status-wrapper"
          tabindex="-1"
          ng-keydown="vm.contentViewsKeydownListener($event)"
        >
<<<<<<< HEAD
          <event-table ip="ip"></event-table>
=======
          <div class="status-view" style="margin: 5px">
            <state-tree-view ip="ip"></state-tree-view>
          </div>
>>>>>>> 9ffef738
        </div>
      </uib-tab>
      <uib-tab ng-if="ip !== null && ips.length == 0" index="'tasks'" heading="{{'TASKS' | translate}}">
        <div
          ng-if="vm.activeTab === 'tasks'"
          class="events-status-wrapper"
          tabindex="-1"
          ng-keydown="vm.contentViewsKeydownListener($event)"
        >
          <div class="status-view" style="margin: 5px">
            <state-tree-view ip="ip"></state-tree-view>
          </div>
        </div>
      </uib-tab>
    </uib-tabset>
    <div
      class="no-tabs-available"
      ng-if="(ip !== null || ips.length > 0) && ((vm.specificTabs.length == 0 && ips.length > 0 ) || vm.activeTab === 'no_tabs')"
    >
      <h4>{{'NO_ACTIONS_FOR_SELECTED_IPS' | translate}}</h4>
    </div>
  </div>
</div><|MERGE_RESOLUTION|>--- conflicted
+++ resolved
@@ -58,13 +58,9 @@
           tabindex="-1"
           ng-keydown="vm.contentViewsKeydownListener($event)"
         >
-<<<<<<< HEAD
-          <event-table ip="ip"></event-table>
-=======
           <div class="status-view" style="margin: 5px">
             <state-tree-view ip="ip"></state-tree-view>
           </div>
->>>>>>> 9ffef738
         </div>
       </uib-tab>
       <uib-tab ng-if="ip !== null && ips.length == 0" index="'tasks'" heading="{{'TASKS' | translate}}">
