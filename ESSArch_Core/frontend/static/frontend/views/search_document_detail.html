--- conflicted
+++ resolved
@@ -75,16 +75,6 @@
     type="filesize"
   ></result-field>
 
-<<<<<<< HEAD
-  <button ng-if="!vm.record.rendering"  class="btn btn-success btn-small margin-top-5" ng-click="vm.viewFile(vm.record)">
-    <i class="far fa-eye"></i>&nbsp;{{'VIEW' | translate}}
-  </button>
-<span ng-if="vm.record.rendering">
-  <button  class="btn btn-success btn-small margin-top-5" ng-click="vm.viewXmlFile(vm.record)">
-    <i class="far fa-eye"></i> {{'VIEW' | translate}}
-  </button>
-    </span>
-=======
   <button
     ng-if="!vm.record.rendering"
     class="btn btn-success btn-small margin-top-5"
@@ -97,5 +87,4 @@
       <i class="far fa-eye"></i> {{'VIEW' | translate}}
     </button>
   </span>
->>>>>>> 0dde7a7f
 </div>