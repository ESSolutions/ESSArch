--- conflicted
+++ resolved
@@ -3,11 +3,7 @@
     <div class="logo-user-wrapper" ng-controller="UtilCtrl">
       <div class="logo">
         <div ng-if="!angular.isUndefined(site) && site !== null && site.logo !== null" class="custom-logo">
-<<<<<<< HEAD
-          <img src="{{site.logo}}" width="36" alt="logo" ng-click="infoPage()" />
-=======
-          <img ng-src="{{site.logo}}" width="36" alt="logo" />
->>>>>>> 7360bb12
+          <img ng-src="{{site.logo}}" width="36" alt="logo" ng-click="infoPage()" />
         </div>
       </div>
       <h3 class="page-title" ng-class="{'page-title-with-logo': site.logo}" ng-click="infoPage()">ESSArch</h3>
