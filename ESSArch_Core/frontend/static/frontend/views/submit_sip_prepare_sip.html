<div class="prepare-sip">
  <div class="content-wrapper">
    <div class="list-view" ng-include src="'static/frontend/views/list_view_table.html'"></div>
    <uib-tabset
      ng-if="(ip !== null || ips.length > 0) && !(vm.specificTabs.length == 0 && ips.length > 0)"
      active="vm.activeTab"
      class="tabs tabs-style-bar"
    >
      <uib-tab
        index="'submit_sip'"
        ng-if="(ip !== null && ip.state === 'Created') || ip.state === 'Submitted' || (ips.length > 0 && vm.allIncludedWithState(ips, 'Created'))"
        heading="{{'SUBMIT_DELIVERY' | translate}}"
      >
        <div ng-if="vm.activeTab === 'submit_sip'">
          <div
            id="select-wrap"
            class="select-sub-edit-eventlog-wrapper"
            tabindex="-1"
            ng-keydown="vm.contentViewsKeydownListener($event)"
          >
            <div ng-if="ip !== null && ips.length == 0" id="edit-veiw" class="edit-view">
              <profile-editor
                disabled="true"
                ng-if="ip.state == 'Created' || ip.state == 'Submitted'"
                ip="ip"
                types="{transfer_project: {disabled: false}, submit_description: {disabled: false}}"
              ></profile-editor>
              <div class="wrap-view">
                <div ng-include src="'static/frontend/views/validator_choices.html'"></div>
                <br />
                <div class="table-container table-x-overflow">
                  <table st-table="fileListRowCollection" st-safe-src="fileListCollection" class="table table-striped">
                    <thead>
                      <tr>
                        <th class="clickable" st-sort="filename">{{'FILENAME' | translate}}</th>
                        <th class="clickable" st-sort="created">{{'CREATED' | translate}}</th>
                        <th class="clickable" st-sort="size">{{'SIZE' | translate}}</th>
                      </tr>
                    </thead>
                    <tbody>
                      <tr ng-repeat="row in fileListRowCollection">
                        <td>{{row.filename}}</td>
                        <td>{{row.created | date:"yyyy-MM-dd HH:mm:ss"}}</td>
                        <td>{{row.size | filesize}}</td>
                      </tr>
                      <tr ng-if="!fileListRowCollection.length && !vm.fileListLoading" class="empty-table-indicator">
                        <td colspan="3">{{'NO_RESULTS_FOUND' | translate}}</td>
                      </tr>
                      <tr ng-if="!fileListRowCollection.length && vm.fileListLoading" class="empty-table-indicator">
                        <td class="loading-column" colspan="3">{{'LOADING' | translate}}</td>
                      </tr>
                    </tbody>
                  </table>
                </div>
<<<<<<< HEAD
              </div>
            </div>
            <div class="eventlog-view" ng-class="{'border-none': ips.length > 0}">
              <form class="submit-sip-eventlog-form" ng-submit="vm.submitSipModal(ip)">
                <button
                  ng-disabled="(ip !== null && ip.responsible.id !== auth.id) || (ips.length > 0 && !vm.multipleIpResponsible()) || !checkPermission('ip.submit_sip')"
                  type="submit"
                  ng-dblClick=""
                  class="btn btn-primary submit-button"
                >
                  {{'SUBMIT_DELIVERY' | translate}}
                </button>
              </form>
=======
              </div>

              <div class="eventlog-view" ng-class="{'border-none': ips.length > 0}">
                <form class="submit-sip-eventlog-form" ng-submit="vm.submitSipModal(ip)">
                  <button
                    ng-disabled="(ip !== null && ip.responsible.id !== auth.id) || (ips.length > 0 && !vm.multipleIpResponsible()) || !checkPermission('ip.submit_sip')"
                    type="submit"
                    ng-dblClick=""
                    class="btn btn-primary submit-button"
                  >
                    {{'SUBMITSIP' | translate}}
                  </button>
                </form>
              </div>
>>>>>>> 9ffef738
            </div>
          </div>
        </div>
      </uib-tab>
      <uib-tab
        ng-if="ip !== null && ips.length == 0 && (row.responsible.id == auth.id || !row.responsible || row.permissions.includes('see_other_user_ip_files'))"
        index="'filebrowser'"
        heading="{{'FILEBROWSER.FILEBROWSER' | translate}}"
      >
        <div
          ng-if="vm.activeTab === 'filebrowser'"
          class="file-browser"
          tabindex="-1"
          ng-keydown="vm.contentViewsKeydownListener($event)"
        >
          <filebrowser ip="ip"></filebrowser>
        </div>
      </uib-tab>
      <uib-tab ng-if="ip !== null && ips.length == 0" index="'conversion'" heading="{{'CONVERSIONS' | translate}}">
        <div ng-if="vm.activeTab === 'conversion'" class="events-status-wrapper">
          <conversion-view ip="ip" base-url="information-packages"></conversion-view>
        </div>
      </uib-tab>
      <uib-tab ng-if="ip !== null && ips.length == 0" index="'events'" heading="{{'EVENT.EVENTS' | translate}}">
        <div
          ng-if="vm.activeTab === 'events'"
          class="events-status-wrapper"
          tabindex="-1"
          ng-keydown="vm.contentViewsKeydownListener($event)"
        >
          <event-table ip="ip"></event-table>
        </div>
      </uib-tab>
      <uib-tab ng-if="ip !== null && ips.length == 0" index="'tasks'" heading="{{'TASKS' | translate}}">
        <div
          ng-if="vm.activeTab === 'tasks'"
          class="events-status-wrapper"
          tabindex="-1"
          ng-keydown="vm.contentViewsKeydownListener($event)"
        >
          <div class="status-view" style="margin: 5px">
            <state-tree-view ip="ip"></state-tree-view>
          </div>
        </div>
      </uib-tab>
    </uib-tabset>
    <div
      class="no-tabs-available"
      ng-if="(ip !== null || ips.length > 0) && ((vm.specificTabs.length == 0 && ips.length > 0 ) || vm.activeTab === 'no_tabs')"
    >
      <h4>{{'NO_ACTIONS_FOR_SELECTED_IPS' | translate}}</h4>
    </div>
  </div>
</div><|MERGE_RESOLUTION|>--- conflicted
+++ resolved
@@ -52,21 +52,6 @@
                     </tbody>
                   </table>
                 </div>
-<<<<<<< HEAD
-              </div>
-            </div>
-            <div class="eventlog-view" ng-class="{'border-none': ips.length > 0}">
-              <form class="submit-sip-eventlog-form" ng-submit="vm.submitSipModal(ip)">
-                <button
-                  ng-disabled="(ip !== null && ip.responsible.id !== auth.id) || (ips.length > 0 && !vm.multipleIpResponsible()) || !checkPermission('ip.submit_sip')"
-                  type="submit"
-                  ng-dblClick=""
-                  class="btn btn-primary submit-button"
-                >
-                  {{'SUBMIT_DELIVERY' | translate}}
-                </button>
-              </form>
-=======
               </div>
 
               <div class="eventlog-view" ng-class="{'border-none': ips.length > 0}">
@@ -81,7 +66,6 @@
                   </button>
                 </form>
               </div>
->>>>>>> 9ffef738
             </div>
           </div>
         </div>
