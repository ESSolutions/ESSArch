<div class="conversion-view">
  <form name="vm.form">
    <div class="parent">
      <div class="div1">
        <uib-tabset active="vm.activeTab" type="pills">
          <uib-tab
            class="uibalt"
            sortable-tab
            ng-repeat="conversion in vm.conversions track by $index"
            ng-click="vm.updateConverterForm(conversion)"
            index="'conversion' + $index"
            heading="{{conversion.name}}"
          >
            <uib-accordion ng-if="vm.activeTab === 'conversion' + $index" close-others="false" class="p-base">
              <div uib-accordion-group class="panel-default" is-open="true" heading="{{'CONVERSION' | translate}}">
                <uib-accordion-heading> {{'CONVERSION' | translate}} </uib-accordion-heading>
                <div>
                  <label class="control-label"> {{'CONVERSION_VIEW.CONVERTER' | translate}} </label>
                  <div>
                    <ui-select
                      ng-model="conversion.converter"
                      on-select="vm.updateConverterForm(conversion)"
                      theme="bootstrap"
                      sortable="true"
                      close-on-select="true"
                      append-to-body="true"
                    >
                      <ui-select-match ng-attr-placeholder="{{'CONVERSION_VIEW.CONVERTER' | translate}}"
                        >{{conversion.converter.name}}</ui-select-match
                      >
                      <ui-select-choices
                        ng-hide="!$select.open"
                        refresh-delay="0"
                        refresh="vm.getConverters($select.search)"
                        repeat="x in vm.options.converters | propsFilter: {name: $select.search}"
                      >
                        <div ng-bind-html="x.name | highlight: $select.search"></div>
                      </ui-select-choices>
                      <ui-select-no-choice>
                        <div class="text-center">{{'NO_RESULTS_FOUND' | translate}}</div>
                      </ui-select-no-choice>
                    </ui-select>
                  </div>
                  <br />
                  <p>{{vm.currentConversion.converter.description}}</p>
                  <div ng-if="vm.fields.length">
                    <hr class="small" />
                    <formly-form
                      form="vm.form"
                      model="vm.currentConversion.data"
                      fields="vm.currentConversion.converter.pathField"
                      options="{}"
                    ></formly-form>
                    <formly-form
                      form="vm.form"
                      model="vm.currentConversion.data"
                      fields="vm.fields"
                      options="{}"
                    ></formly-form>
                  </div>
                </div>
              </div>
            </uib-accordion>
          </uib-tab>
          <uib-tab
            class="uibaltplus"
            ng-click="vm.addConverter()"
            uib-tooltip="{{'CONVERSION_VIEW.ADD_CONVERTER' | translate}}"
            tooltip-placement="auto top"
            tooltip-append-to-body="true"
            index="'new_converter'"
          >
            <uib-tab-heading>
              <i class="fas fa-plus"></i>
            </uib-tab-heading>
          </uib-tab>
        </uib-tabset>
        <div ng-if="vm.savedWorkflow.length > 0" class="alert alert-success" role="alert">{{vm.savedWorkflow}}</div>
      </div>
      <div class="div2">
<<<<<<< HEAD
        <div>
          <div class="input-group">
            <select
              class="form-control"
              ng-model="selectedProfile"
              ng-options="item.name for item in vm.profilelist"
              ng-change="vm.SelectedRow(selectedProfile)"
            >
              <option value="" disabled selected>Select workflow</option>
            </select>
            <span class="input-group-btn">
              <button class="btn btn-default" type="button" ng-click="vm.fetchClick()">
                {{'CONVERSION_VIEW.FETCH_WORKFLOW' | translate}}
              </button>
            </span>
          </div>
=======
        <div class="search-prepare-wrapper">
          <select
            class="form-control"
            ng-model="selectedProfile"
            ng-options="item.name for item in vm.profilelist"
            ng-change="vm.SelectedRow(selectedProfile)"
          >
            <option value="" disabled selected>Select workflow</option>
          </select>
          <button class="btn btn-primary btn-small" type="button" ng-click="vm.fetchClick()">
            {{'CONVERSION_VIEW.FETCH_WORKFLOW' | translate}}
          </button>
>>>>>>> 5c622f66
        </div>
        <div ng-if="vm.profilespec.length > 0">
          <br />
          <label class="control-label">Workflow</label>
          <table class="table">
            <thead>
              <tr>
                <th scope="col">#</th>
                <th scope="col">Name</th>
                <th scope="col">Path</th>
                <th scope="col">Details</th>
                <th scope="col">Delete</th>
              </tr>
            </thead>
            <tbody>
              <tr ng-repeat="value in vm.profilespec">
                <td>{{$index}}</td>
                <td>{{value.args[0]}}</td>
                <td>{{value.args[1]}}</td>
                <td>
                  <button class="btn btn-info" ng-click="vm.actionDetailsModal(value)">
                    {{'CONVERSION_VIEW.DETAILS' | translate}}
                  </button>
                </td>
                <td>
                  <button class="btn btn-danger" ng-click="vm.deleteFromWorkflow(value)">
                    {{'DELETE' | translate}}
                  </button>
                </td>
              </tr>
            </tbody>
          </table>
        </div>
        <hr class="small" />
        <formly-form form="vm.form" model="vm.flowOptions" fields="vm.purposeField" options="{}"></formly-form>
        <br />
        <div class="flex-row justify-content-end">
          <button
            ng-if="vm.conversions.length > 1"
            class="btn btn-danger"
            ng-click="vm.removeConversionModal(vm.currentConversion)"
          >
            {{'REMOVE' | translate}}
          </button>
          <button class="btn btn-primary" ng-click="vm.saveWorkflowModal()">
            {{'CONVERSION_VIEW.SAVE_WORKFLOW' | translate}}
          </button>
          <button class="btn btn-primary" ng-click="vm.startConversion()">
            {{'CONVERSION_VIEW.RUN_CONVERSIONS' | translate}}
          </button>
        </div>
      </div>
    </div>
  </form>
  <br />
</div><|MERGE_RESOLUTION|>--- conflicted
+++ resolved
@@ -78,24 +78,6 @@
         <div ng-if="vm.savedWorkflow.length > 0" class="alert alert-success" role="alert">{{vm.savedWorkflow}}</div>
       </div>
       <div class="div2">
-<<<<<<< HEAD
-        <div>
-          <div class="input-group">
-            <select
-              class="form-control"
-              ng-model="selectedProfile"
-              ng-options="item.name for item in vm.profilelist"
-              ng-change="vm.SelectedRow(selectedProfile)"
-            >
-              <option value="" disabled selected>Select workflow</option>
-            </select>
-            <span class="input-group-btn">
-              <button class="btn btn-default" type="button" ng-click="vm.fetchClick()">
-                {{'CONVERSION_VIEW.FETCH_WORKFLOW' | translate}}
-              </button>
-            </span>
-          </div>
-=======
         <div class="search-prepare-wrapper">
           <select
             class="form-control"
@@ -108,7 +90,6 @@
           <button class="btn btn-primary btn-small" type="button" ng-click="vm.fetchClick()">
             {{'CONVERSION_VIEW.FETCH_WORKFLOW' | translate}}
           </button>
->>>>>>> 5c622f66
         </div>
         <div ng-if="vm.profilespec.length > 0">
           <br />
