--- conflicted
+++ resolved
@@ -1,8 +1,3 @@
-<<<<<<< HEAD
-const formlyConfig = [
-  'formlyConfigProvider',
-  formlyConfigProvider => {
-=======
 import datepickerTemplate from '../../views/formly_templates/datepicker_template.html';
 import errorMessagesTemplate from '../../views/formly_templates/form_error_messages.html';
 import inputTemplate from '../../views/formly_templates/form_template_input.html';
@@ -12,7 +7,6 @@
 const formlyConfig = [
   'formlyConfigProvider',
   function(formlyConfigProvider) {
->>>>>>> beba610a
     function _defineProperty(obj, key, value) {
       if (key in obj) {
         Object.defineProperty(obj, key, {
@@ -28,11 +22,7 @@
     }
     formlyConfigProvider.setType({
       name: 'input',
-<<<<<<< HEAD
-      templateUrl: 'static/frontend/views/formly_templates/form_template_input.html',
-=======
       template: inputTemplate,
->>>>>>> beba610a
       overwriteOk: true,
       wrapper: ['bootstrapHasError'],
       defaultOptions: function(options) {
@@ -48,11 +38,7 @@
 
     formlyConfigProvider.setType({
       name: 'select',
-<<<<<<< HEAD
-      templateUrl: 'static/frontend/views/formly_templates/form_template_select.html',
-=======
       template: selectTemplate,
->>>>>>> beba610a
       overwriteOk: true,
       wrapper: ['bootstrapHasError'],
       defaultOptions: function defaultOptions(options) {
@@ -80,11 +66,7 @@
      */
     formlyConfigProvider.setType({
       name: 'datepicker',
-<<<<<<< HEAD
-      templateUrl: 'static/frontend/views/formly_templates/datepicker_template.html',
-=======
       template: datepickerTemplate,
->>>>>>> beba610a
       overwriteOk: true,
       wrapper: ['bootstrapHasError'],
       defaultOptions: function defaultOptions(options) {
@@ -106,11 +88,7 @@
      */
     formlyConfigProvider.setType({
       name: 'uiselect',
-<<<<<<< HEAD
-      templateUrl: 'static/frontend/views/formly_templates/ui_select_template.html',
-=======
       template: uiSelectTemplate,
->>>>>>> beba610a
       overwriteOk: true,
       wrapper: ['bootstrapHasError'],
       defaultOptions: function defaultOptions(options) {
@@ -123,44 +101,6 @@
         };
       },
     });
-<<<<<<< HEAD
-
-    formlyConfigProvider.setType({
-      name: 'select-tree-edit',
-      template:
-        '<select class="form-control" ng-model="model[options.key]"><option value="" disabled hidden>Choose here</option></select>',
-      wrapper: ['bootstrapLabel', 'bootstrapHasError'],
-      defaultOptions: function defaultOptions(options) {
-        /* jshint maxlen:195 */
-        var ngOptions =
-          options.templateOptions.ngOptions ||
-          "option[to.valueProp || 'value'] as option[to.labelProp || 'name'] group by option[to.groupProp || 'group'] for option in to.options";
-        return {
-          ngModelAttrs: _defineProperty({}, ngOptions, {
-            value: options.templateOptions.optionsAttr || 'ng-options',
-          }),
-        };
-      },
-
-      apiCheck: function apiCheck(check) {
-        return {
-          templateOptions: {
-            label: check.string.optional,
-            options: check.arrayOf(check.object),
-            optionsAttr: check.string.optional,
-            labelProp: check.string.optional,
-            valueProp: check.string.optional,
-            groupProp: check.string.optional,
-          },
-        };
-      },
-    });
-
-    formlyConfigProvider.setWrapper({
-      name: 'validation',
-      types: ['input', 'datepicker', 'select', 'uiselect', 'textarea'],
-      templateUrl: 'static/frontend/views/formly_templates/form_error_messages.html',
-=======
 
     formlyConfigProvider.setType({
       name: 'select-tree-edit',
@@ -197,7 +137,6 @@
       name: 'validation',
       types: ['input', 'datepicker', 'select', 'uiselect', 'textarea'],
       template: errorMessagesTemplate,
->>>>>>> beba610a
     });
   },
 ];
