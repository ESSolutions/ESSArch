export default class ExportNodeModalInstanceCtrl {
  constructor($translate, $uibModalInstance, data, $http, appConfig, $rootScope, $window, $sce) {
    const $ctrl = this;
    $ctrl.data = data;
    $ctrl.exportOptions = [];
    $ctrl.options = {};
    $ctrl.model = {option: 'email'};

    let getExportOptions = (node) => {
      $ctrl.exportOptions = [{name: $translate.instant('ACCESS.SEND_AS_EMAIL'), value: 'email'}];
      $ctrl.exportOptions.push({name: $translate.instant('ACCESS.EXPORT_OMEKA'), value: 'omeka'});
      if (node._index === 'archive') {
        $ctrl.exportOptions.push({name: $translate.instant('ACCESS.CREATE_LABELS'), value: 'labels'});
        $ctrl.exportOptions.push({name: $translate.instant('ACCESS.EXPORT_ARCHIVE'), value: 'archive'});
      }
      return $ctrl.exportOptions;
    };

    $ctrl.getOmekaCollections = function (search) {
      return $http({
<<<<<<< HEAD
        url: 'https://regionarkivet-pub.essarch.se/api/collections',
        mathod: 'GET',
        params: {key: '633eab62b70f40f7683f57e37715a2a68c5fa3a4'},
      }).then(function (response) {
        $ctrl.options.collections = [];
        response.data.forEach(function (col) {
          console.log('COLLECTION ID', col.id );
          col.element_texts.forEach(function (element_text) {
            console.log('element_text', element_text );
            if (element_text.element.name === 'Title') {
              console.log('title', element_text.text, col.id ); 
              $ctrl.options.collections.push({full_name: element_text.text, id: col.id});
            }  
=======
        method: 'GET',
        url: appConfig.djangoUrl + 'search/omeka_api/collections/',
      }).then(function (response) {
        $ctrl.options.collections = [];
        response.data.forEach(function (col) {
          console.log('COLLECTION ID', col.id);
          col.element_texts.forEach(function (element_text) {
            console.log('element_text', element_text);
            if (element_text.element.name === 'Title') {
              console.log('title', element_text.text, col.id);
              $ctrl.options.collections.push({full_name: element_text.text, id: col.id});
            }
>>>>>>> 0dde7a7f
          });
        });
        return $ctrl.options.collections;
      });
    };

    $ctrl.fields = [
      {
        type: 'uiselect',
        key: 'option',
        templateOptions: {
          required: true,
          options: function () {
            return $ctrl.exportOptions;
          },
          valueProp: 'value',
          labelProp: 'name',
          label: $translate.instant('ACCESS.EXPORT_OPTION'),
          appendToBody: false,
          refresh: function (search) {
            return getExportOptions(data.node);
          },
        },
      },
      {
        type: 'checkbox',
        key: 'include_descendants',
        templateOptions: {
          label: $translate.instant('ACCESS.INCLUDE_DESCENDANT_NODES'),
          trueValue: true,
          falseValue: undefined,
        },
        defaultValue: false,
        hideExpression: function ($viewValue, $modelValue, scope) {
          return scope.model.option !== 'email';
        },
      },
      {
        type: 'uiselect',
        key: 'collection',
        templateOptions: {
          required: true,
          options: function () {
            return $ctrl.options.collections;
          },
          valueProp: 'id',
          labelProp: 'full_name',
          placeholder: $translate.instant('ACCESS.COLLECTION'),
          label: $translate.instant('ACCESS.COLLECTION'),
          appendToBody: false,
          refresh: function (search) {
<<<<<<< HEAD
              return $ctrl.getOmekaCollections(search);
=======
            return $ctrl.getOmekaCollections(search);
>>>>>>> 0dde7a7f
          },
        },
        hideExpression: function ($viewValue, $modelValue, scope) {
          return scope.model.option !== 'omeka';
        },
      },
    ];

    let exportEmail = (node, includeDescendants) => {
      $ctrl.exporting = true;
      return $http({
        method: 'POST',
        url: appConfig.djangoUrl + 'search/' + node.id + '/send-as-email/',
        data: {
          include_descendants: includeDescendants,
        },
      })
        .then(() => {
          $ctrl.exporting = false;
          $uibModalInstance.close();
        })
        .catch(() => {
          $ctrl.exporting = false;
        });
    };

    let exportOmeka = (node, includeDescendants, collection) => {
      $ctrl.exporting = true;
      return $http({
        method: 'POST',
        url: appConfig.djangoUrl + 'search/' + node.id + '/export-to-omeka/',
        data: {
          include_descendants: includeDescendants,
          collection_id: collection,
        },
      })
        .then(() => {
          $ctrl.exporting = false;
          $uibModalInstance.close();
        })
        .catch(() => {
          $ctrl.exporting = false;
        });
    };

<<<<<<< HEAD

=======
>>>>>>> 0dde7a7f
    let exportLabels = (node) => {
      const showFile = $sce.trustAsResourceUrl(appConfig.djangoUrl + 'search/' + node._id + '/label/');
      $window.open(showFile, '_blank');
      $uibModalInstance.close();
    };

    let exportArchive = (node) => {
      const showFile = $sce.trustAsResourceUrl(appConfig.djangoUrl + 'search/' + node._id + '/export/');
      $window.open(showFile, '_blank');
      $uibModalInstance.close();
    };

<<<<<<< HEAD
      let exportxml2pdf = (node) => {
=======
    let exportxml2pdf = (node) => {
>>>>>>> 0dde7a7f
      const showFile = $sce.trustAsResourceUrl(appConfig.djangoUrl + 'search/' + node._id + '/xml2pdf/');
      $window.open(showFile, '_blank');
      $uibModalInstance.close();
    };

    $ctrl.export = (option) => {
      if (option) {
        if (option === 'email') {
          exportEmail(data.node, $ctrl.model.include_descendants);
        } else if (option === 'labels') {
          exportLabels(data.node);
        } else if (option === 'omeka') {
          exportOmeka(data.node, $ctrl.model.include_descendants, $ctrl.model.collection);
        } else if (option === 'archive') {
          exportArchive(data.node);
<<<<<<< HEAD
        }else if (option === 'xml2pdf') {
=======
        } else if (option === 'xml2pdf') {
>>>>>>> 0dde7a7f
          exportxml2pdf(data.node);
        }

      }
    };
    $ctrl.cancel = function () {
      $uibModalInstance.dismiss('cancel');
    };
  }
}<|MERGE_RESOLUTION|>--- conflicted
+++ resolved
@@ -18,21 +18,6 @@
 
     $ctrl.getOmekaCollections = function (search) {
       return $http({
-<<<<<<< HEAD
-        url: 'https://regionarkivet-pub.essarch.se/api/collections',
-        mathod: 'GET',
-        params: {key: '633eab62b70f40f7683f57e37715a2a68c5fa3a4'},
-      }).then(function (response) {
-        $ctrl.options.collections = [];
-        response.data.forEach(function (col) {
-          console.log('COLLECTION ID', col.id );
-          col.element_texts.forEach(function (element_text) {
-            console.log('element_text', element_text );
-            if (element_text.element.name === 'Title') {
-              console.log('title', element_text.text, col.id ); 
-              $ctrl.options.collections.push({full_name: element_text.text, id: col.id});
-            }  
-=======
         method: 'GET',
         url: appConfig.djangoUrl + 'search/omeka_api/collections/',
       }).then(function (response) {
@@ -45,7 +30,6 @@
               console.log('title', element_text.text, col.id);
               $ctrl.options.collections.push({full_name: element_text.text, id: col.id});
             }
->>>>>>> 0dde7a7f
           });
         });
         return $ctrl.options.collections;
@@ -97,11 +81,7 @@
           label: $translate.instant('ACCESS.COLLECTION'),
           appendToBody: false,
           refresh: function (search) {
-<<<<<<< HEAD
-              return $ctrl.getOmekaCollections(search);
-=======
             return $ctrl.getOmekaCollections(search);
->>>>>>> 0dde7a7f
           },
         },
         hideExpression: function ($viewValue, $modelValue, scope) {
@@ -147,10 +127,6 @@
         });
     };
 
-<<<<<<< HEAD
-
-=======
->>>>>>> 0dde7a7f
     let exportLabels = (node) => {
       const showFile = $sce.trustAsResourceUrl(appConfig.djangoUrl + 'search/' + node._id + '/label/');
       $window.open(showFile, '_blank');
@@ -163,11 +139,7 @@
       $uibModalInstance.close();
     };
 
-<<<<<<< HEAD
-      let exportxml2pdf = (node) => {
-=======
     let exportxml2pdf = (node) => {
->>>>>>> 0dde7a7f
       const showFile = $sce.trustAsResourceUrl(appConfig.djangoUrl + 'search/' + node._id + '/xml2pdf/');
       $window.open(showFile, '_blank');
       $uibModalInstance.close();
@@ -183,11 +155,7 @@
           exportOmeka(data.node, $ctrl.model.include_descendants, $ctrl.model.collection);
         } else if (option === 'archive') {
           exportArchive(data.node);
-<<<<<<< HEAD
-        }else if (option === 'xml2pdf') {
-=======
         } else if (option === 'xml2pdf') {
->>>>>>> 0dde7a7f
           exportxml2pdf(data.node);
         }
 
