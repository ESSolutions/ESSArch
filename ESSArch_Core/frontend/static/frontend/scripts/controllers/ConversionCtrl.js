export default class ConversionCtrl {
  constructor(
    $scope,
    $rootScope,
    appConfig,
    $translate,
    $http,
    $timeout,
    $uibModal,
    Notifications,
    $cacheFactory,
    $log
  ) {
    const vm = this;
    vm.flowOptions = {};
    vm.options = {converters: []};
    vm.fields = $scope.mockedConversions;
    vm.activeTab = 'conversion0';
    vm.profiles = [];
    vm.profilelist = [];
    var profilelist = [];
    vm.showProfiles = false;
    vm.profilespec = [];
    vm.addedActions = [];
    vm.collectedActions = [];
    vm.response = {text: [], path: []};
    var addAction = {};

    vm.profileChosen = null;

    vm.profile = [];
<<<<<<< HEAD
    $scope.selectedProfile = {};
    $scope.selectedProfile = vm.profilelist[0];
=======
    vm.selectedProfile = vm.profilelist[0];
>>>>>>> 76cc3c62
    vm.cache = $cacheFactory.get('cacheId') || $cacheFactory('cacheId');

    vm.$onInit = function () {
      vm.getProfiles();

      if (vm.cache.get('ip.id') === vm.ip.id) {
        if (vm.cache.get('addedActions')) {
          vm.addedActions = vm.cache.get('addedActions');
        }
        if (vm.cache.get('profilespec')) {
          vm.profilespec = vm.cache.get('profilespec');
        }
        if (vm.cache.get('selectedProfile')) {
<<<<<<< HEAD
          $scope.selectedProfile = vm.cache.get('selectedProfile');
=======
          vm.selectedProfile = vm.cache.get('selectedProfile');
>>>>>>> 76cc3c62
        }
        if (vm.cache.get('nameOfWorkflow')) {
          vm.nameOfWorkflow = vm.cache.get('nameOfWorkflow');
        }
        if (vm.cache.get('collectedActions')) {
          vm.collectedActions = vm.cache.get('collectedActions');
        }
        vm.mergeArrays();

        vm.resetNewAndCollectedObjects();
      }

      if (vm.addedActions.length > 0) {
        vm.workflowActive = true;
      } else {
        vm.workflowActive = false;
      }
    };

    vm.getProfiles = () => {
      vm.profilesLoading = true;

      $http({
        url: appConfig.djangoUrl + 'profiles/',
        method: 'GET',
        params: {pager: 'none'},
      })
        .then(function (response) {
          const pdata = response.data;
          profilelist = [];
          for (var j = 0; j < pdata.length; j++) {
            if (pdata[j].profile_type.includes('action_workflow')) {
              profilelist.push(pdata[j]);
            }
          }
          vm.profilelist = profilelist;
          vm.profilesLoading = false;
        })
        .catch(function (data) {
          Notifications.add(
            $translate.instant('CONVERSION_VIEW.ERROR_GET_PROFILES') + ' ' + data.statusText + '(' + data.status + ')',
            'error'
          );
          $log.error('Error getting profiles from server: ' + angular.toJson(data));
          vm.profilesLoading = false;
        });
    };

    vm.purposeField = [
      {
        key: 'purpose',
        type: 'input',
        templateOptions: {
          label: $translate.instant('PURPOSE'),
        },
      },
    ];

    let tabNumber = 0;
    vm.conversions = [
      {
        id: 0,
        name: '1',
        converter: null,
        data: {},
      },
    ];

    vm.currentConversion = vm.conversions[0];
    vm.updateConverterForm = (conversion) => {
      vm.currentConversion = conversion;
      if (conversion.converter) {
        vm.fields = conversion.converter.form;
      } else {
        vm.fields = [];
      }
    };

    vm.getConverters = function (search) {
      return $http({
        url: appConfig.djangoUrl + 'action-tools/',
        method: 'GET',
        params: {search: search, pager: 'none'},
      })
        .then(function (response) {
          vm.options.converters = response.data.map((converter) => {
            return converter;
          });
          return vm.options.converters;
        })
        .catch(function (data) {
          Notifications.add(
            $translate.instant('CONVERSION_VIEW.ERROR_GET_ACTION_TOOLS') +
              ' ' +
              data.statusText +
              '(' +
              data.status +
              ')',
            'error'
          );
          $log.error('Error getting action tools from server: ' + angular.toJson(data));
        });
    };

    vm.addConverter = () => {
      tabNumber++;
      let val = {
        id: tabNumber,
        name: tabNumber + 1,
        validator: null,
        data: {},
      };
      vm.conversions.push(val);
      $timeout(() => {
        vm.activeTab = 'conversion' + tabNumber;
        vm.updateConverterForm(val);
      });
    };

    vm.put = function (key, value) {
      vm.cache.put(key, value);
    };

    vm.deleteFromWorkflow = (value) => {
      var index = vm.profilespec.indexOf(value);
      vm.profilespec.splice(index, 1);
      vm.mergeArrays();
      vm.resetNewAndCollectedObjects();
<<<<<<< HEAD
=======
      vm.updateCache();
>>>>>>> 76cc3c62
      if (vm.profilespec.length < 1 && vm.addedActions.length < 1) {
        vm.profilespec = [];
        vm.addedActions = [];
        vm.mergeArrays();
<<<<<<< HEAD
        vm.updateCache();
        vm.resetNewAndCollectedObjects();
=======
        vm.resetNewAndCollectedObjects();
        vm.updateCache();
>>>>>>> 76cc3c62
        vm.workflowActive = false;
      }
    };

    vm.mergeArrays = () => {
      vm.collectedActions = [];
      vm.collectedActions = vm.profilespec.concat(vm.addedActions);
    };

    vm.updateCache = function () {
<<<<<<< HEAD
      vm.put('selectedProfile', $scope.selectedProfile);
      if ($scope.selectedProfile) {
        vm.put('nameOfWorkflow', $scope.selectedProfile.name);
=======
      vm.put('selectedProfile', vm.selectedProfile);
      if (vm.selectedProfile) {
        vm.put('nameOfWorkflow', vm.selectedProfile.name);
>>>>>>> 76cc3c62
      } else {
        vm.put('nameOfWorkflow', '');
      }

      vm.put('profilespec', vm.profilespec);

      vm.put('addedActions', vm.addedActions);

      vm.put('collectedActions', vm.collectedActions);

      vm.put('ip.id', vm.ip.id);
    };

    vm.deleteAddedFromWorkflow = (value) => {
      if (vm.addedActions.length > 0) {
        var index = vm.addedActions.indexOf(value);
        vm.addedActions.splice(index, 1);
        vm.mergeArrays();

        if (vm.profilespec.length < 1 && vm.addedActions.length < 1) {
          vm.profilespec = [];
          vm.addedActions = [];
          vm.mergeArrays();
          vm.updateCache();
          vm.resetNewAndCollectedObjects();
          vm.workflowActive = false;
        }
      }
      vm.updateCache();
      vm.resetNewAndCollectedObjects();
    };

    vm.actionDetailsModal = (value, conversions) => {
      var modalInstance = $uibModal.open({
        animation: true,
        ariaLabelledBy: 'modal-title',
        ariaDescribedBy: 'modal-body',
        templateUrl: 'static/frontend/views/action_details_modal.html',
        scope: $scope,
        controller: [
          '$scope',
          '$uibModalInstance',
          '$translate',
          'data',
          function ($scope, $uibModalInstance, $translate, data) {
            $scope.fields = [];
            $scope.data = data.value;
            $scope.keep = [];

            if ($scope.data.args !== undefined) {
              for (let i = 0; i < vm.options.converters.length; i++) {
                var string1 = $scope.data.label;
                var string2 = vm.options.converters[i].name;
                var result = string1.localeCompare(string2);
                if (result === 0) {
                  $scope.receiverdata = data.value.args[2];
                  $scope.fields = vm.options.converters[i].form;
                }
              }
            }

            if ($scope.data.name) {
              for (var i = 0; i < vm.options.converters.length; i++) {
                var string1 = $scope.data.name;
                var string2 = vm.options.converters[i].name;
                var result = string1.localeCompare(string2);
                if (result === 0) {
                  $scope.fields = vm.options.converters[i].form;
                }
              }
            }

            $scope.cancel = function () {
              $uibModalInstance.dismiss('cancel');
              return;
            };

            $scope.save = function () {
              vm.saveWorkflowModal();
              $uibModalInstance.dismiss('cancel');
              return;
            };
          },
        ],
        resolve: {
          data: {
            value,
          },
        },
      });
      modalInstance.result.then(
        () => {},
        function () {}
      );
    };

    vm.saveAsWorkflowModal = () => {
      if (vm.objectsFromAPI.length > 0 || (vm.addedActions.length > 0 && vm.workflowActive)) {
        var workflow = null;
        var currentProfile = null;
        var modalInstance = $uibModal.open({
          animation: true,
          ariaLabelledBy: 'modal-title',
          ariaDescribedBy: 'modal-body',
          templateUrl: 'static/frontend/views/save_workflow_modal.html',
          scope: $scope,
          controller: 'SaveWorkflowModalInstanceCtrl',
          controllerAs: '$ctrl',
          resolve: {
            data: {
              workflow,
            },
            test: {
              currentProfile,
            },
          },
        });
        modalInstance.result.then(
          (result) => {
            let data = null;

            if (vm.form.$invalid) {
              vm.form.$setSubmitted();
              return;
            }
            let conversions = vm.conversions.filter((a) => {
              return a.conversion !== null;
            });
            if (conversions.length > 0) {
              vm.conversions = conversions;
            }
            if (!angular.isUndefined(vm.flowOptions.purpose) && vm.flowOptions.purpose === '') {
              delete vm.flowOptions.purpose;
            }
            vm.flowOptions = {};
            let datapreset = null;
            let datanewactions = null;

            if (vm.objectsFromAPI.length > 0) {
              vm.flowOptions = {};
              datapreset = angular.extend(vm.flowOptions, {
                actions: vm.objectsFromAPI.map((x) => {
                  if (x.args[1]) {
                    return {
                      name: x.args[0],
                      options: x.args[2],
                      path: x.args[1],
                    };
                  } else {
                    return {
                      name: x.args[0],
                      options: x.args[2],
                    };
                  }
                }),
                action_workflow_name: result.action_workflow_name,
                action_workflow_status: result.action_workflow_status,
              });
            }

            if (vm.addedActions.length > 0) {
              vm.flowOptions = {};
              datanewactions = angular.extend(vm.flowOptions, {
                actions: vm.addedActions.map((x) => {
                  if (x.path) {
                    return {
                      name: x.name,
                      options: x.options,
                      path: x.path,
                    };
                  } else {
                    return {
                      name: x.name,
                      options: x.options,
                    };
                  }
                }),
                action_workflow_name: result.action_workflow_name,
                action_workflow_status: result.action_workflow_status,
              });
            }

            if (vm.profilespec.length > 0 && vm.addedActions.length > 0) {
              datapreset.actions = datapreset.actions.concat(datanewactions.actions);
              data = datapreset;
            } else if (vm.addedActions.length > 0) {
              data = datanewactions;
            } else if (vm.profilespec.length > 0) {
              data = datapreset;
            }

<<<<<<< HEAD
            const id = vm.baseUrl === 'workareas' ? vm.ip.workarea[0].id : vm.ip.id;
            const baseUrl = vm.baseUrl === 'workareas' ? 'workarea-entries' : vm.baseUrl;
            $http
              .post(appConfig.djangoUrl + vm.baseUrl + '/' + vm.ip.id + '/actiontool_save_as/', data)
              .then((response) => {
=======
            $http
              .post(appConfig.djangoUrl + vm.baseUrl + '/' + vm.ip.id + '/actiontool_save_as/', data)
              .then(() => {
>>>>>>> 76cc3c62
                $rootScope.$broadcast('REFRESH_LIST_VIEW', {});
                Notifications.add('Saved workflow ' + result.action_workflow_name, 'success');
                vm.getProfiles();
              })
              .then(() => {
                //vm.cancelWorkflow();
              })
              .catch(function (data) {
                Notifications.add(
                  $translate.instant('CONVERSION_VIEW.ERROR_POST_WORKFLOW') +
                    ' ' +
                    data.statusText +
                    '(' +
                    data.status +
                    ')',
                  'error'
                );
                $log.error('Error posting workflow to server: ' + angular.toJson(data));
              });
          },
          function () {}
        );
      }
    };

    vm.cancelWorkflow = () => {
      vm.profilespec = [];
      vm.addedActions = [];
      vm.collectedActions = [];
<<<<<<< HEAD
      vm.mergeArrays();
      vm.nameOfWorkflow = '';
      $scope.selectedProfile = null;
      vm.updateCache();
      vm.resetNewAndCollectedObjects();
=======
      vm.objectsFromAPI = [];
      vm.newObjects = [];
      vm.mergeArrays();
      vm.nameOfWorkflow = '';
      vm.selectedProfile = null;
      vm.resetNewAndCollectedObjects();
      vm.updateCache();
>>>>>>> 76cc3c62
    };

    vm.saveWorkflowModal = () => {
      if (vm.objectsFromAPI.length > 0 || (vm.addedActions.length > 0 && vm.workflowActive)) {
<<<<<<< HEAD
        var workflow = $scope.selectedProfile;
=======
        var workflow = vm.selectedProfile;
>>>>>>> 76cc3c62
        var modalInstance = $uibModal.open({
          animation: true,
          ariaLabelledBy: 'modal-title',
          ariaDescribedBy: 'modal-body',
          templateUrl: 'static/frontend/views/save_workflow_modal.html',
          scope: $scope,
          controller: 'SaveWorkflowModalInstanceCtrl',
          controllerAs: '$ctrl',
          resolve: {
            data: {
              workflow,
            },
          },
        });
        modalInstance.result.then(
          (result) => {
            let data = null;

            if (vm.form.$invalid) {
              vm.form.$setSubmitted();
              return;
            }
            let conversions = vm.conversions.filter((a) => {
              return a.conversion !== null;
            });
            if (conversions.length > 0) {
              vm.conversions = conversions;
            }
            if (!angular.isUndefined(vm.flowOptions.purpose) && vm.flowOptions.purpose === '') {
              delete vm.flowOptions.purpose;
            }
            vm.flowOptions = {};
            let datapreset = null;
            let datanewactions = null;

            if (vm.objectsFromAPI.length > 0) {
              vm.flowOptions = {};
              datapreset = angular.extend(vm.flowOptions, {
                actions: vm.objectsFromAPI.map((x) => {
                  if (x.args[1]) {
                    return {
                      name: x.args[0],
                      options: x.args[2],
                      path: x.args[1],
                    };
                  } else {
                    return {
                      name: x.args[0],
                      options: x.args[2],
                    };
                  }
                }),
                action_workflow_name: result.action_workflow_name,
                action_workflow_status: result.action_workflow_status,
              });
            }

            if (vm.newObjects.length > 0) {
              vm.flowOptions = {};
              datanewactions = angular.extend(vm.flowOptions, {
                actions: vm.newObjects.map((x) => {
<<<<<<< HEAD
                  return {
                    name: x.name,
                    options: x.options,
                    path: x.path,
                  };
=======
                  if (x.path) {
                    return {
                      name: x.name,
                      options: x.options,
                      path: x.path,
                    };
                  } else {
                    return {
                      name: x.name,
                      options: x.options,
                    };
                  }
>>>>>>> 76cc3c62
                }),
                action_workflow_name: result.action_workflow_name,
                action_workflow_status: result.action_workflow_status,
              });
            }

            if (vm.objectsFromAPI.length > 0 && vm.newObjects.length > 0) {
              datapreset.actions = datapreset.actions.concat(datanewactions.actions);
              data = datapreset;
            } else if (vm.newObjects.length > 0) {
              data = datanewactions;
            } else if (vm.objectsFromAPI.length > 0) {
              data = datapreset;
            }

            $http
              .post(appConfig.djangoUrl + vm.baseUrl + '/' + vm.ip.id + '/actiontool_save_as/', data)
              .then((response) => {
                $rootScope.$broadcast('REFRESH_LIST_VIEW', {});
                Notifications.add('Saved workflow ' + result.action_workflow_name, 'success');
                vm.nameOfWorkflow = result.action_workflow_name;
<<<<<<< HEAD
                $scope.selectedProfile = {
=======
                vm.selectedProfile = {
>>>>>>> 76cc3c62
                  name: result.action_workflow_name,
                  status: result.action_workflow_status,
                };
                vm.updateCache();
                vm.getProfiles();
                vm.resetNewAndCollectedObjects();
              })
<<<<<<< HEAD
              .then(() => {
                //vm.cancelWorkflow();
              })
=======
>>>>>>> 76cc3c62
              .catch(function (data) {
                Notifications.add(
                  $translate.instant('CONVERSION_VIEW.ERROR_PUT_WORKFLOW') +
                    ' ' +
                    data.statusText +
                    '(' +
                    data.status +
                    ')',
                  'error'
                );
                $log.error('Error saving workflow update on server: ' + angular.toJson(data));
              });
          },
          function () {}
        );
      }
    };

    vm.removeConversionModal = (conversion) => {
      var modalInstance = $uibModal.open({
        animation: true,
        ariaLabelledBy: 'modal-title',
        ariaDescribedBy: 'modal-body',
        templateUrl: 'static/frontend/views/remove_conversion_modal.html',
        scope: $scope,
        controller: 'RemoveConversionModalInstanceCtrl',
        controllerAs: '$ctrl',
        resolve: {
          data: {
            conversion,
          },
        },
      });
      modalInstance.result.then(
        () => {
          vm.conversions.forEach((x, index, array) => {
            if (x.id === conversion.id) {
              array.splice(index, 1);
              tabNumber--;
              $timeout(() => {
                vm.activeTab = 'conversion' + tabNumber;
              });
            }
          });
        },
        function () {}
      );
    };

    vm.fetchClick = () => {
<<<<<<< HEAD
      if (!angular.isUndefined($scope.selectedProfile) && $scope.selectedProfile !== null) {
        if (
          !angular.isUndefined($scope.selectedProfile.id) &&
          $scope.selectedProfile.id !== null &&
          $scope.selectedProfile.id !== ''
        ) {
          $http({
            url: appConfig.djangoUrl + 'profiles/' + $scope.selectedProfile.id + '/',
=======
      if (!angular.isUndefined(vm.selectedProfile) && vm.selectedProfile !== null) {
        if (
          !angular.isUndefined(vm.selectedProfile.id) &&
          vm.selectedProfile.id !== null &&
          vm.selectedProfile.id !== ''
        ) {
          $http({
            url: appConfig.djangoUrl + 'profiles/' + vm.selectedProfile.id + '/',
>>>>>>> 76cc3c62
            method: 'GET',
            params: {pager: 'none'},
          })
            .then(function (response) {
              vm.addedActions = [];
              vm.profilespec = response.data.specification[0].children;
              vm.mergeArrays();
            })
            .then(function () {
<<<<<<< HEAD
              vm.nameOfWorkflow = $scope.selectedProfile.name;
              vm.updateCache();
              vm.resetNewAndCollectedObjects();
            })
=======
              vm.nameOfWorkflow = vm.selectedProfile.name;
              vm.resetNewAndCollectedObjects();
            })
            .then(function () {
              vm.updateCache();
            })
>>>>>>> 76cc3c62
            .catch(function (data) {
              Notifications.add(
                $translate.instant('CONVERSION_VIEW.ERROR_GET_PROFILES') +
                  ' ' +
                  data.statusText +
                  '(' +
                  data.status +
                  ')',
                'error'
              );
              $log.error('Error getting profiles from server: ' + angular.toJson(data));
            });

          vm.workflowActive = true;
        }
      }
    };

    vm.newToList = () => {
      let data = null;
      var action_name = null;
      var action_options = null;
      var action_path = null;

      if (vm.conversions.length > 0) {
        if (vm.conversions[0].converter !== null) {
          if (vm.conversions[0].converter.name !== null) {
            try {
              data = angular.extend(vm.flowOptions, {
                actions: vm.conversions.map((conversions_item) => {
                  action_name = angular.copy(conversions_item.converter.name);
                  action_options = angular.copy(conversions_item.data);
                  action_path = angular.copy(conversions_item.data.path);
<<<<<<< HEAD
                  return {
                    name: action_name,
                    options: action_options,
                    path: action_path,
                  };
=======
                  if (action_path) {
                    return {
                      name: action_name,
                      options: action_options,
                      path: action_path,
                    };
                  } else {
                    return {
                      name: action_name,
                      options: action_options,
                    };
                  }
>>>>>>> 76cc3c62
                }),
              });
            } catch (e) {
              Notifications.add($translate.instant('CONVERSION_VIEW.ERROR_ADDING_TO_LIST') + ' ' + e, 'error');
              $log.error('Error adding action to list: ' + angular.toJson(e));
            }
          }
        }
      }
      addAction = {};

      addAction.name = action_name;
      addAction.options = action_options;
      addAction.path = action_path;
      addAction.data = data;

      vm.addedActions.push(addAction);
      vm.conversions[0].data = {};
      vm.fields = [];
      vm.mergeArrays();

<<<<<<< HEAD
      vm.updateCache();

      vm.resetNewAndCollectedObjects();
=======
      vm.resetNewAndCollectedObjects();
      vm.updateCache();
>>>>>>> 76cc3c62

      vm.workflowActive = true;
    };

    vm.resetNewAndCollectedObjects = () => {
      vm.newObjects = [];
      vm.objectsFromAPI = [];
      for (var i = 0; i < vm.collectedActions.length; i++) {
        if (vm.collectedActions[i].args !== undefined) {
          vm.objectsFromAPI.push(vm.collectedActions[i]);
        }
        if (vm.collectedActions[i].args == undefined) {
          vm.newObjects.push(vm.collectedActions[i]);
        }
      }
    };

    vm.startPresetConversion = () => {
      var modalInstance = $uibModal.open({
        animation: true,
        ariaLabelledBy: 'modal-title',
        ariaDescribedBy: 'modal-body',
        templateUrl: 'static/frontend/views/are_you_sure_modal.html',
        scope: $scope,
        controller: [
          '$scope',
          '$uibModalInstance',
          '$translate',
          function ($scope, $uibModalInstance) {
            $scope.run = true;
            $scope.cancel = function () {
              $uibModalInstance.dismiss('cancel');
              $scope.run = false;
              return false;
            };

            $scope.yes = function () {
              $uibModalInstance.dismiss('cancel');
              if (vm.form.$invalid) {
                vm.form.$setSubmitted();
                return;
              }
              let conversions = vm.conversions.filter((a) => {
                return a.conversion !== null;
              });
              if (conversions.length > 0) {
                vm.conversions = conversions;
              }

              if (!angular.isUndefined(vm.flowOptions.purpose) && vm.flowOptions.purpose === '') {
                delete vm.flowOptions.purpose;
              }
              let datapreset = null;
              let datanewactions = null;
              vm.resetNewAndCollectedObjects();

              if (vm.objectsFromAPI.length > 0) {
                vm.flowOptions = {};
                datapreset = angular.extend(vm.flowOptions, {
                  actions: vm.objectsFromAPI.map((x) => {
                    if (x.args[1]) {
                      return {
                        name: x.args[0],
                        options: x.args[2],
                        path: x.args[1],
                      };
                    }
                    return {
                      name: x.args[0],
                      options: x.args[2],
                    };
                  }),
                });
              }

              if (vm.newObjects.length > 0) {
                vm.flowOptions = {};
                datanewactions = angular.extend(vm.flowOptions, {
                  actions: vm.newObjects.map((x) => {
                    return {
                      name: x.name,
                      options: x.options,
                      path: x.path,
                    };
                  }),
                });
              }

              const id = vm.baseUrl === 'workareas' ? vm.ip.workarea[0].id : vm.ip.id;
              const baseUrl = vm.baseUrl === 'workareas' ? 'workarea-entries' : vm.baseUrl;

              if (datanewactions && datapreset) {
                $http({
                  method: 'POST',
                  url: appConfig.djangoUrl + baseUrl + '/' + id + '/actiontool/',
                  data: datanewactions,
                })
                  .then(() => {
                    $http({
                      method: 'POST',
                      url: appConfig.djangoUrl + baseUrl + '/' + id + '/actiontool/',
                      data: datapreset,
                    });
                  })
                  .then(() => {
<<<<<<< HEAD
                    vm.updateCache();
                    vm.resetNewAndCollectedObjects();
                  })
                  .then(() => {
=======
                    vm.resetNewAndCollectedObjects();
                  })
                  .then(() => {
                    vm.updateCache();
                  })
                  .then(() => {
>>>>>>> 76cc3c62
                    $rootScope.$broadcast('REFRESH_LIST_VIEW', {});
                  })
                  .catch(function (data) {
                    Notifications.add(
                      $translate.instant('CONVERSION_VIEW.ERROR_RUN_ACTIONS') +
                        ' ' +
                        data.statusText +
                        '(' +
                        data.status +
                        ')',
                      'error'
                    );
                    $log.error('Problem running actions. Error from server: ' + angular.toJson(data));
                  });
              } else if (datapreset) {
                $http({
                  method: 'POST',
                  url: appConfig.djangoUrl + baseUrl + '/' + id + '/actiontool/',
                  data: datapreset,
                })
                  .then(() => {
<<<<<<< HEAD
                    vm.updateCache();
                    vm.resetNewAndCollectedObjects();
                  })
                  .then(() => {
=======
                    vm.resetNewAndCollectedObjects();
                  })
                  .then(() => {
                    vm.updateCache();
                  })
                  .then(() => {
>>>>>>> 76cc3c62
                    $rootScope.$broadcast('REFRESH_LIST_VIEW', {});
                  })
                  .catch(function (data) {
                    Notifications.add(
                      $translate.instant('CONVERSION_VIEW.ERROR_RUN_ACTIONS') +
                        ' ' +
                        data.statusText +
                        '(' +
                        data.status +
                        ')',
                      'error'
                    );
                    $log.error('Problem running actions. Error from server: ' + angular.toJson(data));
                  });
              } else if (datanewactions) {
                $http({
                  method: 'POST',
                  url: appConfig.djangoUrl + baseUrl + '/' + id + '/actiontool/',
                  data: datanewactions,
                })
                  .then(() => {
<<<<<<< HEAD
                    vm.updateCache();
                    vm.resetNewAndCollectedObjects();
                  })
                  .then(() => {
=======
                    vm.resetNewAndCollectedObjects();
                  })
                  .then(() => {
                    vm.updateCache();
                  })
                  .then(() => {
>>>>>>> 76cc3c62
                    $rootScope.$broadcast('REFRESH_LIST_VIEW', {});
                  })
                  .catch(function (data) {
                    Notifications.add(
                      $translate.instant('CONVERSION_VIEW.ERROR_RUN_ACTIONS') +
                        ' ' +
                        data.statusText +
                        '(' +
                        data.status +
                        ')',
                      'error'
                    );
                    $log.error('Problem running actions. Error from server: ' + angular.toJson(data));
                  });
              }
              return true;
            };
          },
        ],
      });
      modalInstance.result.then(
        () => {
          $scope.run = false;
        },
        function () {}
      );
    };
  }
}<|MERGE_RESOLUTION|>--- conflicted
+++ resolved
@@ -29,12 +29,7 @@
     vm.profileChosen = null;
 
     vm.profile = [];
-<<<<<<< HEAD
-    $scope.selectedProfile = {};
-    $scope.selectedProfile = vm.profilelist[0];
-=======
     vm.selectedProfile = vm.profilelist[0];
->>>>>>> 76cc3c62
     vm.cache = $cacheFactory.get('cacheId') || $cacheFactory('cacheId');
 
     vm.$onInit = function () {
@@ -48,11 +43,7 @@
           vm.profilespec = vm.cache.get('profilespec');
         }
         if (vm.cache.get('selectedProfile')) {
-<<<<<<< HEAD
-          $scope.selectedProfile = vm.cache.get('selectedProfile');
-=======
           vm.selectedProfile = vm.cache.get('selectedProfile');
->>>>>>> 76cc3c62
         }
         if (vm.cache.get('nameOfWorkflow')) {
           vm.nameOfWorkflow = vm.cache.get('nameOfWorkflow');
@@ -181,21 +172,13 @@
       vm.profilespec.splice(index, 1);
       vm.mergeArrays();
       vm.resetNewAndCollectedObjects();
-<<<<<<< HEAD
-=======
       vm.updateCache();
->>>>>>> 76cc3c62
       if (vm.profilespec.length < 1 && vm.addedActions.length < 1) {
         vm.profilespec = [];
         vm.addedActions = [];
         vm.mergeArrays();
-<<<<<<< HEAD
-        vm.updateCache();
-        vm.resetNewAndCollectedObjects();
-=======
         vm.resetNewAndCollectedObjects();
         vm.updateCache();
->>>>>>> 76cc3c62
         vm.workflowActive = false;
       }
     };
@@ -206,15 +189,9 @@
     };
 
     vm.updateCache = function () {
-<<<<<<< HEAD
-      vm.put('selectedProfile', $scope.selectedProfile);
-      if ($scope.selectedProfile) {
-        vm.put('nameOfWorkflow', $scope.selectedProfile.name);
-=======
       vm.put('selectedProfile', vm.selectedProfile);
       if (vm.selectedProfile) {
         vm.put('nameOfWorkflow', vm.selectedProfile.name);
->>>>>>> 76cc3c62
       } else {
         vm.put('nameOfWorkflow', '');
       }
@@ -406,17 +383,9 @@
               data = datapreset;
             }
 
-<<<<<<< HEAD
-            const id = vm.baseUrl === 'workareas' ? vm.ip.workarea[0].id : vm.ip.id;
-            const baseUrl = vm.baseUrl === 'workareas' ? 'workarea-entries' : vm.baseUrl;
-            $http
-              .post(appConfig.djangoUrl + vm.baseUrl + '/' + vm.ip.id + '/actiontool_save_as/', data)
-              .then((response) => {
-=======
             $http
               .post(appConfig.djangoUrl + vm.baseUrl + '/' + vm.ip.id + '/actiontool_save_as/', data)
               .then(() => {
->>>>>>> 76cc3c62
                 $rootScope.$broadcast('REFRESH_LIST_VIEW', {});
                 Notifications.add('Saved workflow ' + result.action_workflow_name, 'success');
                 vm.getProfiles();
@@ -446,13 +415,6 @@
       vm.profilespec = [];
       vm.addedActions = [];
       vm.collectedActions = [];
-<<<<<<< HEAD
-      vm.mergeArrays();
-      vm.nameOfWorkflow = '';
-      $scope.selectedProfile = null;
-      vm.updateCache();
-      vm.resetNewAndCollectedObjects();
-=======
       vm.objectsFromAPI = [];
       vm.newObjects = [];
       vm.mergeArrays();
@@ -460,16 +422,11 @@
       vm.selectedProfile = null;
       vm.resetNewAndCollectedObjects();
       vm.updateCache();
->>>>>>> 76cc3c62
     };
 
     vm.saveWorkflowModal = () => {
       if (vm.objectsFromAPI.length > 0 || (vm.addedActions.length > 0 && vm.workflowActive)) {
-<<<<<<< HEAD
-        var workflow = $scope.selectedProfile;
-=======
         var workflow = vm.selectedProfile;
->>>>>>> 76cc3c62
         var modalInstance = $uibModal.open({
           animation: true,
           ariaLabelledBy: 'modal-title',
@@ -531,13 +488,6 @@
               vm.flowOptions = {};
               datanewactions = angular.extend(vm.flowOptions, {
                 actions: vm.newObjects.map((x) => {
-<<<<<<< HEAD
-                  return {
-                    name: x.name,
-                    options: x.options,
-                    path: x.path,
-                  };
-=======
                   if (x.path) {
                     return {
                       name: x.name,
@@ -550,7 +500,6 @@
                       options: x.options,
                     };
                   }
->>>>>>> 76cc3c62
                 }),
                 action_workflow_name: result.action_workflow_name,
                 action_workflow_status: result.action_workflow_status,
@@ -572,11 +521,7 @@
                 $rootScope.$broadcast('REFRESH_LIST_VIEW', {});
                 Notifications.add('Saved workflow ' + result.action_workflow_name, 'success');
                 vm.nameOfWorkflow = result.action_workflow_name;
-<<<<<<< HEAD
-                $scope.selectedProfile = {
-=======
                 vm.selectedProfile = {
->>>>>>> 76cc3c62
                   name: result.action_workflow_name,
                   status: result.action_workflow_status,
                 };
@@ -584,12 +529,6 @@
                 vm.getProfiles();
                 vm.resetNewAndCollectedObjects();
               })
-<<<<<<< HEAD
-              .then(() => {
-                //vm.cancelWorkflow();
-              })
-=======
->>>>>>> 76cc3c62
               .catch(function (data) {
                 Notifications.add(
                   $translate.instant('CONVERSION_VIEW.ERROR_PUT_WORKFLOW') +
@@ -640,16 +579,6 @@
     };
 
     vm.fetchClick = () => {
-<<<<<<< HEAD
-      if (!angular.isUndefined($scope.selectedProfile) && $scope.selectedProfile !== null) {
-        if (
-          !angular.isUndefined($scope.selectedProfile.id) &&
-          $scope.selectedProfile.id !== null &&
-          $scope.selectedProfile.id !== ''
-        ) {
-          $http({
-            url: appConfig.djangoUrl + 'profiles/' + $scope.selectedProfile.id + '/',
-=======
       if (!angular.isUndefined(vm.selectedProfile) && vm.selectedProfile !== null) {
         if (
           !angular.isUndefined(vm.selectedProfile.id) &&
@@ -658,7 +587,6 @@
         ) {
           $http({
             url: appConfig.djangoUrl + 'profiles/' + vm.selectedProfile.id + '/',
->>>>>>> 76cc3c62
             method: 'GET',
             params: {pager: 'none'},
           })
@@ -668,19 +596,12 @@
               vm.mergeArrays();
             })
             .then(function () {
-<<<<<<< HEAD
-              vm.nameOfWorkflow = $scope.selectedProfile.name;
-              vm.updateCache();
-              vm.resetNewAndCollectedObjects();
-            })
-=======
               vm.nameOfWorkflow = vm.selectedProfile.name;
               vm.resetNewAndCollectedObjects();
             })
             .then(function () {
               vm.updateCache();
             })
->>>>>>> 76cc3c62
             .catch(function (data) {
               Notifications.add(
                 $translate.instant('CONVERSION_VIEW.ERROR_GET_PROFILES') +
@@ -714,13 +635,6 @@
                   action_name = angular.copy(conversions_item.converter.name);
                   action_options = angular.copy(conversions_item.data);
                   action_path = angular.copy(conversions_item.data.path);
-<<<<<<< HEAD
-                  return {
-                    name: action_name,
-                    options: action_options,
-                    path: action_path,
-                  };
-=======
                   if (action_path) {
                     return {
                       name: action_name,
@@ -733,7 +647,6 @@
                       options: action_options,
                     };
                   }
->>>>>>> 76cc3c62
                 }),
               });
             } catch (e) {
@@ -755,14 +668,8 @@
       vm.fields = [];
       vm.mergeArrays();
 
-<<<<<<< HEAD
-      vm.updateCache();
-
-      vm.resetNewAndCollectedObjects();
-=======
       vm.resetNewAndCollectedObjects();
       vm.updateCache();
->>>>>>> 76cc3c62
 
       vm.workflowActive = true;
     };
@@ -868,19 +775,12 @@
                     });
                   })
                   .then(() => {
-<<<<<<< HEAD
+                    vm.resetNewAndCollectedObjects();
+                  })
+                  .then(() => {
                     vm.updateCache();
-                    vm.resetNewAndCollectedObjects();
-                  })
-                  .then(() => {
-=======
-                    vm.resetNewAndCollectedObjects();
-                  })
-                  .then(() => {
-                    vm.updateCache();
-                  })
-                  .then(() => {
->>>>>>> 76cc3c62
+                  })
+                  .then(() => {
                     $rootScope.$broadcast('REFRESH_LIST_VIEW', {});
                   })
                   .catch(function (data) {
@@ -902,19 +802,12 @@
                   data: datapreset,
                 })
                   .then(() => {
-<<<<<<< HEAD
+                    vm.resetNewAndCollectedObjects();
+                  })
+                  .then(() => {
                     vm.updateCache();
-                    vm.resetNewAndCollectedObjects();
-                  })
-                  .then(() => {
-=======
-                    vm.resetNewAndCollectedObjects();
-                  })
-                  .then(() => {
-                    vm.updateCache();
-                  })
-                  .then(() => {
->>>>>>> 76cc3c62
+                  })
+                  .then(() => {
                     $rootScope.$broadcast('REFRESH_LIST_VIEW', {});
                   })
                   .catch(function (data) {
@@ -936,19 +829,12 @@
                   data: datanewactions,
                 })
                   .then(() => {
-<<<<<<< HEAD
+                    vm.resetNewAndCollectedObjects();
+                  })
+                  .then(() => {
                     vm.updateCache();
-                    vm.resetNewAndCollectedObjects();
-                  })
-                  .then(() => {
-=======
-                    vm.resetNewAndCollectedObjects();
-                  })
-                  .then(() => {
-                    vm.updateCache();
-                  })
-                  .then(() => {
->>>>>>> 76cc3c62
+                  })
+                  .then(() => {
                     $rootScope.$broadcast('REFRESH_LIST_VIEW', {});
                   })
                   .catch(function (data) {
