--- conflicted
+++ resolved
@@ -9,20 +9,9 @@
     vm.toolDataForm = [];
 
     vm.getTools = (search) => {
-<<<<<<< HEAD
-      return $http
-        .get(appConfig.djangoUrl + 'action-tools/', {params: {search, pager: 'none'}})
-        .then((response) => {
-          response.data.map((x) => {
-            return {name: x.name, fullItem: x};
-          });
-          vm.tools = response.data;
-          return response.data;
-=======
       return $http.get(appConfig.djangoUrl + 'action-tools/', {params: {search, pager: 'none'}}).then((response) => {
         response.data.map((x) => {
           return {name: x.name, fullItem: x};
->>>>>>> 0dde7a7f
         });
         vm.tools = response.data;
         return response.data;
