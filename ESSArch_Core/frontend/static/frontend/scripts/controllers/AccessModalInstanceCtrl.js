export default class AccessModalInstanceCtrl {
  constructor($uibModalInstance, data, Requests, $q) {
    const $ctrl = this;
    $ctrl.angular = angular;
    $ctrl.data = data;
    $ctrl.requestTypes = data.types;
    $ctrl.request = data.request;
    $ctrl.accessing = false;

    $ctrl.$onInit = function () {
      if ($ctrl.data.ips == null) {
        $ctrl.data.ips = [$ctrl.data.ip];
      }
    };
    $ctrl.ok = function () {
      $uibModalInstance.close();
    };
    $ctrl.cancel = function () {
      $uibModalInstance.dismiss('cancel');
    };
    $ctrl.accessTitle = function (type) {
      switch (type) {
        case 'get':
          return 'PROCESS_AS_READ_ONLY';
        case 'get_tar':
          return 'RETRIEVE_AS_CONTAINER';
        case 'get_as_new':
<<<<<<< HEAD
          return 'GET_AS_NEW_GENERATION';
        case 'edit':
          return 'GET_AS_EDITABLE';
=======
          return 'PROCESS_AS_NEW_GENERATION';
        case 'edit':
          return 'PROCESS_AS_EDITABLE';
>>>>>>> 76cc3c62
        default:
          return 'GET';
      }
    };
    // Access IP
    $ctrl.access = function () {
      $ctrl.accessing = true;
      const data = {
        purpose: $ctrl.data.request.purpose,
        tar: $ctrl.data.request.type === 'get_tar',
        extracted: $ctrl.data.request.type === 'get',
        new: $ctrl.data.request.type === 'get_as_new',
        edit: $ctrl.data.request.type === 'edit',
        package_xml: $ctrl.data.request.package_xml,
        diff_check: $ctrl.data.request.diff_check,
        aic_xml: $ctrl.data.request.aic_xml,
      };
      const promises = [];
      $ctrl.data.ips.forEach(function (ip) {
        promises.push(
          Requests.access(ip, data).then(function (response) {
            return response;
          })
        );
      });
      $q.all(promises)
        .then(function (data) {
          $uibModalInstance.close(data);
          $ctrl.accessing = false;
        })
        .catch(() => {
          $ctrl.accessing = false;
        });
    };
  }
}<|MERGE_RESOLUTION|>--- conflicted
+++ resolved
@@ -25,15 +25,9 @@
         case 'get_tar':
           return 'RETRIEVE_AS_CONTAINER';
         case 'get_as_new':
-<<<<<<< HEAD
-          return 'GET_AS_NEW_GENERATION';
-        case 'edit':
-          return 'GET_AS_EDITABLE';
-=======
           return 'PROCESS_AS_NEW_GENERATION';
         case 'edit':
           return 'PROCESS_AS_EDITABLE';
->>>>>>> 76cc3c62
         default:
           return 'GET';
       }
