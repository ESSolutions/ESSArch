export default class DataModalInstanceCtrl {
<<<<<<< HEAD
  constructor(IP, $scope, $sce, $uibModalInstance, Notifications, data, $q, $uibModal) {
=======
  constructor(IP, $scope, $sce, $uibModalInstance, Notifications, data, $q) {
>>>>>>> 76cc3c62
    const $ctrl = this;
    if (data.vm) {
      var vm = data.vm;
    }
    $scope.prepareAlert = null;
    $ctrl.data = data;

    $scope.trustAsHtml = function (string) {
      return $sce.trustAsHtml(string);
    };

    $ctrl.$onInit = function () {
      if ($ctrl.data.ips == null) {
        $ctrl.data.ips = [$ctrl.data.ip];
      }
    };

    // Show fullscreen validation message
    $ctrl.showFullscreenMessage = function () {
      $ctrl.fullscreenActive = true;
      var modalInstance = $uibModal.open({
        animation: true,
        ariaLabelledBy: 'modal-title',
        ariaDescribedBy: 'modal-body',
        templateUrl: 'static/frontend/views/validation_fullscreen_message.html',
        controller: 'DataModalInstanceCtrl',
        controllerAs: '$ctrl',
        windowClass: 'fullscreen-modal',
        resolve: {
          data: {
            validation: $ctrl.data.validation,
          },
        },
      });
      modalInstance.result.then(
        function (data) {
          $ctrl.fullscreenActive = false;
        },
        function () {
          $ctrl.fullscreenActive = false;
          $console.log('modal-component dismissed at: ' + new Date());
        }
      );
    };
    $ctrl.ok = function () {
      $uibModalInstance.close();
    };

    // Close prepare alert
    $scope.closePrepareAlert = function () {
      $scope.prepareAlert = null;
    };

    // Prepare IP for upload
    $ctrl.prepareForUpload = function () {
      $ctrl.preparing = true;
      const promises = [];
      $ctrl.data.ips.forEach(function (ip) {
        promises.push(
          IP.prepareForUpload({id: ip.id})
            .$promise.then(function (resource) {
              $ctrl.preparing = false;
              $uibModalInstance.close();
            })
            .catch(function (response) {
              return response;
            })
        );
      });
      $q.all(promises).then(function (responses) {
        $ctrl.preparing = false;
        $uibModalInstance.close();
      });
    };

    // Set IP as uploaded
    $ctrl.setUploaded = function () {
      $ctrl.settingUploaded = true;
      const promises = [];
      $ctrl.data.ips.forEach(function (ip) {
        promises.push(
          IP.setUploaded({
            id: ip.id,
          })
            .$promise.then(function (response) {
              $ctrl.settingUploaded = false;
              $uibModalInstance.close();
            })
            .catch(function (response) {
              if (response.status !== 404) {
                return response;
              }
            })
        );
      });
      $q.all(promises).then(function (responses) {
        $ctrl.settingUploaded = false;
        $uibModalInstance.close();
      });
    };

    // Create SIP from IP
    $ctrl.createSip = function () {
      $ctrl.creating = true;
      const promises = [];
      $ctrl.data.ips.forEach(function (ip) {
        promises.push(
          IP.create({
            id: ip.id,
            validators: vm.validatorModel,
            file_conversion: vm.fileConversionModel.file_conversion,
          })
            .$promise.then(function (response) {
              $ctrl.creating = false;
              $uibModalInstance.close();
            })
            .catch(function (response) {
              if (response.status == 404) {
                Notifications.add('IP could not be found', 'error');
              } else {
                return response;
              }
            })
        );
      });
      $q.all(promises).then(function (responses) {
        $ctrl.creating = false;
        $uibModalInstance.close();
      });
    };

    // Submit SIP
    $ctrl.submit = function () {
      $ctrl.submitting = true;
      const promises = [];
      $ctrl.data.ips.forEach(function (ip) {
        promises.push(
          IP.submit(angular.extend({id: ip.id}, {validators: vm.validatorModel}))
            .$promise.then(function (response) {
              $ctrl.submitting = false;
              $uibModalInstance.close();
            })
            .catch(function (response) {
              return response;
            })
        );
      });
      $q.all(promises).then(function (responses) {
        $ctrl.submitting = false;
        $uibModalInstance.close();
      });
    };

    // Remove IP
    $ctrl.remove = function (ipObject) {
      $ctrl.removing = true;
      IP.delete({
        id: ipObject.id,
      })
        .$promise.then(function () {
          $ctrl.removing = false;
          $uibModalInstance.close($ctrl.data);
        })
        .catch(function (response) {
          $ctrl.removing = false;
        });
    };

    $ctrl.cancel = function () {
      $uibModalInstance.dismiss('cancel');
    };
  }
}<|MERGE_RESOLUTION|>--- conflicted
+++ resolved
@@ -1,9 +1,5 @@
 export default class DataModalInstanceCtrl {
-<<<<<<< HEAD
-  constructor(IP, $scope, $sce, $uibModalInstance, Notifications, data, $q, $uibModal) {
-=======
   constructor(IP, $scope, $sce, $uibModalInstance, Notifications, data, $q) {
->>>>>>> 76cc3c62
     const $ctrl = this;
     if (data.vm) {
       var vm = data.vm;
