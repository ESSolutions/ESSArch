import get from 'lodash/get';

export default class SearchDetailCtrl {
  constructor(
    $scope,
    $controller,
    $stateParams,
    Search,
    $q,
    $http,
    $rootScope,
    appConfig,
    $log,
    Notifications,
    $sce,
    $translate,
    $uibModal,
    PermPermissionStore,
    $window,
    $state,
    $interval,
    StructureName,
    AgentName,
    $transitions,
    StructureUnitRelation
  ) {
    const PAGE_SIZE = 10;

    const vm = this;
    $controller('TagsCtrl', {$scope: $scope, vm: vm});
    $scope.StructureName = StructureName;
    $scope.angular = angular;
    $scope.StructureUnitRelation = StructureUnitRelation;
    vm.url = appConfig.djangoUrl;
    vm.unavailable = false;
    vm.structure = null;
    vm.recordTreeData = [];
    vm.idCopied = false;

    // Record update interval
    let recordInterval;

    // Destroy intervals on state change
    $transitions.onSuccess({}, function ($transition) {
      $interval.cancel(recordInterval);
    });

    vm.$onInit = function () {
      if ($stateParams.structure) {
        vm.loadRecordAndTree($stateParams.structure);
      } else {
        vm.loadRecordAndTree();
      }
    };

    vm.idCopyDone = function () {
      vm.idCopied = true;
    };

    vm.structureChanged = (structure) => {
      if (structure !== null) {
        vm.loadRecordAndTree(structure);
      }
    };

    vm.loadRecordAndTree = function (structure) {
      const isStructureUnit = $state.current.name == 'home.archivalDescriptions.search.structure_unit';
      const nodeId = $stateParams.id;

      if (isStructureUnit) {
        console.log('Getting data for initial node, structure unit -', nodeId, structure);
        var nodePromise = vm.getStructureUnit(nodeId);
      } else {
        console.log('Getting data for initial node, tag -', nodeId, structure);
        var nodePromise = vm.getNode(nodeId);
      }

      nodePromise.then(function (data) {
        data.state = {selected: true, opened: true};
        vm.sortNotes(data);
        vm.record = data;
        vm.structureId = structure ? structure : vm.record.structure;
        if (!vm.record._is_structure_unit) {
          vm.parseAgents(vm.record);
          $state.go(
            'home.archivalDescriptions.search.component',
            {id: vm.record._id, structure: vm.structureId},
            {notify: false}
          );
        }
        const startNode = data;
        let archiveId = null;

        $rootScope.$broadcast('UPDATE_TITLE', {title: vm.record.name});

        if (!data._is_structure_unit) {
          vm.currentVersion = vm.record._id;
          getVersionSelectData();

          archiveId = data.root;
        } else {
          archiveId = vm.record.archive;
        }

        if (vm.record._id === archiveId) {
          vm.createArchiveNode(startNode, vm.record);
        } else {
          if (!angular.isUndefined(archiveId) && archiveId !== null) {
            console.log('Initial node is not its own archive, getting archive:', archiveId);
            vm.getNode(archiveId).then(function (archive) {
              vm.createArchiveNode(startNode, archive);
            });
          }
        }
      });
    };

    vm.createArchiveNode = function (startNode, archive) {
      delete archive.parent;
      vm.archive = archive;
      vm.archiveStructures = angular.copy(archive.structures);
      vm.structure = vm.getStructureById(vm.archiveStructures, vm.structureId);

      if (!vm.structure && vm.record.structures.length > 0) {
        vm.structure = vm.record.structures[vm.record.structures.length - 1];
      }

      vm.buildTree(startNode, archive).then(function (children) {
        archive.children = children.data;
        vm.parseAgents(archive);
        let creator = vm.getArchiveCreator(archive);

        if (creator !== null) {
          creator._id = creator.id;
          creator = vm.createNode(creator);
          creator.children = [angular.copy(archive)];
          var tree = [creator];
        } else {
          var tree = [archive];
        }

        vm.ignoreRecordChanges = true;
        if (!angular.equals(tree, vm.recordTreeData)) {
          angular.copy(tree, vm.recordTreeData);
        }
        vm.recordTreeConfig.version++;
      });
    };

    vm.createNode = function (node) {
      if (angular.isUndefined(node.name)) {
        node.name = '';
      }
      if (node._is_structure_unit !== true) {
        node.id = node._id;
      }

      if (node._is_structure_unit !== true) {
        node.reference_code = node.reference_code || '';
      }

      if (node._index === 'archive') {
        node.text = node.name + ' - <b>' + node.reference_code + '</b> ';
      } else {
        node.text = '<b>' + node.reference_code + '</b> ' + node.name;
      }
      node.a_attr = {
        title: node.name,
      };
      if (!node.is_leaf_node) {
        node.children = [vm.createPlaceholderNode()];
      }
      node.state = {opened: false};
      return node;
    };

    vm.getNode = function (id) {
      const structureId = vm.structure ? vm.structure.id : vm.structureId;
      return $http.get(vm.url + 'search/' + id + '/', {params: {structure: structureId}}).then(function (response) {
        response.data._is_structure_unit = false;
        return vm.createNode(response.data);
      });
    };

    vm.getStructureUnit = function (id) {
      return $http.get(vm.url + 'structure-units/' + id + '/').then(function (response) {
        response.data._id = response.data.id;
        response.data._is_structure_unit = true;
        return vm.createNode(response.data);
      });
    };

    vm.getParent = function (childNode) {
      console.log('Getting parent of', childNode);
      if (childNode.structure_unit) {
        return vm.getStructureUnit(childNode.structure_unit.id);
      } else if (childNode.parent) {
        if (childNode._is_structure_unit) {
          return vm.getStructureUnit(childNode.parent);
        }
        return vm.getNode(childNode.parent.id);
      } else {
        const deferred = $q.defer();
        deferred.resolve(null);
        return deferred.promise;
      }
    };

    vm.getChildren = function (node, archive, page) {
      let url;
      const params = {page_size: PAGE_SIZE, page: page || 1};

      if (node._is_structure_unit === true) {
        url = vm.url + 'structure-units/' + node._id + '/children/';
      } else if (node._id === vm.archive._id) {
        return vm.getClassificationStructureChildren(vm.structure.id);
      } else {
        url = vm.url + 'search/' + node._id + '/children/';
        params.structure = vm.structure.id;
      }

      console.log('Getting children to', node, 'in archive', archive._id);
      return $http.get(url, {params: params}).then(function (response) {
        const data = response.data.map(function (child) {
          child._is_structure_unit = node._is_structure_unit && !node.is_unit_leaf_node;
          if (angular.isUndefined(child._id)) {
            child._id = child.id;
          }
          delete child.parent;
          return vm.createNode(child);
        });

        const count = response.headers('Count');
        console.log('Found', count, 'children to', node, 'in archive', archive._id);
        return {
          data: data,
          count: count,
        };
      });
    };

    vm.getClassificationStructureChildren = function (id) {
      console.log('Getting children of structure with id "' + id + '"');
      const url = vm.url + 'structures/' + id + '/units/';
      return $http
        .get(url, {params: {has_parent: false, ordering: 'reference_code', pager: 'none'}})
        .then(function (response) {
          const data = response.data.map(function (unit) {
            unit._id = unit.id;
            unit._is_structure_unit = true;
            delete unit.parent;
            return vm.createNode(unit);
          });
          return {
            data: data,
            count: response.headers('Count'),
          };
        });
    };

    vm.createPlaceholderNode = function () {
      return {
        text: '',
        placeholder: true,
        icon: false,
        state: {disabled: true},
      };
    };

    vm.createSeeMoreNode = function () {
      return {
        text: $translate.instant('ACCESS.SEE_MORE'),
        see_more: true,
        state: {checkbox_disabled: true},
        type: 'plus',
        _source: {},
      };
    };

    vm.buildTree = function (start, archive) {
      console.log('Building tree of', start, 'with archive', archive._id);
      return vm.getChildren(start, archive).then(function (children) {
        const existingChild =
          start.children && start.children.length > 0 && start.children[0].placeholder !== true
            ? start.children[0]
            : null;

        start.children = [];
        children.data.forEach(function (child) {
          if (existingChild === null || existingChild._id !== child._id) {
            start.children.push(child);
          } else if (existingChild !== null && existingChild._id === child._id) {
            start.children.push(existingChild);
          }
        });

        if (start.children.length < children.count) {
          start.children.push(vm.createSeeMoreNode());
          if (existingChild && !getNodeById(start, existingChild._id)) {
            start.state.opened = true;
            start.children.push(existingChild);
          }
        }

        return vm.getParent(start).then(function (parent) {
          delete start.parent;

          if (parent !== null) {
            parent.children = [start];
            parent.state = {opened: true};
            return vm.buildTree(parent, archive, vm.structure.id);
          } else {
            return vm.getClassificationStructureChildren(vm.structure.id).then(function (children) {
              const result = [];
              children.data.forEach(function (child) {
                if (start._id === child._id) {
                  result.push(start);
                } else {
                  result.push(child);
                }
              });

              return {
                data: result,
                count: children.count,
              };
            });
          }
        });
      });
    };

    vm.selectRecord = function (jqueryobj, e) {
      if (e.node && e.node.original.see_more) {
        const tree = vm.recordTreeData;
        const parent = vm.recordTreeInstance.jstree(true).get_node(e.node.parent);
        const childrenNodes = tree.map(function (x) {
          return getNodeById(x, parent.original._id);
        })[0].children;
        const page = Math.ceil(childrenNodes.length / PAGE_SIZE);

        return vm.getChildren(parent.original, vm.archive, page).then(function (children) {
          const count = children.count;
          let selectedElement = null;
          let seeMore = null;

          if (childrenNodes[childrenNodes.length - 1].see_more) {
            seeMore = childrenNodes.pop();
            vm.recordTreeInstance.jstree(true).delete_node(e.node.id);
          } else {
            selectedElement = childrenNodes.pop();
            vm.recordTreeInstance.jstree(true).delete_node(parent.children[parent.children.length - 1]);
            seeMore = childrenNodes.pop();
            vm.recordTreeInstance.jstree(true).delete_node(e.node.id);
          }
          children.data.forEach(function (child) {
            if (selectedElement !== null && child._id === selectedElement._id) {
              child = selectedElement;
            } else {
              child = vm.createNode(child);
            }
            childrenNodes.push(child);
            vm.recordTreeInstance.jstree(true).create_node(parent.id, angular.copy(child));
          });

          if (childrenNodes.length < count) {
            childrenNodes.push(seeMore);
            vm.recordTreeInstance.jstree(true).create_node(parent.id, seeMore);
          }
        });
      } else if (e.node.original.type === 'agent') {
        $state.go('home.archivalDescriptions.archiveCreators', {id: e.node.original.id});
      } else {
        if (e.node.original._id !== vm.record._id) {
          vm.goToNode(e.node.id);
        }
      }
    };

    vm.goToNode = function (id) {
      const tree = vm.recordTreeInstance.jstree(true);
      const node = tree.get_node(id);

      if (node.original.type === 'agent') {
        $state.go('home.archivalDescriptions.archiveCreators', {id: node.original.id});
        return;
      }

      if (node.original._is_structure_unit != vm.record._is_structure_unit) {
        vm.goToNodePage(id, node.original._is_structure_unit);
        return;
      }

      const nodePromise = node.original._is_structure_unit
        ? vm.getStructureUnit(node.original._id)
        : vm.getNode(node.original._id);
      tree.deselect_node(vm.record.id);
      tree.select_node(node);
      nodePromise.then(function (node) {
        vm.sortNotes(node);
        vm.record = node;
        if (!vm.record._is_structure_unit) {
          vm.parseAgents(vm.record);
        }
        vm.getChildren(vm.record, vm.archive).then(function (children) {
          vm.record.children = children.data;
        });
        $rootScope.latestRecord = node;
        if (vm.record._is_structure_unit)
          $state.go(
            'home.archivalDescriptions.search.structure_unit',
            {id: vm.record._id, archive: vm.archive._id},
            {notify: false}
          );
        else {
          $state.go('home.archivalDescriptions.search.' + vm.record._index, {id: vm.record._id}, {notify: false});
          getVersionSelectData();
        }
        $rootScope.$broadcast('UPDATE_TITLE', {title: vm.record.name});

        vm.currentVersion = vm.record._id;
        vm.record.breadcrumbs = getBreadcrumbs(vm.record);

        vm.getChildrenTable(vm.recordTableState);
        vm.getTransfers({pager: 'none'});
      });
    };

    vm.goToNodePage = function (id, isStructureUnit) {
      if (isStructureUnit)
        $state.go(
          'home.archivalDescriptions.search.structure_unit',
          {id: id, archive: vm.archive._id, structure: vm.structure.id},
          {notify: true}
        );
      else {
        $state.go('home.archivalDescriptions.search.component', {id: id, structure: vm.structure.id}, {notify: true});
      }
    };

    vm.getChildrenTable = function (tableState) {
      if (!angular.isUndefined(tableState)) {
        vm.recordTableState = tableState;
        const pagination = tableState.pagination;
        const start = pagination.start || 0; // This is NOT the page number, but the index of item in the list that you want to use to display the table.
        const pageSize = pagination.number || PAGE_SIZE; // Number of entries showed per page.
        const pageNumber = start / pageSize + 1;

        vm.childrenLoading = true;
        vm.getChildren(vm.record, vm.archive, pageNumber).then(function (result) {
          vm.childrenLoading = false;
          vm.recordChildren = result.data;
          tableState.pagination.numberOfPages = Math.ceil(result.count / pageSize);
        });
      }
    };

    vm.currentItem = null;
    vm.structureUnits = null;
    vm.archive = null;
    vm.rootNode = null;

    vm.transfers = [];
    vm.getTransfers = function (tableState) {
      vm.transferTableState = tableState;
      let url = 'search/';
      if (vm.record._is_structure_unit) {
        url = 'structure-units/';
      }
      return $http
        .get(appConfig.djangoUrl + url + vm.record.id + '/transfers/', {params: {pager: 'none'}})
        .then(function (response) {
          vm.transfers = response.data;
          return response.data;
        });
    };

    $scope.checkPermission = function (permissionName) {
      return !angular.isUndefined(PermPermissionStore.getPermissionDefinition(permissionName));
    };

    vm.existsForRecord = function (classification) {
      if (vm.record) {
        if (vm.record.structures) {
          let temp = false;
          vm.record.structures.forEach(function (structure) {
            if (structure.id === classification) {
              temp = true;
            }
          });
          return temp;
        } else if (vm.record.structure) {
          return vm.record.structure === classification;
        }
      }
    };

    function getBreadcrumbs(node) {
      const tree = vm.recordTreeInstance.jstree(true);
      const start = tree.get_node(node.id);

      if (start === false) {
        return [];
      }

      return tree.get_path(start, false, true).map(function (id) {
        return tree.get_node(id).original;
      });
    }

    vm.ignoreChanges = false;
    vm.ignoreRecordChanges = false;
    vm.newNode = {};

    vm.applyRecordModelChanges = function () {
      return !vm.ignoreRecordChanges;
    };

    /**
     * Tree config for Record tree
     */
    vm.recordTreeConfig = {
      core: {
        animation: 50,
        error: function (error) {
          $log.error('treeCtrl: error from js tree - ' + angular.toJson(error));
        },
        check_callback: true,
        worker: true,
      },
      types: {
        default: {
          icon: 'far fa-folder',
        },
        archive: {
          icon: 'fas fa-archive',
        },
        document: {
          icon: 'far fa-file',
        },
        plus: {
          icon: 'fas fa-plus',
        },
        agent: {
          icon: 'fas fa-user',
        },
      },
      dnd: {
        is_draggable: function (nodes) {
          const not_draggable = nodes.some(function (node) {
            return (
              (node.original._is_structure_unit &&
                !(
                  $scope.checkPermission('tags.move_structureunit_instance') &&
                  vm.structure.type.movable_instance_units
                )) ||
              node.original._index === 'archive'
            );
          });
          if (not_draggable) {
            return false;
          }

          let structure = null;
          vm.archiveStructures.forEach(function (struct) {
            if (struct.id === vm.structure.id) {
              structure = struct;
            }
          });
          const type = nodes[0].original.type;
          if (get(structure, 'specification.rules.' + type.name, false)) {
            return get(structure, 'specification.rules.' + type.name + '.movable', false);
          } else {
            return true;
          }
        },
      },
      contextmenu: {
        select_node: false,
        items: function (node, callback) {
          const update = {
            label: $translate.instant('EDIT'),
            _disabled: function () {
              return (
                node.original._is_structure_unit &&
                !(
                  $scope.checkPermission('tags.change_structureunit_instance') && vm.structure.type.editable_instances
                ) &&
                !(!node.original._is_structure_unit && $scope.checkPermission('tags.change_tagversion'))
              );
            },
            action: function update() {
              if (node.original._is_structure_unit) {
                const struct = vm.structure;
                struct.structureType = angular.copy(struct.type);
                vm.editStructureUnitModal(node.original, struct);
              } else if (node.original._index === 'archive') {
                vm.editArchiveModal(node.original);
              } else {
                vm.editNodeModal(node.original);
              }
            },
          };
          const add = {
            label: $translate.instant('ACCESS.ADD_NODE'),
            _disabled: function () {
              return node.original._index === 'archive' || !$scope.checkPermission('tags.add_tag');
            },
            action: function () {
              vm.addNodeModal(node, vm.structure.id);
            },
          };
          const addStructureUnit = {
            label: $translate.instant('ACCESS.ADD_STRUCTURE_UNIT'),
            _disabled: function () {
              return !(
                $scope.checkPermission('tags.add_structureunit_instance') && vm.structure.type.editable_instances
              );
            },
            action: function () {
              const struct = vm.structure;
              struct.structureType = angular.copy(struct.type);
              vm.addStructureUnitModal(node.original, struct);
            },
          };
          const remove = {
            label: $translate.instant('REMOVE'),
            _disabled: function () {
              return (
                (node.original._is_structure_unit &&
                  !(
                    $scope.checkPermission('tags.delete_structureunit_instance') &&
                    vm.structure.type.editable_instances
                  )) ||
                node.original._index === 'archive' ||
                !$scope.checkPermission('tags.delete_tagversion')
              );
            },
            action: function () {
              if (node.original._is_structure_unit) {
                const struct = vm.structure;
                struct.structureType = angular.copy(struct.type);
                vm.removeStructureUnitModal(node.original, struct);
              } else {
                vm.removeNodeModal(node.original);
              }
            },
          };
          const addLocation = {
            label: $translate.instant('ACCESS.LINK_TO_LOCATION'),
            _disabled: function () {
              return !$scope.checkPermission('tags.change_tag_location');
            },
            action: function () {
              vm.addNodeLocationModal(node.original);
            },
          };
          const addDelivery = {
            label: $translate.instant('ACCESS.LINK_TO_TRANSFER'),
            _disabled: function () {
              return !$scope.checkPermission('tags.change_transfer');
            },
            action: function () {
              vm.addNodeDeliveryModal(node.original);
            },
          };
          const removeFromStructure = {
            label: $translate.instant('ACCESS.REMOVE_FROM_CLASSIFICATION_STRUCTURE'),
            _disabled: function () {
              return (
                node.original._is_structure_unit ||
                node.original._index === 'archive' ||
                !$scope.checkPermission('tags.change_classification')
              );
            },
            action: function () {
              let struct;
              vm.archiveStructures.forEach(function (item) {
                if (item.id === vm.structure.id) {
                  struct = item;
                }
              });
              vm.removeNodeFromStructureModal(node, struct);
            },
          };
          const newVersion = {
            label: $translate.instant('ACCESS.NEW_VERSION'),
            _disabled: function () {
              return node.original._is_structure_unit;
            },
            action: function () {
              vm.newVersionNodeModal(node);
            },
          };
          const changeOrganization = {
            label: $translate.instant('ORGANIZATION.CHANGE_ORGANIZATION'),
            _disabled: function () {
              console.log(node.original);
              return node.original._index !== 'archive' && node.original.type !== 'agent';
            },
            action: function () {
              vm.changeOrganizationModal(node.original);
            },
          };
          const exportNode = {
            label: $translate.instant('EXPORT'),
            _disabled: function () {
              return node.original._is_structure_unit;
            },
            action: function () {
              vm.exportNodeModal(node.original);
            },
          };
          const isUnit = node.original._is_structure_unit;
          const isUnitLeaf = node.original.is_unit_leaf_node;
          const isLeaf = node.original.is_leaf_node;
          const actions =
            node.original.type === 'agent'
              ? {changeOrganization: changeOrganization}
              : {
                  update: update,
                  add: !isUnit || isUnitLeaf ? add : undefined,
                  addStructureUnit:
                    (isUnit && isUnitLeaf === isLeaf) || node.original._index === 'archive'
                      ? addStructureUnit
                      : undefined,
                  exportNode,
                  remove: remove,
                  addLocation: !isUnit && node.original._index !== 'archive' ? addLocation : null,
                  addDelivery: addDelivery,
                  removeFromStructure: removeFromStructure,
                  newVersion: newVersion,
                  changeOrganization: changeOrganization,
                };
          callback(actions);
          return actions;
        },
      },
      checkbox: {
        whole_node: false,
        tie_selection: false,
        visible: true,
        three_state: false,
      },
      version: 1,
      plugins: ['types', 'contextmenu', 'dnd', 'checkbox'],
    };

    vm.getChecked = function () {
      return vm.recordTreeInstance
        .jstree(true)
        .get_checked()
        .map(function (x) {
          return vm.recordTreeInstance.jstree(true).get_node(x).original;
        });
    };

    vm.locationButtonDisabled = function () {
      const checked = vm.getChecked();
      let disabled = true;
      checked.forEach(function (x) {
        if (
          !angular.isUndefined(x) &&
          x._is_structure_unit !== true &&
          x._index !== 'archive' &&
          x.placeholder !== true &&
          x.type !== 'agent'
        ) {
          disabled = false;
        }
      });
      return disabled;
    };

    vm.appraisalButtonDisabled = function () {
      const checked = vm.getChecked();
      let disabled = true;
      checked.forEach(function (x) {
        if (!angular.isUndefined(x) && x._is_structure_unit !== true && x.placeholder !== true && x.type !== 'agent') {
          disabled = false;
        }
      });
      return disabled;
    };

    vm.deliveryButtonDisabled = function () {
      const checked = vm.getChecked();
      let disabled = true;
      checked.forEach(function (x) {
        if (!angular.isUndefined(x) && x.placeholder !== true && x.type !== 'agent') {
          disabled = false;
        }
      });
      return disabled;
    };

    vm.gotoNode = function (node) {
      $state.go('home.archivalDescriptions.search.' + node._index, {id: node._id});
    };

    vm.dropNode = function (jqueryObj, data) {
      const node = data.node;
      const parentNode = vm.recordTreeInstance.jstree(true).get_node(node.parent);
      if (vm.checkDroppable(node, parentNode)) {
        var data = {structure: vm.structure.id};

        if (parentNode.original._is_structure_unit && !node.original._is_structure_unit) {
          data.structure_unit = parentNode.id;
        } else if (parentNode.original._index === 'archive') {
          data.parent = null;
        } else {
          data.parent = parentNode.id;
        }

        let promise;
        $rootScope.skipErrorNotification = true;
        if (node.original._is_structure_unit) {
          promise = Search.updateStructureUnit(node.original, data, true);
        } else {
          promise = Search.updateNode(node.original, data, true);
        }

        promise
          .then(() => {
            vm.loadRecordAndTree(vm.structure.id);
          })
          .catch(() => {
            vm.loadRecordAndTree(vm.structure.id);
            Notifications.add($translate.instant('ACCESS.COULD_NOT_BE_MOVED'), 'error');
          });
      } else {
        vm.loadRecordAndTree(vm.structure.id);
        Notifications.add($translate.instant('ACCESS.COULD_NOT_BE_MOVED'), 'error');
      }
    };

    vm.checkDroppable = (src, dst) => {
      let droppable = true;
      if (src.original._is_structure_unit) {
        if (!dst.original._is_structure_unit && dst.original._index !== 'archive') {
          droppable = false;
        }
        if (dst.original._is_structure_unit && !dst.original.is_tag_leaf_node) {
          droppable = false;
        }
      } else {
        if (dst.original._is_structure_unit && !dst.original.is_unit_leaf_node) {
          droppable = false;
        }
      }
      return droppable;
    };

    vm.setType = function () {
      if (vm.record) {
        vm.record.breadcrumbs = getBreadcrumbs(vm.record);
      }

      vm.recordTreeInstance
        .jstree(true)
        .get_json('#', {flat: true})
        .forEach(function (item) {
          const fullItem = vm.recordTreeInstance.jstree(true).get_node(item.id);
          if (fullItem.original._index == 'archive') {
            vm.recordTreeInstance.jstree(true).set_type(item, 'archive');
          } else if (fullItem.type !== 'agent') {
            if (fullItem.original.type && fullItem.original.type.name) {
              vm.recordTreeInstance.jstree(true).set_type(item, fullItem.original.type.name);
            }
          }
        });
    };

    vm.treeChange = function (jqueryobj, e) {
      if (e.action === 'select_node') {
        vm.selectRecord(jqueryobj, e);
      }
    };

    function getVersionSelectData() {
      vm.currentVersion = vm.record._id;
      vm.record.versions.push(angular.copy(vm.record));
      vm.record.versions.sort(function (a, b) {
        const a_date = new Date(a.create_date),
          b_date = new Date(b.create_date);
        if (a_date < b_date) return -1;
        if (a_date > b_date) return 1;
        return 0;
      });
    }

    vm.expandChildren = function (jqueryobj, e, reload) {
      const tree = vm.recordTreeData;
      if (e.node.children.length < 2 || reload) {
        const childrenNodes = tree.map(function (x) {
          return getNodeById(x, e.node.original._id);
        })[0].children;
        const page = Math.ceil(childrenNodes.length / PAGE_SIZE);

        if (e.node.original.type === 'agent') {
          return null;
        }
        return vm.getChildren(e.node.original, vm.archive, page).then(function (children) {
          const count = children.count;
          let selectedElement = null;
          let seeMore = null;

          if (childrenNodes[childrenNodes.length - 1].see_more) {
            seeMore = childrenNodes.pop();
            vm.recordTreeInstance.jstree(true).delete_node(e.node.id);
          } else {
            selectedElement = childrenNodes.pop();
            vm.recordTreeInstance.jstree(true).delete_node(e.node.children[e.node.children.length - 1]);
            if (childrenNodes.length > 0 && childrenNodes[childrenNodes.length - 1].see_more) {
              seeMore = childrenNodes.pop();
            } else {
              seeMore = vm.createSeeMoreNode();
            }
          }
          children.data.forEach(function (child) {
            if (selectedElement !== null && child._id === selectedElement._id) {
              child = selectedElement;
            } else {
              child = vm.createNode(child);
            }
            childrenNodes.push(child);
            vm.recordTreeInstance.jstree(true).create_node(e.node.id, angular.copy(child));
          });

          if (childrenNodes.length < count) {
            childrenNodes.push(seeMore);
            vm.recordTreeInstance.jstree(true).create_node(e.node.id, seeMore);
          }
          vm.setType();
        });
      }
    };

    function getNodeById(node, id) {
      const reduce = [].reduce;
      function runner(result, node) {
        if (result || !node) return result;
        return (node._id === id && node) || runner(null, node.children) || reduce.call(Object(node), runner, result);
      }
      return runner(null, node);
    }

    vm.getStructureById = function (structures, id) {
      let structure = null;
      if (structures && structures.length > 0) {
        structures.forEach(function (x) {
          if (x.id === id) {
            structure = x;
          }
        });
      }
      return structure;
    };

    vm.viewFile = function (file) {
      const params = {};
      if (file._source.href != '') {
        params.path = file._source.href + '/' + file._source.filename;
      } else {
        params.path = file._source.filename;
      }
<<<<<<< HEAD
      params.path = params.path.replace(/\&/g, "%26");
=======
      params.path = params.path.replace(/\&/g, '%26');
>>>>>>> 0dde7a7f
      const showFile = $sce.trustAsResourceUrl(
        appConfig.djangoUrl + 'information-packages/' + file.information_package.id + '/files/?path=' + params.path
      );
      $window.open(showFile, '_blank');
    };

<<<<<<< HEAD
      vm.viewXmlFile = function (node) {
      const params = {};
      const showFile = $sce.trustAsResourceUrl(
      appConfig.djangoUrl + 'search/' + node.id + '/xml2pdf/'
=======
    vm.viewXmlFile = function (node) {
      const params = {};
      const showFile = $sce.trustAsResourceUrl(
        appConfig.djangoUrl + 'search/' + node.id + '/xml2pdf/'
>>>>>>> 0dde7a7f
        //appConfig.djangoUrl + 'information-packages/' + file.information_package.id + '/files/?path=' + params.path
      );
      $window.open(showFile, '_blank');
    };

<<<<<<< HEAD

=======
>>>>>>> 0dde7a7f
    vm.includeDescendants = false;
    vm.emailDocument = function (record) {
      return $http({
        method: 'POST',
        url: appConfig.djangoUrl + 'search/' + record._id + '/send-as-email/',
        data: {
          include_descendants: vm.includeDescendants,
        },
      }).then(function (response) {
        Notifications.add($translate.instant('EMAIL.EMAIL_SENT'), 'success');
      });
    };

    vm.gotoSearch = function () {
      $rootScope.$broadcast('CHANGE_TAB', {tab: 0});
      $state.go('home.archivalDescriptions.search');
    };

    vm.setCurrentVersion = function (node_id) {
      let node = null;
      vm.record.versions.forEach(function (version) {
        if (version._id == node_id) {
          node = version;
        }
      });
      if (node) {
        return Search.setAsCurrentVersion(node, true).then(function (response) {
          $state.reload();
        });
      }
    };

    vm.showVersion = function (node_id) {
      let node = null;
      if (vm.record.versions) {
        vm.record.versions.forEach(function (version) {
          if (version._id == node_id) {
            node = version;
          }
        });
        const versions = angular.copy(vm.record.versions);
      }
      if (node) {
        $state.go('home.archivalDescriptions.search.component', {id: node._id}, {reload: true});
      }
    };

    vm.addToStructure = function (record) {
      let parent = vm.tags.nodes.value ? vm.tags.nodes.value._id : vm.tags.structureUnits.value.id;
      Search.updateNode(
        record,
        {parent, structure_unit: vm.tags.structureUnits.value.id, structure: vm.tags.structure.value.id},
        true
      ).then(function (response) {
        $state.reload();
      });
    };

    vm.parseAgents = function (node) {
      node.agents.forEach(function (agent) {
        agent.name = AgentName.getAuthorizedName(agent.agent).full_name;
        agent.agent.auth_name = agent.name;
      });
    };

    vm.getArchiveCreator = function (node) {
      let creator = null;
      node.agents.forEach(function (agent) {
        agent.agent.name = AgentName.getAuthorizedName(agent.agent).full_name;
        if (agent.type.creator) {
          creator = agent.agent;
          creator.type = 'agent';
        }
      });
      return creator;
    };

    vm.sortNotes = function (record) {
      const obj = {
        history: [],
        remarks: [],
      };
      record.notes.forEach(function (note) {
        if (note.type.history) {
          obj.history.push(note);
        } else {
          obj.remarks.push(note);
        }
      });
      angular.extend(record, obj);
    };

    vm.exportArchive = function (node) {
      const showFile = $sce.trustAsResourceUrl(appConfig.djangoUrl + 'search/' + node._id + '/export/');
      $window.open(showFile, '_blank');
    };

    vm.archiveLabels = function (node) {
      const showFile = $sce.trustAsResourceUrl(appConfig.djangoUrl + 'search/' + node._id + '/label/');
      $window.open(showFile, '_blank');
    };

    vm.exportNodeModal = function (node) {
      const modalInstance = $uibModal.open({
        animation: true,
        ariaLabelledBy: 'modal-title',
        ariaDescribedBy: 'modal-body',
        templateUrl: 'static/frontend/views/modals/export_node_modal.html',
        controller: 'ExportNodeModalInstanceCtrl',
        controllerAs: '$ctrl',
        size: 'lg',
        resolve: {
          data: {
            node: node,
          },
        },
      });
      modalInstance.result.then(
        function (data, $ctrl) {
          Notifications.add($translate.instant('EXPORTED_SUCCESSFULLY'), 'success');
          console.log('vm.structure', vm.structure);
          vm.loadRecordAndTree(vm.structure);
        },
        function () {
          $log.info('modal-component dismissed at: ' + new Date());
        }
      );
    };

    vm.editField = function (key, value) {
      const modalInstance = $uibModal.open({
        animation: true,
        ariaLabelledBy: 'modal-title',
        ariaDescribedBy: 'modal-body',
        templateUrl: 'static/frontend/views/edit_field_modal.html',
        scope: $scope,
        controller: 'ModalInstanceCtrl',
        controllerAs: '$ctrl',
        size: 'lg',
        resolve: {
          data: {
            field: {
              key: key,
              value: value,
            },
          },
        },
      });
      modalInstance.result.then(
        function (data) {
          delete vm.record[key];
          vm.record[data.key] = data.value;
          Notifications.add('Fältet: ' + data.key + ', har ändrats i: ' + vm.record.name, 'success');
        },
        function () {
          $log.info('modal-component dismissed at: ' + new Date());
        }
      );
    };

    vm.addField = function (key, value) {
      const modalInstance = $uibModal.open({
        animation: true,
        ariaLabelledBy: 'modal-title',
        ariaDescribedBy: 'modal-body',
        templateUrl: 'static/frontend/views/add_field_modal.html',
        scope: $scope,
        controller: 'ModalInstanceCtrl',
        controllerAs: '$ctrl',
        size: 'lg',
        resolve: {
          data: {
            field: {
              key: '',
              value: '',
            },
          },
        },
      });
      modalInstance.result.then(
        function (data) {
          vm.record[data.key] = data.value;
          Notifications.add('Fältet: ' + data.key + ', har lagts till i: ' + vm.record.name, 'success');
        },
        function () {
          $log.info('modal-component dismissed at: ' + new Date());
        }
      );
    };

    vm.removeField = function (field) {
      const modalInstance = $uibModal.open({
        animation: true,
        ariaLabelledBy: 'modal-title',
        ariaDescribedBy: 'modal-body',
        templateUrl: 'static/frontend/views/delete_field_modal.html',
        scope: $scope,
        controller: 'ModalInstanceCtrl',
        controllerAs: '$ctrl',
        resolve: {
          data: {
            field: field,
          },
        },
      });
      modalInstance.result.then(
        function (data, $ctrl) {
          delete vm.record[field];
          Notifications.add('Fältet: ' + field + ', har tagits bort från: ' + vm.record.name, 'success');
        },
        function () {
          $log.info('modal-component dismissed at: ' + new Date());
        }
      );
    };

    vm.viewResult = function () {
      const modalInstance = $uibModal.open({
        animation: true,
        ariaLabelledBy: 'modal-title',
        ariaDescribedBy: 'modal-body',
        templateUrl: 'static/frontend/views/universal_viewer_modal.html',
        scope: $scope,
        controller: 'ModalInstanceCtrl',
        controllerAs: '$ctrl',
        size: 'lg',
        resolve: {
          data: {},
        },
      });
      modalInstance.result.then(
        function (data, $ctrl) {},
        function () {
          $log.info('modal-component dismissed at: ' + new Date());
        }
      );
    };

    vm.editNodeModal = function (node) {
      const modalInstance = $uibModal.open({
        animation: true,
        ariaLabelledBy: 'modal-title',
        ariaDescribedBy: 'modal-body',
        templateUrl: 'static/frontend/views/edit_node_modal.html',
        controller: 'EditNodeModalInstanceCtrl',
        controllerAs: '$ctrl',
        size: 'lg',
        resolve: {
          data: {
            node: node,
          },
        },
      });
      modalInstance.result.then(
        function (data, $ctrl) {
          if (vm.record._id === node._id) {
            $state.reload();
          } else {
            vm.goToNodePage(node._id, false);
          }
        },
        function () {
          $log.info('modal-component dismissed at: ' + new Date());
        }
      );
    };
    vm.addNodeModal = function (node, structure) {
      const modalInstance = $uibModal.open({
        animation: true,
        ariaLabelledBy: 'modal-title',
        ariaDescribedBy: 'modal-body',
        templateUrl: 'static/frontend/views/add_node_modal.html',
        controller: 'AddNodeModalInstanceCtrl',
        controllerAs: '$ctrl',
        size: 'lg',
        resolve: {
          data: {
            node: node,
            structure: structure,
            archive: vm.archive._id,
          },
        },
      });
      modalInstance.result.then(
        function (data, $ctrl) {
          vm.goToNodePage(data._id, false);
        },
        function () {
          $log.info('modal-component dismissed at: ' + new Date());
        }
      );
    };
    vm.editArchiveModal = function (archive) {
      const modalInstance = $uibModal.open({
        animation: true,
        ariaLabelledBy: 'modal-title',
        ariaDescribedBy: 'modal-body',
        templateUrl: 'static/frontend/views/edit_archive_modal.html',
        controller: 'ArchiveModalInstanceCtrl',
        controllerAs: '$ctrl',
        size: 'lg',
        resolve: {
          data: {
            archive: archive,
          },
        },
      });
      modalInstance.result.then(
        function (data, $ctrl) {
          $state.reload();
        },
        function () {
          $log.info('modal-component dismissed at: ' + new Date());
        }
      );
    };

    vm.newVersionNodeModal = function (node) {
      const modalInstance = $uibModal.open({
        animation: true,
        ariaLabelledBy: 'modal-title',
        ariaDescribedBy: 'modal-body',
        templateUrl: 'static/frontend/views/create_new_node_version_modal.html',
        controller: 'VersionModalInstanceCtrl',
        controllerAs: '$ctrl',
        size: 'lg',
        resolve: {
          data: {
            node: node,
          },
        },
      });
      modalInstance.result.then(
        function (data, $ctrl) {
          $state.reload();
        },
        function () {
          $log.info('modal-component dismissed at: ' + new Date());
        }
      );
    };
    vm.newStructureModal = function (node) {
      const modalInstance = $uibModal.open({
        animation: true,
        ariaLabelledBy: 'modal-title',
        ariaDescribedBy: 'modal-body',
        templateUrl: 'static/frontend/views/create_new_structure_modal.html',
        controller: 'StructureModalInstanceCtrl',
        controllerAs: '$ctrl',
        size: 'lg',
        resolve: {
          data: {
            node: node,
          },
        },
      });
      modalInstance.result.then(
        function (data, $ctrl) {
          $state.reload();
        },
        function () {
          $log.info('modal-component dismissed at: ' + new Date());
        }
      );
    };
    vm.removeNodeModal = function (node) {
      let treeNode = vm.recordTreeInstance.jstree(true).get_node(node.id);
      const modalInstance = $uibModal.open({
        animation: true,
        ariaLabelledBy: 'modal-title',
        ariaDescribedBy: 'modal-body',
        templateUrl: 'static/frontend/views/remove_node_modal.html',
        controller: 'RemoveNodeModalInstanceCtrl',
        controllerAs: '$ctrl',
        size: 'lg',
        resolve: {
          data: {
            node: node,
          },
        },
      });
      modalInstance.result.then(
        function (data, $ctrl) {
          vm.recordTreeInstance.jstree(true).delete_node(treeNode.id);
          vm.recordTreeInstance.jstree(true).select_node(treeNode.parent);
        },
        function () {
          $log.info('modal-component dismissed at: ' + new Date());
        }
      );
    };
    vm.removeNodeFromStructureModal = function (node, structure) {
      let treeNode = vm.recordTreeInstance.jstree(true).get_node(node.id);
      const modalInstance = $uibModal.open({
        animation: true,
        ariaLabelledBy: 'modal-title',
        ariaDescribedBy: 'modal-body',
        templateUrl: 'static/frontend/views/remove_node_from_structure_modal.html',
        controller: 'RemoveNodeModalInstanceCtrl',
        controllerAs: '$ctrl',
        size: 'lg',
        resolve: {
          data: {
            node: node,
            structure: structure,
          },
        },
      });
      modalInstance.result.then(
        function (data, $ctrl) {
          vm.recordTreeInstance.jstree(true).delete_node(treeNode.id);
          vm.recordTreeInstance.jstree(true).select_node(treeNode.parent);
        },
        function () {
          $log.info('modal-component dismissed at: ' + new Date());
        }
      );
    };
    vm.changeOrganizationModal = function (node) {
      const modalInstance = $uibModal.open({
        animation: true,
        ariaLabelledBy: 'modal-title',
        ariaDescribedBy: 'modal-body',
        templateUrl: 'static/frontend/views/modals/change_node_organization.html',
        controller: 'NodeOrganizationModalInstanceCtrl',
        controllerAs: '$ctrl',
        size: 'lg',
        resolve: {
          data: {
            node: node,
          },
        },
      });
      modalInstance.result.then(
        function (data, $ctrl) {
          $state.reload();
        },
        function () {
          $log.info('modal-component dismissed at: ' + new Date());
        }
      );
    };

    vm.addStructureUnitModal = function (node, structure) {
      let data = {
        node: node,
        structure: structure,
      };
      if (node._index !== 'archive') {
        data.children = getNodeById(vm.recordTreeData[0], node.id).children;
      }
      const modalInstance = $uibModal.open({
        animation: true,
        ariaLabelledBy: 'modal-title',
        ariaDescribedBy: 'modal-body',
        templateUrl: 'static/frontend/views/add_structure_unit_modal.html',
        controller: 'ClassificationModalInstanceCtrl',
        controllerAs: '$ctrl',
        size: 'lg',
        resolve: {
          data: data,
        },
      });
      modalInstance.result.then(
        function (data, $ctrl) {
          vm.goToNodePage(data.id, true);
        },
        function () {
          $log.info('modal-component dismissed at: ' + new Date());
        }
      );
    };
    vm.removeStructureUnit = (node) => {
      const struct = vm.structure;
      struct.structureType = angular.copy(struct.type);
      vm.removeStructureUnitModal(node, struct);
    };

    vm.removeStructureUnitModal = function (node, structure) {
      let treeNode = vm.recordTreeInstance.jstree(true).get_node(node.id);
      const modalInstance = $uibModal.open({
        animation: true,
        ariaLabelledBy: 'modal-title',
        ariaDescribedBy: 'modal-body',
        templateUrl: 'static/frontend/views/remove_structure_unit_modal.html',
        controller: 'RemoveStructureUnitModalInstanceCtrl',
        controllerAs: '$ctrl',
        size: 'lg',
        resolve: {
          data: {
            node: node,
            structure: structure,
          },
        },
      });
      modalInstance.result.then(
        function (data, $ctrl) {
          vm.recordTreeInstance.jstree(true).delete_node(treeNode.id);
          vm.recordTreeInstance.jstree(true).select_node(treeNode.parent);
        },
        function () {
          $log.info('modal-component dismissed at: ' + new Date());
        }
      );
    };

    vm.editStructureUnit = (node) => {
      const struct = vm.structure;
      struct.structureType = angular.copy(struct.type);
      vm.editStructureUnitModal(node, struct);
    };
    vm.editStructureUnitModal = function (node, structure) {
      const modalInstance = $uibModal.open({
        animation: true,
        ariaLabelledBy: 'modal-title',
        ariaDescribedBy: 'modal-body',
        templateUrl: 'static/frontend/views/edit_structure_unit_node_modal.html',
        controller: 'EditStructureUnitModalInstanceCtrl',
        controllerAs: '$ctrl',
        size: 'lg',
        resolve: {
          data: {
            node: node,
            structure: structure,
          },
        },
      });
      modalInstance.result.then(
        function (data, $ctrl) {
          $state.reload();
        },
        function () {
          $log.info('modal-component dismissed at: ' + new Date());
        }
      );
    };

    vm.addNodeRelationModal = function (node) {
      const modalInstance = $uibModal.open({
        animation: true,
        ariaLabelledBy: 'modal-title',
        ariaDescribedBy: 'modal-body',
        templateUrl: 'static/frontend/views/add_structure_unit_relation_modal.html',
        size: 'lg',
        controller: 'StructureUnitRelationModalInstanceCtrl',
        controllerAs: '$ctrl',
        resolve: {
          data: {
            node: node,
            isStructureTemplate: vm.structure.is_template,
            structure: vm.structure.id,
            archive: vm.archive,
            permission_to_relate_to_template: false,
          },
        },
      });
      modalInstance.result.then(
        function (data) {
          $state.reload();
        },
        function () {
          $log.info('modal-component dismissed at: ' + new Date());
        }
      );
    };

    vm.editNodeRelationModal = function (relation, node) {
      const modalInstance = $uibModal.open({
        animation: true,
        ariaLabelledBy: 'modal-title',
        ariaDescribedBy: 'modal-body',
        templateUrl: 'static/frontend/views/edit_structure_unit_relation_modal.html',
        size: 'lg',
        controller: 'StructureUnitRelationModalInstanceCtrl',
        controllerAs: '$ctrl',
        resolve: {
          data: {
            relation: relation,
            node: node,
            structure: vm.structure.id,
            isStructureTemplate: vm.structure.is_template,
            permission_to_relate_to_template: false,
          },
        },
      });
      modalInstance.result.then(
        function (data) {
          $state.reload();
        },
        function () {
          $log.info('modal-component dismissed at: ' + new Date());
        }
      );
    };

    vm.removeNodeRelationModal = function (relation, node) {
      const modalInstance = $uibModal.open({
        animation: true,
        ariaLabelledBy: 'modal-title',
        ariaDescribedBy: 'modal-body',
        templateUrl: 'static/frontend/views/remove_structure_unit_relation_modal.html',
        size: 'lg',
        controller: 'StructureUnitRelationModalInstanceCtrl',
        controllerAs: '$ctrl',
        resolve: {
          data: {
            relation: relation,
            node: node,
            structure: vm.structure.id,
          },
        },
      });
      modalInstance.result.then(
        function (data) {
          $state.reload();
        },
        function () {
          $log.info('modal-component dismissed at: ' + new Date());
        }
      );
    };

    vm.addNodeLocationModal = function (node) {
      let data = {};
      if (angular.isArray(node)) {
        data = {
          nodes: node,
        };
      } else {
        data = {
          node: node,
        };
      }
      if (node.location !== null) {
        data.location = node.location;
      }
      const modalInstance = $uibModal.open({
        animation: true,
        ariaLabelledBy: 'modal-title',
        ariaDescribedBy: 'modal-body',
        templateUrl: 'static/frontend/views/tagversion_location_relation_modal.html',
        size: 'lg',
        controller: 'NodeLocationModalInstanceCtrl',
        controllerAs: '$ctrl',
        resolve: {
          data: data,
        },
      });
      modalInstance.result.then(
        function (data) {
          $state.reload();
        },
        function () {
          $log.info('modal-component dismissed at: ' + new Date());
        }
      );
    };

    vm.addNodeDeliveryModal = function (node) {
      let data = {};
      if (angular.isArray(node)) {
        data = {
          nodes: node,
        };
      } else {
        data = {
          node: node,
        };
      }

      const modalInstance = $uibModal.open({
        animation: true,
        ariaLabelledBy: 'modal-title',
        ariaDescribedBy: 'modal-body',
        templateUrl: 'static/frontend/views/node_delivery_relation_modal.html',
        size: 'lg',
        controller: 'NodeDeliveryModalInstanceCtrl',
        controllerAs: '$ctrl',
        resolve: {
          data: data,
        },
      });
      modalInstance.result.then(
        function (data) {
          $state.reload();
          vm.getTransfers(vm.transferTableState);
        },
        function () {
          $log.info('modal-component dismissed at: ' + new Date());
        }
      );
    };
    vm.addNoteModal = function () {
      const modalInstance = $uibModal.open({
        animation: true,
        ariaLabelledBy: 'modal-title',
        ariaDescribedBy: 'modal-body',
        templateUrl: 'static/frontend/views/add_node_note_modal.html',
        controller: 'NodeNoteModalInstanceCtrl',
        controllerAs: '$ctrl',
        size: 'lg',
        resolve: {
          data: function () {
            return {
              node: vm.record,
            };
          },
        },
      });
      modalInstance.result.then(
        function (data) {
          $state.reload();
        },
        function () {
          $log.info('modal-component dismissed at: ' + new Date());
        }
      );
    };

    vm.addHistoryModal = function () {
      const modalInstance = $uibModal.open({
        animation: true,
        ariaLabelledBy: 'modal-title',
        ariaDescribedBy: 'modal-body',
        templateUrl: 'static/frontend/views/add_node_history_modal.html',
        controller: 'NodeNoteModalInstanceCtrl',
        controllerAs: '$ctrl',
        size: 'lg',
        resolve: {
          data: function () {
            return {
              node: vm.record,
              history: true,
            };
          },
        },
      });
      modalInstance.result.then(
        function (data) {
          $state.reload();
        },
        function () {
          $log.info('modal-component dismissed at: ' + new Date());
        }
      );
    };

    vm.editNoteModal = function (note) {
      const modalInstance = $uibModal.open({
        animation: true,
        ariaLabelledBy: 'modal-title',
        ariaDescribedBy: 'modal-body',
        templateUrl: 'static/frontend/views/edit_node_note_modal.html',
        controller: 'NodeNoteModalInstanceCtrl',
        controllerAs: '$ctrl',
        size: 'lg',
        resolve: {
          data: function () {
            return {
              node: vm.record,
              note: note,
            };
          },
        },
      });
      modalInstance.result.then(
        function (data) {
          $state.reload();
        },
        function () {
          $log.info('modal-component dismissed at: ' + new Date());
        }
      );
    };

    vm.editHistoryModal = function (note) {
      const modalInstance = $uibModal.open({
        animation: true,
        ariaLabelledBy: 'modal-title',
        ariaDescribedBy: 'modal-body',
        templateUrl: 'static/frontend/views/edit_node_history_modal.html',
        controller: 'NodeNoteModalInstanceCtrl',
        controllerAs: '$ctrl',
        size: 'lg',
        resolve: {
          data: function () {
            return {
              node: vm.record,
              note: note,
            };
          },
        },
      });
      modalInstance.result.then(
        function (data) {
          $state.reload();
        },
        function () {
          $log.info('modal-component dismissed at: ' + new Date());
        }
      );
    };

    vm.removeNoteModal = function (note) {
      const modalInstance = $uibModal.open({
        animation: true,
        ariaLabelledBy: 'modal-title',
        ariaDescribedBy: 'modal-body',
        templateUrl: 'static/frontend/views/remove_node_note_modal.html',
        controller: 'NodeNoteModalInstanceCtrl',
        controllerAs: '$ctrl',
        size: 'lg',
        resolve: {
          data: function () {
            return {
              node: vm.record,
              note: note,
              allow_close: true,
              remove: true,
            };
          },
        },
      });
      modalInstance.result.then(
        function (data) {
          $state.reload();
        },
        function () {
          $log.info('modal-component dismissed at: ' + new Date());
        }
      );
    };

    vm.removeHistoryModal = function (note) {
      const modalInstance = $uibModal.open({
        animation: true,
        ariaLabelledBy: 'modal-title',
        ariaDescribedBy: 'modal-body',
        templateUrl: 'static/frontend/views/remove_node_history_modal.html',
        controller: 'NodeNoteModalInstanceCtrl',
        controllerAs: '$ctrl',
        size: 'lg',
        resolve: {
          data: function () {
            return {
              node: vm.record,
              note: note,
              allow_close: true,
              remove: true,
            };
          },
        },
      });
      modalInstance.result.then(
        function (data) {
          $state.reload();
        },
        function () {
          $log.info('modal-component dismissed at: ' + new Date());
        }
      );
    };

    vm.addIdentifierModal = function () {
      const modalInstance = $uibModal.open({
        animation: true,
        ariaLabelledBy: 'modal-title',
        ariaDescribedBy: 'modal-body',
        templateUrl: 'static/frontend/views/add_node_identifier_modal.html',
        controller: 'NodeIdentifierModalInstanceCtrl',
        controllerAs: '$ctrl',
        size: 'lg',
        resolve: {
          data: function () {
            return {
              node: vm.record,
            };
          },
        },
      });
      modalInstance.result.then(
        function (data) {
          $state.reload();
        },
        function () {
          $log.info('modal-component dismissed at: ' + new Date());
        }
      );
    };

    vm.editIdentifierModal = function (identifier) {
      const modalInstance = $uibModal.open({
        animation: true,
        ariaLabelledBy: 'modal-title',
        ariaDescribedBy: 'modal-body',
        templateUrl: 'static/frontend/views/edit_node_identifier_modal.html',
        controller: 'NodeIdentifierModalInstanceCtrl',
        controllerAs: '$ctrl',
        size: 'lg',
        resolve: {
          data: function () {
            return {
              node: vm.record,
              identifier: identifier,
            };
          },
        },
      });
      modalInstance.result.then(
        function (data) {
          $state.reload();
        },
        function () {
          $log.info('modal-component dismissed at: ' + new Date());
        }
      );
    };

    vm.removeIdentifierModal = function (identifier) {
      const modalInstance = $uibModal.open({
        animation: true,
        ariaLabelledBy: 'modal-title',
        ariaDescribedBy: 'modal-body',
        templateUrl: 'static/frontend/views/remove_node_identifier_modal.html',
        controller: 'NodeIdentifierModalInstanceCtrl',
        controllerAs: '$ctrl',
        size: 'lg',
        resolve: {
          data: function () {
            return {
              node: vm.record,
              identifier: identifier,
              allow_close: true,
              remove: true,
            };
          },
        },
      });
      modalInstance.result.then(
        function (data) {
          $state.reload();
        },
        function () {
          $log.info('modal-component dismissed at: ' + new Date());
        }
      );
    };

    vm.placeNodeInArchiveModal = function (node) {
      const modalInstance = $uibModal.open({
        animation: true,
        ariaLabelledBy: 'modal-title',
        ariaDescribedBy: 'modal-body',
        templateUrl: 'static/frontend/views/place_node_in_archive_modal.html',
        controller: 'PlaceNodeInArchiveModalInstanceCtrl',
        controllerAs: '$ctrl',
        size: 'lg',
        resolve: {
          data: function () {
            return {
              node,
            };
          },
        },
      });
      modalInstance.result.then(
        function (data) {
          $state.reload();
        },
        function () {
          $log.info('modal-component dismissed at: ' + new Date());
        }
      );
    };

    vm.AddNodesToAppraisalJobModal = function (nodes) {
      if (!angular.isArray(nodes)) {
        nodes = [angular.copy(nodes)];
      }
      nodes = nodes.filter((x) => !x._is_structure_unit && x.type !== 'agent');
      console.log(nodes);
      const modalInstance = $uibModal.open({
        animation: true,
        ariaLabelledBy: 'modal-title',
        ariaDescribedBy: 'modal-body',
        templateUrl: 'static/frontend/views/add_nodes_to_appraisal_job_modal.html',
        controller: 'NodeAppraisalJobModalInstanceCtrl',
        controllerAs: '$ctrl',
        size: 'lg',
        resolve: {
          data: function () {
            return {
              nodes,
            };
          },
        },
      });
      modalInstance.result.then(
        function (data) {
          vm.recordTreeInstance.jstree(true).uncheck_all();
          vm.loadRecordAndTree(vm.structure);
        },
        function () {
          $log.info('modal-component dismissed at: ' + new Date());
        }
      );
    };
  }
}<|MERGE_RESOLUTION|>--- conflicted
+++ resolved
@@ -964,37 +964,22 @@
       } else {
         params.path = file._source.filename;
       }
-<<<<<<< HEAD
-      params.path = params.path.replace(/\&/g, "%26");
-=======
       params.path = params.path.replace(/\&/g, '%26');
->>>>>>> 0dde7a7f
       const showFile = $sce.trustAsResourceUrl(
         appConfig.djangoUrl + 'information-packages/' + file.information_package.id + '/files/?path=' + params.path
       );
       $window.open(showFile, '_blank');
     };
 
-<<<<<<< HEAD
-      vm.viewXmlFile = function (node) {
-      const params = {};
-      const showFile = $sce.trustAsResourceUrl(
-      appConfig.djangoUrl + 'search/' + node.id + '/xml2pdf/'
-=======
     vm.viewXmlFile = function (node) {
       const params = {};
       const showFile = $sce.trustAsResourceUrl(
         appConfig.djangoUrl + 'search/' + node.id + '/xml2pdf/'
->>>>>>> 0dde7a7f
         //appConfig.djangoUrl + 'information-packages/' + file.information_package.id + '/files/?path=' + params.path
       );
       $window.open(showFile, '_blank');
     };
 
-<<<<<<< HEAD
-
-=======
->>>>>>> 0dde7a7f
     vm.includeDescendants = false;
     vm.emailDocument = function (record) {
       return $http({
