import * as angular from 'angular';

import AccessCtrl from '../controllers/AccessCtrl';
import AccessModalInstanceCtrl from '../controllers/AccessModalInstanceCtrl';
import AccessIpCtrl from '../controllers/AccessIpCtrl';
import AddNodeModalInstanceCtrl from '../controllers/AddNodeModalInstanceCtrl';
import AdministrationCtrl from '../controllers/AdministrationCtrl';
import AgentModalInstanceCtrl from '../controllers/AgentModalInstanceCtrl';
import AgentArchiveRelationModalInstanceCtrl from '../controllers/AgentArchiveRelationModalInstanceCtrl';
import AgentIdentifierModalInstanceCtrl from '../controllers/AgentIdentifierModalInstanceCtrl';
import AgentMandateModalInstanceCtrl from '../controllers/AgentMandateModalInstanceCtrl';
import AgentNameModalInstanceCtrl from '../controllers/AgentNameModalInstanceCtrl';
import AgentNoteModalInstanceCtrl from '../controllers/AgentNoteModalInstanceCtrl';
import AgentPlaceModalInstanceCtrl from '../controllers/AgentPlaceModalInstanceCtrl';
import NodeLocationModalInstanceCtrl from '../controllers/NodeLocationModalInstanceCtrl';
import NodeNoteModalInstanceCtrl from '../controllers/NodeNoteModalInstanceCtrl';
import AgentRelationModalInstanceCtrl from '../controllers/AgentRelationModalInstanceCtrl';
import AppCtrl from '../controllers/AppCtrl';
import AppraisalCtrl from '../controllers/AppraisalCtrl';
import ArchiveModalInstanceCtrl from '../controllers/ArchiveModalInstanceCtrl';
import BaseCtrl from '../controllers/BaseCtrl';
import ChangePasswordModalCtrl from '../controllers/ChangePasswordModalCtrl';
import ClassificationModalInstanceCtrl from '../controllers/ClassificationModalInstanceCtrl';
import CollectContentCtrl from '../controllers/CollectContentCtrl';
import CombinedWorkareaCtrl from '../controllers/CombinedWorkareaCtrl';
import ConversionCtrl from '../controllers/ConversionCtrl';
import ConfirmReceiveCtrl from '../controllers/ConfirmReceiveCtrl';
import CreateDipCtrl from '../controllers/CreateDipCtrl';
import CreateSipCtrl from '../controllers/CreateSipCtrl';
import DataModalInstanceCtrl from '../controllers/DataModalInstanceCtrl';
import DeliveryModalInstanceCtrl from '../controllers/DeliveryModalInstanceCtrl';
import EditNodeModalInstanceCtrl from '../controllers/EditNodeModalInstanceCtrl';
import EditStructureUnitModalInstanceCtrl from '../controllers/EditStructureUnitModalInstanceCtrl';
import EventModalInstanceCtrl from '../controllers/EventModalInstanceCtrl';
import HeadCtrl from '../controllers/HeadCtrl';
import IngestCtrl from '../controllers/IngestCtrl';
import IpApprovalCtrl from '../controllers/IpApprovalCtrl';
import IpInformationModalInstanceCtrl from '../controllers/IpInformationModalInstanceCtrl';
import LanguageCtrl from '../controllers/LanguageCtrl';
import LocationModalInstanceCtrl from '../controllers/LocationModalInstanceCtrl';
import MediaInformationCtrl from '../controllers/MediaInformationCtrl';
import ModalInstanceCtrl from '../controllers/ModalInstanceCtrl';
import MyPageCtrl from '../controllers/MyPageCtrl';
import NodeDeliveryModalInstanceCtrl from '../controllers/NodeDeliveryModalInstanceCtrl';
import NodeIdentifierModalInstanceCtrl from '../controllers/NodeIdentifierModalInstanceCtrl';
import NodeTransferModalInstanceCtrl from '../controllers/NodeTransferModalInstanceCtrl';
import OrderModalInstanceCtrl from '../controllers/OrderModalInstanceCtrl';
import OrdersCtrl from '../controllers/OrdersCtrl';
import {organization, OrganizationCtrl} from '../controllers/OrganizationCtrl';
import OrganizationModalInstanceCtrl from '../controllers/OrganizationModalInstanceCtrl';
import QueuesCtrl from '../controllers/QueuesCtrl';
import PrepareIpCtrl from '../controllers/PrepareIpCtrl';
import PrepareSipCtrl from '../controllers/PrepareSipCtrl';
import PreserveModalInstanceCtrl from '../controllers/PreserveModalInstanceCtrl';
import ProfileManagerCtrl from '../controllers/ProfileManagerCtrl';
import PublishClassificationStructureCtrl from '../controllers/PublishClassificationStructureCtrl';
import ReceiveModalInstanceCtrl from '../controllers/ReceiveModalInstanceCtrl';
import ReceptionCtrl from '../controllers/ReceptionCtrl';
import RemoveNodeModalInstanceCtrl from '../controllers/RemoveNodeModalInstanceCtrl';
import RemoveStructureModalInstanceCtrl from '../controllers/RemoveStructureModalInstanceCtrl';
import RemoveStructureUnitModalInstanceCtrl from '../controllers/RemoveStructureUnitModalInstanceCtrl';
import RequestModalInstanceCtrl from '../controllers/RequestModalInstanceCtrl';
import RobotInformationCtrl from '../controllers/RobotInformationCtrl';
import SavedSearchModalInstanceCtrl from '../controllers/SavedSearchModalInstanceCtrl';
import StatsReportModalInstanceCtrl from '../controllers/StatsReportModalInstanceCtrl';
import SearchCtrl from '../controllers/SearchCtrl';
import SearchDetailCtrl from '../controllers/SearchDetailCtrl';
import StepInfoModalInstanceCtrl from '../controllers/StepInfoModalInstanceCtrl';
import StorageMaintenanceCtrl from '../controllers/StorageMaintenanceCtrl';
import StorageMigrationCtrl from '../controllers/StorageMigrationCtrl';
<<<<<<< HEAD
import StructureRuleModalCtrl from '../controllers/StructureRuleModalCtrl';
import StructureUnitRelationModalInstanceCtrl from '../controllers/StructureUnitRelationModalInstanceCtrl';
import StructureVersionModalInstanceCtrl from '../controllers/StructureVersionModalInstanceCtrl';
=======
import StorageMigrationModalInstanceCtrl from '../controllers/StorageMigrationModalInstanceCtrl';
>>>>>>> beba610a
import TagsCtrl from '../controllers/TagsCtrl';
import TaskInfoModalInstanceCtrl from '../controllers/TaskInfoModalInstanceCtrl';
import TransferCtrl from '../controllers/TransferCtrl';
import TransferModalInstanceCtrl from '../controllers/TransferModalInstanceCtrl';
import UserDropdownCtrl from '../controllers/UserDropdownCtrl';
import UserSettingsCtrl from '../controllers/UserSettingsCtrl';
import UtilCtrl from '../controllers/UtilCtrl';
import VersionCtrl from '../controllers/VersionCtrl';
import WorkareaCtrl from '../controllers/WorkareaCtrl';
import StateTreeCtrl from '../controllers/StateTreeCtrl';

import {permission, uiPermission} from 'angular-permission';
import uiRouter from '@uirouter/angularjs';

import '../configs/config.json';
import '../configs/permissions.json';

export default angular
  .module('essarch.controllers', [
    'angular-clipboard',
    'angular-cron-jobs',
    'angularResizable',
    'essarch.appConfig',
    'essarch.services',
    'flow',
    'formly',
    'formlyBootstrap',
    'hc.marked',
    'ig.linkHeaderParser',
    'ngAnimate',
    'ngCookies',
    'ngFilesizeFilter',
    //ngJsTree,
    'ngMessages',
    'ngResource',
    'ngSanitize',
    'ngWebSocket',
    'pascalprecht.translate',
    'permission.config',
    uiRouter,
    permission,
    uiPermission,
    'relativeDate',
    'smart-table',
    'treeControl',
    'treeGrid',
    'ui.bootstrap.contextMenu',
    'ui.bootstrap.datetimepicker',
    'ui.bootstrap',
    'ui.dateTimeInput',
    'ui.select',
  ])
  .controller('AccessCtrl', AccessCtrl)
  .controller('AccessModalInstanceCtrl', ['$uibModalInstance', 'data', 'Requests', '$q', AccessModalInstanceCtrl])
  .controller('AccessIpCtrl', [
    '$scope',
    '$controller',
    '$rootScope',
    '$translate',
    '$uibModal',
    '$log',
    'ContextMenuBase',
    '$transitions',
    AccessIpCtrl,
  ])
  .controller('AddNodeModalInstanceCtrl', [
    'Search',
    '$translate',
    '$uibModalInstance',
    'appConfig',
    '$http',
    'data',
    '$scope',
    'Notifications',
    '$rootScope',
    'EditMode',
    AddNodeModalInstanceCtrl,
  ])
  .controller('AdministrationCtrl', AdministrationCtrl)
  .controller('AgentModalInstanceCtrl', [
    '$uibModalInstance',
    'appConfig',
    'data',
    '$http',
    'EditMode',
    '$scope',
    '$translate',
    '$rootScope',
    '$q',
    AgentModalInstanceCtrl,
  ])
  .controller('AgentArchiveRelationModalInstanceCtrl', [
    '$uibModalInstance',
    'appConfig',
    'data',
    '$http',
    'EditMode',
    '$scope',
    '$translate',
    '$filter',
    '$rootScope',
    AgentArchiveRelationModalInstanceCtrl,
  ])
  .controller('AgentIdentifierModalInstanceCtrl', [
    '$uibModalInstance',
    '$scope',
    '$translate',
    '$http',
    'appConfig',
    'data',
    'EditMode',
    '$rootScope',
    AgentIdentifierModalInstanceCtrl,
  ])
  .controller('AgentMandateModalInstanceCtrl', [
    '$uibModalInstance',
    '$scope',
    '$translate',
    '$http',
    'appConfig',
    'data',
    'EditMode',
    '$rootScope',
    AgentMandateModalInstanceCtrl,
  ])
  .controller('AgentNameModalInstanceCtrl', [
    '$uibModalInstance',
    '$scope',
    '$translate',
    '$http',
    'appConfig',
    'data',
    'EditMode',
    '$rootScope',
    AgentNameModalInstanceCtrl,
  ])
  .controller('AgentNoteModalInstanceCtrl', [
    '$uibModalInstance',
    '$scope',
    '$translate',
    '$http',
    'appConfig',
    'data',
    'EditMode',
    '$rootScope',
    AgentNoteModalInstanceCtrl,
  ])
  .controller('AgentPlaceModalInstanceCtrl', [
    '$uibModalInstance',
    '$scope',
    '$translate',
    '$http',
    'appConfig',
    'data',
    'EditMode',
    '$rootScope',
    AgentPlaceModalInstanceCtrl,
  ])
  .controller('AgentRelationModalInstanceCtrl', [
    '$uibModalInstance',
    'appConfig',
    'data',
    '$http',
    'EditMode',
    '$scope',
    '$translate',
    'AgentName',
    '$rootScope',
    AgentRelationModalInstanceCtrl,
  ])
  .controller('AppCtrl', ['$rootScope', '$scope', '$uibModal', '$log', 'PermPermissionStore', AppCtrl])
  .controller('ArchiveModalInstanceCtrl', [
    'Search',
    '$translate',
    '$uibModalInstance',
    'appConfig',
    '$http',
    'data',
    'Notifications',
    'AgentName',
    'EditMode',
    '$scope',
    '$rootScope',
    'Utils',
    'StructureName',
    '$q',
    ArchiveModalInstanceCtrl,
  ])
  .controller('BaseCtrl', [
    'vm',
    'ipSortString',
    'params',
    '$log',
    '$uibModal',
    '$timeout',
    '$scope',
    '$window',
    '$http',
    'appConfig',
    '$state',
    '$rootScope',
    'listViewService',
    '$interval',
    'Resource',
    '$translate',
    '$cookies',
    'PermPermissionStore',
    'Requests',
    'ContentTabs',
    'SelectedIPUpdater',
    '$transitions',
    BaseCtrl,
  ])
  .controller('ChangePasswordModalCtrl', ['$uibModalInstance', 'djangoAuth', 'data', ChangePasswordModalCtrl])
  .controller('ClassificationModalInstanceCtrl', [
    'data',
    '$http',
    'appConfig',
    'Notifications',
    '$uibModalInstance',
    '$translate',
    'Structure',
    'EditMode',
    '$scope',
    '$rootScope',
    ClassificationModalInstanceCtrl,
  ])
  .controller('CollectContentCtrl', [
    'IP',
    '$log',
    '$uibModal',
    '$timeout',
    '$scope',
    '$rootScope',
    '$window',
    'appConfig',
    'listViewService',
    '$interval',
    '$anchorScroll',
    '$cookies',
    '$controller',
    '$transitions',
    CollectContentCtrl,
  ])
  .controller('CombinedWorkareaCtrl', ['$scope', '$controller', CombinedWorkareaCtrl])
  .controller('ConversionCtrl', [
    '$scope',
    'appConfig',
    '$http',
    '$uibModal',
    '$log',
    '$sce',
    '$window',
    'Notifications',
    '$interval',
    'Conversion',
    '$translate',
    '$transitions',
    'listViewService',
    ConversionCtrl,
  ])
  .controller('ConfirmReceiveCtrl', ['IPReception', 'Notifications', '$uibModalInstance', 'data', ConfirmReceiveCtrl])
  .controller('CreateDipCtrl', [
    'IP',
    'StoragePolicy',
    '$scope',
    '$rootScope',
    '$state',
    '$controller',
    '$cookies',
    '$http',
    '$interval',
    'appConfig',
    '$timeout',
    '$anchorScroll',
    '$uibModal',
    '$translate',
    'listViewService',
    'Resource',
    '$sce',
    '$window',
    'ContextMenuBase',
    'SelectedIPUpdater',
    '$transitions',
    CreateDipCtrl,
  ])
  .controller('CreateSipCtrl', [
    'Profile',
    '$log',
    '$scope',
    '$rootScope',
    '$state',
    '$uibModal',
    '$anchorScroll',
    '$controller',
    CreateSipCtrl,
  ])
  .controller('DataModalInstanceCtrl', [
    'IP',
    '$scope',
    '$uibModalInstance',
    'Notifications',
    'data',
    '$q',
    DataModalInstanceCtrl,
  ])
  .controller('DeliveryModalInstanceCtrl', [
    'appConfig',
    '$http',
    '$translate',
    'data',
    '$uibModalInstance',
    '$scope',
    'EditMode',
    'Utils',
    '$rootScope',
    'AgentName',
    DeliveryModalInstanceCtrl,
  ])
  .controller('EditNodeModalInstanceCtrl', [
    'Search',
    '$translate',
    '$uibModalInstance',
    '$scope',
    'appConfig',
    '$http',
    'data',
    'Notifications',
    'EditMode',
    '$rootScope',
    EditNodeModalInstanceCtrl,
  ])
  .controller('EditStructureUnitModalInstanceCtrl', [
    '$translate',
    '$uibModalInstance',
    'appConfig',
    '$http',
    'data',
    '$scope',
    'Notifications',
    'EditMode',
    '$rootScope',
    EditStructureUnitModalInstanceCtrl,
  ])
  .controller('EventModalInstanceCtrl', [
    'appConfig',
    '$http',
    '$translate',
    'data',
    '$uibModalInstance',
    '$scope',
    'EditMode',
    'Utils',
    '$rootScope',
    EventModalInstanceCtrl,
  ])
  .controller('HeadCtrl', ['$scope', '$rootScope', '$translate', '$state', '$transitions', HeadCtrl])
  .controller('IngestCtrl', IngestCtrl)
  .controller('IpApprovalCtrl', [
    '$scope',
    '$controller',
    '$rootScope',
    '$translate',
    'ContextMenuBase',
    IpApprovalCtrl,
  ])
  .controller('IpInformationModalInstanceCtrl', [
    'IP',
    '$uibModalInstance',
    'data',
    '$scope',
    'Notifications',
    IpInformationModalInstanceCtrl,
  ])
  .controller('LanguageCtrl', ['appConfig', '$scope', '$http', '$translate', LanguageCtrl])
  .controller('MediaInformationCtrl', [
    '$scope',
    '$rootScope',
    '$controller',
    'appConfig',
    'Resource',
    '$interval',
    'SelectedIPUpdater',
    'listViewService',
    '$transitions',
    MediaInformationCtrl,
  ])
  .controller('LocationModalInstanceCtrl', [
    '$scope',
    '$http',
    'appConfig',
    '$translate',
    'data',
    '$uibModalInstance',
    '$q',
    'EditMode',
    'Utils',
    '$rootScope',
    LocationModalInstanceCtrl,
  ])
  .controller('ModalInstanceCtrl', [
    '$uibModalInstance',
    'djangoAuth',
    'data',
    '$http',
    'Notifications',
    'IP',
    'appConfig',
    'listViewService',
    '$translate',
    ModalInstanceCtrl,
  ])
  .controller('NodeDeliveryModalInstanceCtrl', [
    'appConfig',
    '$http',
    '$translate',
    'data',
    '$uibModalInstance',
    '$scope',
    'EditMode',
    '$rootScope',
    '$q',
    'Notifications',
    NodeDeliveryModalInstanceCtrl,
  ])
  .controller('NodeIdentifierModalInstanceCtrl', [
    '$uibModalInstance',
    '$scope',
    '$translate',
    '$http',
    'appConfig',
    'data',
    'EditMode',
    '$rootScope',
    NodeIdentifierModalInstanceCtrl,
  ])
  .controller('NodeLocationModalInstanceCtrl', [
    '$scope',
    'data',
    '$uibModalInstance',
    'EditMode',
    'Search',
    '$translate',
    '$q',
    'Notifications',
    NodeLocationModalInstanceCtrl,
  ])
  .controller('NodeNoteModalInstanceCtrl', [
    '$uibModalInstance',
    '$scope',
    '$translate',
    '$http',
    'appConfig',
    'data',
    'EditMode',
    '$rootScope',
    NodeNoteModalInstanceCtrl,
  ])
  .controller('NodeTransferModalInstanceCtrl', [
    '$scope',
    'data',
    '$uibModalInstance',
    'appConfig',
    '$http',
    'EditMode',
    '$translate',
    NodeTransferModalInstanceCtrl,
  ])
  .controller('MyPageCtrl', ['$scope', '$controller', MyPageCtrl])
  .controller('OrderModalInstanceCtrl', [
    '$uibModalInstance',
    'data',
    '$http',
    'appConfig',
    'listViewService',
    OrderModalInstanceCtrl,
  ])
  .controller('OrdersCtrl', [
    '$scope',
    '$controller',
    '$rootScope',
    'Resource',
    '$timeout',
    'appConfig',
    '$http',
    '$uibModal',
    '$q',
    '$log',
    'SelectedIPUpdater',
    'listViewService',
    OrdersCtrl,
  ])
  .controller('OrganizationCtrl', ['$scope', 'Organization', OrganizationCtrl])
  .controller('OrganizationModalInstanceCtrl', [
    '$translate',
    '$uibModalInstance',
    'appConfig',
    '$http',
    'data',
    'Notifications',
    'Organization',
    OrganizationModalInstanceCtrl,
  ])
  .controller('ProfileManagerCtrl', ['$state', '$scope', ProfileManagerCtrl])
  .controller('PrepareIpCtrl', [
    'IP',
    'SA',
    'Profile',
    '$log',
    '$uibModal',
    '$timeout',
    '$scope',
    '$rootScope',
    'listViewService',
    '$translate',
    '$controller',
    PrepareIpCtrl,
  ])
  .controller('PrepareSipCtrl', [
    'Profile',
    '$log',
    '$uibModal',
    '$scope',
    '$rootScope',
    '$http',
    'appConfig',
    'listViewService',
    '$anchorScroll',
    '$controller',
    PrepareSipCtrl,
  ])
  .controller('PublishClassificationStructureCtrl', [
    '$http',
    'appConfig',
    '$uibModalInstance',
    'data',
    '$rootScope',
    PublishClassificationStructureCtrl,
  ])
  .controller('ReceiveModalInstanceCtrl', [
    '$uibModalInstance',
    '$scope',
    'data',
    '$translate',
    '$uibModal',
    '$log',
    ReceiveModalInstanceCtrl,
  ])
  .controller('ReceptionCtrl', [
    'IPReception',
    'IP',
    'StoragePolicy',
    '$log',
    '$uibModal',
    '$scope',
    'appConfig',
    '$state',
    '$rootScope',
    'listViewService',
    'Resource',
    '$translate',
    '$controller',
    'ContextMenuBase',
    'SelectedIPUpdater',
    '$transitions',
    ReceptionCtrl,
  ])
  .controller('RemoveNodeModalInstanceCtrl', [
    'Search',
    '$translate',
    '$uibModalInstance',
    'data',
    'Notifications',
    '$rootScope',
    RemoveNodeModalInstanceCtrl,
  ])
  .controller('RemoveStructureModalInstanceCtrl', [
    'data',
    'Notifications',
    '$uibModalInstance',
    '$translate',
    'Structure',
    RemoveStructureModalInstanceCtrl,
  ])
  .controller('RemoveStructureUnitModalInstanceCtrl', [
    'data',
    'Notifications',
    '$uibModalInstance',
    '$translate',
    'Structure',
    RemoveStructureUnitModalInstanceCtrl,
  ])
  .controller('SavedSearchModalInstanceCtrl', [
    '$uibModalInstance',
    'appConfig',
    '$http',
    'data',
    SavedSearchModalInstanceCtrl,
  ])
  .controller('SearchCtrl', [
    'Search',
    '$scope',
    '$http',
    '$rootScope',
    'appConfig',
    '$log',
    '$timeout',
    'Notifications',
    '$translate',
    '$uibModal',
    'PermPermissionStore',
    '$window',
    '$state',
    '$httpParamSerializer',
    '$stateParams',
    '$transitions',
    'AgentName',
    SearchCtrl,
  ])
<<<<<<< HEAD
  .controller('SearchDetailCtrl', [
    '$scope',
    '$controller',
    '$stateParams',
    'Search',
    '$q',
    '$http',
    '$rootScope',
    'appConfig',
    '$log',
    'Notifications',
    '$sce',
    '$translate',
    '$uibModal',
    'PermPermissionStore',
    '$window',
    '$state',
    '$interval',
    'StructureName',
    'AgentName',
    '$transitions',
    SearchDetailCtrl,
  ])
  .controller('StepInfoModalInstanceCtrl', ['$uibModalInstance', 'data', '$rootScope', StepInfoModalInstanceCtrl])
  .controller('StructureRuleModalCtrl', [
    '$uibModalInstance',
    '$http',
    'appConfig',
    'data',
    'EditMode',
    '$q',
    '$translate',
    'Structure',
    'Notifications',
    StructureRuleModalCtrl,
  ])
  .controller('StructureUnitRelationModalInstanceCtrl', [
    '$uibModalInstance',
    'appConfig',
    'data',
    '$http',
    'EditMode',
    '$translate',
    '$scope',
    '$rootScope',
    'StructureName',
    StructureUnitRelationModalInstanceCtrl,
  ])
  .controller('StructureVersionModalInstanceCtrl', [
    '$translate',
    '$uibModalInstance',
    'appConfig',
    '$http',
    'data',
    'Notifications',
    StructureVersionModalInstanceCtrl,
  ])
  .controller('TagsCtrl', ['$scope', 'vm', '$http', 'appConfig', TagsCtrl])
  .controller('TaskInfoModalInstanceCtrl', ['$uibModalInstance', 'data', '$rootScope', TaskInfoModalInstanceCtrl])
  .controller('TransferCtrl', [
    '$scope',
    'appConfig',
    '$http',
    '$uibModal',
    '$log',
    '$translate',
    'myService',
    '$state',
    '$stateParams',
    TransferCtrl,
  ])
  .controller('TransferModalInstanceCtrl', [
    'appConfig',
    '$http',
    '$translate',
    'data',
    '$uibModalInstance',
    '$scope',
    'EditMode',
    'Utils',
    '$rootScope',
    TransferModalInstanceCtrl,
=======
  .controller('StepInfoModalInstanceCtrl', [
    '$uibModalInstance',
    'data',
    '$rootScope',
    '$scope',
    'PermPermissionStore',
    'Step',
    'listViewService',
    StepInfoModalInstanceCtrl,
  ])
  .controller('TagsCtrl', ['$scope', 'vm', '$http', 'appConfig', TagsCtrl])
  .controller('TaskInfoModalInstanceCtrl', [
    '$uibModalInstance',
    'data',
    '$rootScope',
    '$scope',
    'PermPermissionStore',
    'Task',
    'listViewService',
    '$uibModal',
    '$timeout',
    TaskInfoModalInstanceCtrl,
>>>>>>> beba610a
  ])
  .controller('UserDropdownCtrl', [
    '$scope',
    '$log',
    '$state',
    'djangoAuth',
    '$translate',
    '$uibModal',
    UserDropdownCtrl,
  ])
  .controller('UserSettingsCtrl', [
    'Me',
    '$scope',
    '$rootScope',
    '$controller',
    'myService',
    '$window',
    UserSettingsCtrl,
  ])
  .controller('UtilCtrl', [
    'Notifications',
    '$scope',
    '$state',
    '$timeout',
    'myService',
    'permissionConfig',
    '$anchorScroll',
    '$transitions',
    '$window',
    '$translate',
    UtilCtrl,
  ])
  .controller('AppraisalCtrl', [
    '$scope',
    'appConfig',
    '$http',
    '$uibModal',
    '$log',
    '$sce',
    '$window',
    'Notifications',
    '$interval',
    'Appraisal',
    '$translate',
    '$transitions',
    'listViewService',
    AppraisalCtrl,
  ])
  .controller('RequestModalInstanceCtrl', ['$uibModalInstance', 'data', '$scope', RequestModalInstanceCtrl])
  .controller('RobotInformationCtrl', [
    'StorageMedium',
    '$scope',
    '$controller',
    '$interval',
    '$rootScope',
    '$http',
    'Resource',
    'appConfig',
    '$timeout',
    '$anchorScroll',
    '$translate',
    'Storage',
    '$uibModal',
    'listViewService',
    '$transitions',
    RobotInformationCtrl,
  ])
  .controller('QueuesCtrl', [
    'appConfig',
    '$scope',
    '$rootScope',
    'Storage',
    'Resource',
    '$interval',
    '$transitions',
    'listViewService',
    QueuesCtrl,
  ])
  .controller('StatsReportModalInstanceCtrl', [
    '$uibModalInstance',
    'appConfig',
    'data',
    '$sce',
    '$window',
    StatsReportModalInstanceCtrl,
  ])
  .controller('StateTreeCtrl', [
    '$scope',
    '$translate',
    'Step',
    'Task',
    'appConfig',
    '$timeout',
    '$interval',
    'PermPermissionStore',
    '$q',
    '$uibModal',
    '$log',
    'StateTree',
    '$rootScope',
    '$transitions',
    'listViewService',
    StateTreeCtrl,
  ])
  .controller('StorageMigrationCtrl', [
    '$rootScope',
    '$scope',
    'appConfig',
    '$http',
    'listViewService',
    'SelectedIPUpdater',
    '$controller',
    '$translate',
    '$uibModal',
    StorageMigrationCtrl,
  ])
  .controller('StorageMigrationModalInstanceCtrl', [
    '$uibModalInstance',
    'data',
    '$http',
    'appConfig',
    '$translate',
    '$log',
    StorageMigrationModalInstanceCtrl,
  ])
  .controller('StorageMaintenanceCtrl', ['$scope', '$rootScope', StorageMaintenanceCtrl])
  .controller('WorkareaCtrl', [
    'vm',
    'ipSortString',
    'WorkareaFiles',
    'Workarea',
    '$scope',
    '$controller',
    '$rootScope',
    'Resource',
    '$interval',
    '$timeout',
    'appConfig',
    '$cookies',
    '$anchorScroll',
    '$translate',
    '$state',
    '$http',
    'listViewService',
    'Requests',
    '$uibModal',
    '$sce',
    '$window',
    'ContextMenuBase',
    'SelectedIPUpdater',
    WorkareaCtrl,
  ])
  .controller('PreserveModalInstanceCtrl', ['$uibModalInstance', 'data', 'Requests', '$q', PreserveModalInstanceCtrl])
  .controller('VersionCtrl', ['$scope', '$window', '$anchorScroll', '$location', '$translate', 'Sysinfo', VersionCtrl])
  .factory('Organization', ['$rootScope', '$http', '$state', 'appConfig', 'myService', organization]).name;<|MERGE_RESOLUTION|>--- conflicted
+++ resolved
@@ -68,13 +68,10 @@
 import StepInfoModalInstanceCtrl from '../controllers/StepInfoModalInstanceCtrl';
 import StorageMaintenanceCtrl from '../controllers/StorageMaintenanceCtrl';
 import StorageMigrationCtrl from '../controllers/StorageMigrationCtrl';
-<<<<<<< HEAD
+import StorageMigrationModalInstanceCtrl from '../controllers/StorageMigrationModalInstanceCtrl';
 import StructureRuleModalCtrl from '../controllers/StructureRuleModalCtrl';
 import StructureUnitRelationModalInstanceCtrl from '../controllers/StructureUnitRelationModalInstanceCtrl';
 import StructureVersionModalInstanceCtrl from '../controllers/StructureVersionModalInstanceCtrl';
-=======
-import StorageMigrationModalInstanceCtrl from '../controllers/StorageMigrationModalInstanceCtrl';
->>>>>>> beba610a
 import TagsCtrl from '../controllers/TagsCtrl';
 import TaskInfoModalInstanceCtrl from '../controllers/TaskInfoModalInstanceCtrl';
 import TransferCtrl from '../controllers/TransferCtrl';
@@ -694,7 +691,6 @@
     'AgentName',
     SearchCtrl,
   ])
-<<<<<<< HEAD
   .controller('SearchDetailCtrl', [
     '$scope',
     '$controller',
@@ -718,7 +714,6 @@
     '$transitions',
     SearchDetailCtrl,
   ])
-  .controller('StepInfoModalInstanceCtrl', ['$uibModalInstance', 'data', '$rootScope', StepInfoModalInstanceCtrl])
   .controller('StructureRuleModalCtrl', [
     '$uibModalInstance',
     '$http',
@@ -753,7 +748,6 @@
     StructureVersionModalInstanceCtrl,
   ])
   .controller('TagsCtrl', ['$scope', 'vm', '$http', 'appConfig', TagsCtrl])
-  .controller('TaskInfoModalInstanceCtrl', ['$uibModalInstance', 'data', '$rootScope', TaskInfoModalInstanceCtrl])
   .controller('TransferCtrl', [
     '$scope',
     'appConfig',
@@ -777,7 +771,7 @@
     'Utils',
     '$rootScope',
     TransferModalInstanceCtrl,
-=======
+  ])
   .controller('StepInfoModalInstanceCtrl', [
     '$uibModalInstance',
     'data',
@@ -788,7 +782,6 @@
     'listViewService',
     StepInfoModalInstanceCtrl,
   ])
-  .controller('TagsCtrl', ['$scope', 'vm', '$http', 'appConfig', TagsCtrl])
   .controller('TaskInfoModalInstanceCtrl', [
     '$uibModalInstance',
     'data',
@@ -800,7 +793,6 @@
     '$uibModal',
     '$timeout',
     TaskInfoModalInstanceCtrl,
->>>>>>> beba610a
   ])
   .controller('UserDropdownCtrl', [
     '$scope',
