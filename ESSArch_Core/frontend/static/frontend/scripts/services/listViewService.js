/*
ESSArch is an open source archiving and digital preservation system

ESSArch
Copyright (C) 2005-2019 ES Solutions AB

This program is free software: you can redistribute it and/or modify
it under the terms of the GNU General Public License as published by
the Free Software Foundation, either version 3 of the License, or
(at your option) any later version.

This program is distributed in the hope that it will be useful,
but WITHOUT ANY WARRANTY; without even the implied warranty of
MERCHANTABILITY or FITNESS FOR A PARTICULAR PURPOSE.  See the
GNU General Public License for more details.

You should have received a copy of the GNU General Public License
along with this program. If not, see <https://www.gnu.org/licenses/>.

Contact information:
Web - http://www.essolutions.se
Email - essarch@essolutions.se
*/

const listViewService = (
  Tag,
  Profile,
  IP,
  Workarea,
  WorkareaFiles,
  Order,
  IPReception,
  Event,
  EventType,
  SA,
  $q,
  $http,
  $state,
  appConfig,
  $rootScope
) => {
  /**
   * Map given table type with an url
   * @param {String} table - Type of table, example: "ip", "events", "workspace"
   * @param {string} [id] - Optional id for url
   */
  function tableMap(table, id) {
    const map = {
      ip: 'information-packages/',
      events: 'information-packages/' + id + '/events/',
      reception: 'ip-reception/',
      workspace: 'workareas/',
      storage_medium: 'storage-mediums/',
      storage_object: 'storage-objects/',
      robot: 'robots/',
      tapeslot: 'tape-slots/',
      tapedrive: 'tape-drives/',
      robot_queue: 'robot-queue/',
      robot_queue_for_robot: 'robots/' + id + '/queue/',
      io_queue: 'io-queue/',
    };
    return map[table];
  }

  /**
   * Check number of items and how many pages a table has.
   * Used to update tables correctly when amount of pages is reduced.
   * @param {String} table - Type of table, example: "ip", "events", "workspace"
   * @param {Integer} pageSize - Page size
   * @param {Object} filters - All filters and relevant sort string etc
   * @param {String} [id] - ID used in table url, for example IP ID
   */
  function checkPages(table, pageSize, filters, id) {
    const data = angular.extend(
      {
        page: 1,
        page_size: pageSize,
      },
      filters
    );
    let url;
    if (id) {
      url = tableMap(table, id);
    } else {
      url = tableMap(table);
    }
    return $http.head(appConfig.djangoUrl + url, {params: data}).then(function (response) {
      let count = response.headers('Count');
      if (count == null) {
        count = response.length;
      }
      if (count == 0) {
        count = 1;
      }
      return {
        count: count,
        numberOfPages: Math.ceil(count / pageSize),
      };
    });
  }

  //Gets data for list view i.e information packages
  function getListViewData(
    pagination,
    sortString,
    searchString,
    state,
    viewType,
    columnFilters,
    archived,
    workarea,
    params
  ) {
    let data = angular.extend(
      {
        page: pagination.pageNumber,
        page_size: pagination.number,
        pager: pagination.pager,
        ordering: sortString,
        state: state,
        search: searchString,
        view_type: viewType,
        archived: archived,
      },
      columnFilters,
      params
    );

    if (workarea) {
      data = angular.extend(data, {workarea: workarea});
    }

    if ($rootScope.selectedTag != null) {
      return Tag.information_packages(angular.extend({id: $rootScope.selectedTag.id}, data)).$promise.then(function (
        resource
      ) {
        let count = resource.$httpHeaders('Count');
        if (count == null) {
          count = resource.length;
        }
        return {
          count: count,
          data: resource,
        };
      });
    } else {
      return IP.query(data).$promise.then(function (resource) {
        let count = resource.$httpHeaders('Count');

        if (count == null) {
          count = resource.length;
        }
        return {
          count: count,
          data: resource,
        };
      });
    }
  }

  //Fetches IP's for given workarea (ingest or access)
  function getWorkareaData(workarea, pagination, filters, sortString, searchString, viewType, columnFilters, user) {
    return Workarea.query(
      angular.extend(
        {
          workspace_type: workarea,
          page: pagination.pageNumber,
          page_size: pagination.number,
          pager: pagination.pager,
          ordering: sortString,
          search: searchString,
          view_type: viewType,
          tag: $rootScope.selectedTag != null ? $rootScope.selectedTag.id : null,
          workspace_user: user.id,
        },
        columnFilters
      )
    ).$promise.then(function (resource) {
      let count = resource.$httpHeaders('Count');
      if (count == null) {
        count = resource.length;
      }
      return {
        count: count,
        data: resource,
      };
    });
  }

  //Fetches IP's for given workarea (ingest or access)
  function getDipPage(pagination, sortString, searchString, columnFilters) {
    return IP.query(
      angular.extend(
        {
          package_type: 4,
          page: pagination.pageNumber,
          page_size: pagination.number,
          pager: pagination.pager,
          ordering: sortString,
          search: searchString,
        },
        columnFilters
      )
    ).$promise.then(function (resource) {
      let count = resource.$httpHeaders('Count');
      if (count == null) {
        count = resource.length;
      }
      return {
        count: count,
        data: resource,
      };
    });
  }
  function getOrderPage(pagination, sortString, searchString) {
    return Order.query({
      page: pagination.pageNumber,
      page_size: pagination.number,
      pager: pagination.pager,
      ordering: sortString,
      search: searchString,
    }).$promise.then(function (resource) {
      let count = resource.$httpHeaders('Count');
      if (count == null) {
        count = resource.length;
      }
      return {
        count: count,
        data: resource,
      };
    });
  }

  function getReceptionIps(pagination, sortString, searchString, state, columnFilters) {
    return IPReception.query(
      angular.extend(
        {
          page: pagination.pageNumber,
          page_size: pagination.number,
          pager: pagination.pager,
          ordering: sortString,
          state: state,
          search: searchString,
        },
        columnFilters
      )
    ).$promise.then(function (resource) {
      let count = resource.$httpHeaders('Count');
      if (count == null) {
        count = resource.length;
      }
      return {
        count: count,
        data: resource,
      };
    });
  }

  //Add a new event
  function addEvent(ip, eventType, eventDetail, outcome) {
    return Event.save({
      eventType: eventType.eventType,
      eventOutcomeDetailNote: eventDetail,
      eventOutcome: outcome.value,
      information_package: ip.id,
    }).$promise.then(function (response) {
      return response;
    });
  }
  //Returns all events for one ip
  function getEvents(ip, pagination, sortString, columnFilters, searchString) {
    let promise;
    if ($state.includes('**.workarea.**') && ip.workarea && ip.workarea.length > 0) {
      promise = Workarea.events(
        angular.extend(
          {
            id: ip.id,
            page: pagination.pageNumber,
            page_size: pagination.number,
            pager: pagination.pager,
            search: searchString,
            ordering: sortString,
          },
          columnFilters
        )
      ).$promise;
    } else {
      promise = IP.events(
        angular.extend(
          {
            id: ip.id,
            page: pagination.pageNumber,
            page_size: pagination.number,
            pager: pagination.pager,
            search: searchString,
            ordering: sortString,
          },
          columnFilters
        )
      ).$promise;
    }

    return promise.then(function (resource) {
      let count = resource.$httpHeaders('Count');
      if (count == null) {
        count = resource.length;
      }
      return {
        count: count,
        data: resource,
      };
    });
  }
  //Gets event type for dropdown selection
  function getEventlogData() {
    return EventType.query().$promise.then(function (data) {
      return data;
    });
  }
  //Returns map structure for a profile
  function getStructure(profileId) {
    return Profile.get({
      id: profileId,
    }).$promise.then(function (data) {
      return data.structure;
    });
  }
  //returns all SA-profiles and current as an object
  //returns all SA-profiles and current as an object
  function getSaProfiles(ip) {
    let sas = [];
    const saProfile = {
      entity: 'PROFILE_SUBMISSION_AGREEMENT',
      profile: null,
      profiles: [],
    };
    const promise = SA.query({
      pager: 'none',
    }).$promise.then(function (resource) {
      sas = resource;
      saProfile.profiles = [];
      sas.forEach(function (sa) {
        saProfile.profiles.push(sa);
        if (ip.submission_agreement == sa.id) {
          saProfile.profile = sa;
          saProfile.locked = ip.submission_agreement_locked;
        }
      });
      return saProfile;
    });
    return promise;
  }

  //Execute prepare ip, which creates a new IP
  function prepareIp(label) {
    ip.post({
      label: label,
      package_type: 0,
    }).$promise.then(function (response) {
      return 'created';
    });
  }
  //Returns IP
  function getIp(id) {
    return IP.get({
      id: id,
    }).$promise.then(function (data) {
      return data;
    });
  }
  //Returns SA
  function getSa(id) {
    SA.get({
      id: id,
    }).$promise.then(function (data) {
      return data;
    });
  }
  //Get list of files in Ip
  function getFileList(ip) {
    return getIp(ip.id).then(function (result) {
      const array = [];
      const tempElement = {
        filename: result.object_path,
        created: result.create_date,
        size: result.object_size,
      };
      array.push(tempElement);
      return array;
    });
  }

  function prepareNewDip(label, objectIdentifierValue, orders) {
    return IP.prepareNewDip({
      label: label,
      object_identifier_value: objectIdentifierValue,
      orders: orders,
      package_type: 4,
    }).$promise.then(function (response) {
      return response;
    });
  }

  function createDip(ip, validators) {
<<<<<<< HEAD
    return IP.createDip({id: ip.id, validators}).$promise.then(function(response) {
=======
    return IP.createDip(angular.extend({id: ip.id}, validators)).$promise.then(function (response) {
>>>>>>> 2eb8d4db
      return response;
    });
  }

  function prepareOrder(order) {
    return Order.save(order).$promise.then(function (response) {
      return response;
    });
  }
  function getWorkareaDir(workareaType, pathStr, pagination, user) {
    let sendData;
    if (pathStr == '') {
      sendData = {
        page: pagination.pageNumber,
        page_size: pagination.number,
        pager: pagination.pager,
        type: workareaType,
        user: user,
      };
    } else {
      sendData = {
        page: pagination.pageNumber,
        page_size: pagination.number,
        pager: pagination.pager,
        path: pathStr,
        type: workareaType,
        user: user,
      };
    }

    return $http.get(appConfig.djangoUrl + 'workarea-files/', {params: sendData}).then(function (response) {
      let count = response.headers('Count');
      if (count == null) {
        count = response.data.length;
      }
      if (response.headers()['content-disposition']) {
        return $q.reject(response);
      } else {
        return {
          numberOfPages: Math.ceil(count / pagination.number),
          data: response.data,
        };
      }
    });
  }

  function getDipDir(ip, pathStr, pagination) {
    let sendData;
    if (pathStr == '') {
      sendData = {
        id: ip.id,
        page: pagination.pageNumber,
        page_size: pagination.number,
        pager: pagination.pager,
      };
    } else {
      sendData = {
        id: ip.id,
        page: pagination.pageNumber,
        page_size: pagination.number,
        pager: pagination.pager,
        path: pathStr,
      };
    }
    return IP.files(sendData).$promise.then(function (data) {
      let count = data.$httpHeaders('Count');
      if (count == null) {
        count = data.length;
      }
      return {
        numberOfPages: Math.ceil(count / pagination.number),
        data: data,
      };
    });
  }

  function addFileToDip(ip, path, file, destination, type) {
    const src = path + file.name;
    const dst = destination + file.name;
    return WorkareaFiles.addToDip({
      dip: ip.id,
      src: src,
      dst: dst,
      type: type,
    }).$promise.then(function (response) {
      return response;
    });
  }

  function addNewFolder(ip, path, file) {
    return IP.addFile(
      {
        id: ip.id,
      },
      {
        path: path + file.name,
        type: file.type,
      }
    ).$promise.then(function (response) {
      return response;
    });
  }

  function addNewWorkareaFolder(workareaType, path, file, user) {
    return WorkareaFiles.addDirectory({
      type: workareaType,
      path: path + file.name,
      user: user,
    }).$promise.then(function (response) {
      return response;
    });
  }

  function deleteFile(ip, path, file) {
    return IP.removeFile({
      id: ip.id,
      path: path + file.name,
    }).$promise.then(function (response) {
      return response;
    });
  }

  function deleteWorkareaFile(workareaType, path, file, user) {
    return WorkareaFiles.removeFile({
      type: workareaType,
      path: path + file.name,
      user: user,
    })
      .$promise.then(function (response) {
        return response;
      })
      .catch(function (response) {
        return response;
      });
  }

  function getDir(ip, pathStr, pagination) {
    let sendData;
    if (pathStr == '') {
      sendData = {
        id: ip.id,
        page: pagination.pageNumber,
        page_size: pagination.number,
        pager: pagination.pager,
      };
    } else {
      sendData = {
        id: ip.id,
        page: pagination.pageNumber,
        page_size: pagination.number,
        pager: pagination.pager,
        path: pathStr,
      };
    }
    if ($state.is('home.ingest.reception') && (ip.state == 'At reception' || ip.state == 'Prepared')) {
      sendData.id = ip.object_identifier_value;
      return IPReception.files(sendData)
        .$promise.then(function (data) {
          let count = data.$httpHeaders('Count');
          if (count == null) {
            count = data.length;
          }
          return {
            numberOfPages: Math.ceil(count / pagination.number),
            data: data,
          };
        })
        .catch(function (response) {
          return response;
        });
    } else {
      return IP.files(sendData)
        .$promise.then(function (data) {
          let count = data.$httpHeaders('Count');
          if (count == null) {
            count = data.length;
          }
          return {
            numberOfPages: Math.ceil(count / pagination.number),
            data: data,
          };
        })
        .catch(function (response) {
          return response;
        });
    }
  }

  function getFile(ip, path, file) {
    return IP.files({
      id: ip.id,
      path: path + file.name,
    }).then(function (response) {
      return response;
    });
  }

  function getWorkareaFile(workareaType, path, file, user) {
    return WorkareaFiles.files({
      type: workareaType,
      path: path + file.name,
      user: user,
    }).then(function (response) {
      return response;
    });
  }

  function getPaginationParams(pagination, defaultNumber) {
    const start = pagination.start || 0; // This is NOT the page number, but the index of item in the list that you want to use to display the table.
    let number = pagination.number || defaultNumber; // Number of entries showed per page.
    const pageNumber = isNaN(start / number) ? 1 : start / number + 1;
    let pager = null;
    if (pagination.number === 'all') {
      pager = 'none';
      number = 1;
    }
    return {start, pageNumber, number, pager};
  }

  return {
    getListViewData: getListViewData,
    getReceptionIps: getReceptionIps,
    addEvent: addEvent,
    getEvents: getEvents,
    getEventlogData: getEventlogData,
    getSaProfiles: getSaProfiles,
    prepareIp: prepareIp,
    getIp: getIp,
    getSa: getSa,
    getFileList: getFileList,
    getStructure: getStructure,
    getWorkareaDir: getWorkareaDir,
    getDipDir: getDipDir,
    getWorkareaData: getWorkareaData,
    addFileToDip: addFileToDip,
    addNewFolder: addNewFolder,
    addNewWorkareaFolder: addNewWorkareaFolder,
    deleteFile: deleteFile,
    deleteWorkareaFile: deleteWorkareaFile,
    prepareNewDip: prepareNewDip,
    getDipPage: getDipPage,
    getOrderPage: getOrderPage,
    prepareOrder: prepareOrder,
    createDip: createDip,
    getDir: getDir,
    getfile: getFile,
    getPaginationParams: getPaginationParams,
    getWorkareaFile: getWorkareaFile,
    checkPages: checkPages,
  };
};

export default listViewService;<|MERGE_RESOLUTION|>--- conflicted
+++ resolved
@@ -402,11 +402,7 @@
   }
 
   function createDip(ip, validators) {
-<<<<<<< HEAD
-    return IP.createDip({id: ip.id, validators}).$promise.then(function(response) {
-=======
-    return IP.createDip(angular.extend({id: ip.id}, validators)).$promise.then(function (response) {
->>>>>>> 2eb8d4db
+    return IP.createDip({id: ip.id, validators}).$promise.then(function (response) {
       return response;
     });
   }
