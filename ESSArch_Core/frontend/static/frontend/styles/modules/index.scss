--- conflicted
+++ resolved
@@ -1,8 +1,5 @@
-<<<<<<< HEAD
-=======
 @use 'sass:color';
 
->>>>>>> 76cc3c62
 * {
   margin: 0px;
   padding: 0px;
