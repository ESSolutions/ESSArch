<<<<<<< HEAD
<a ng-click="treeControl.scope.taskStepUndo(row.branch)"
   ng-if="(row.branch.status == 'SUCCESS' || row.branch.status == 'FAILURE') && !row.branch.undone && !row.branch.undo_type"
   style="color: #a00">{{'UNDO' | translate}}</a>
=======
<a
  ng-click="treeControl.scope.taskStepUndo(row.branch)"
  ng-if="(row.branch.status == 'SUCCESS' || row.branch.status == 'FAILURE') && !row.branch.undone && !row.branch.undo_type"
  style="color: #a00"
  >{{ "UNDO" | translate }}</a
>
>>>>>>> b29b4ede
<|MERGE_RESOLUTION|>--- conflicted
+++ resolved
@@ -1,12 +1,6 @@
-<<<<<<< HEAD
-<a ng-click="treeControl.scope.taskStepUndo(row.branch)"
-   ng-if="(row.branch.status == 'SUCCESS' || row.branch.status == 'FAILURE') && !row.branch.undone && !row.branch.undo_type"
-   style="color: #a00">{{'UNDO' | translate}}</a>
-=======
 <a
   ng-click="treeControl.scope.taskStepUndo(row.branch)"
   ng-if="(row.branch.status == 'SUCCESS' || row.branch.status == 'FAILURE') && !row.branch.undone && !row.branch.undo_type"
   style="color: #a00"
   >{{ "UNDO" | translate }}</a
->
->>>>>>> b29b4ede
+>