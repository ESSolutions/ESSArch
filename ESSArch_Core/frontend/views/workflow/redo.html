--- conflicted
+++ resolved
@@ -1,12 +1,6 @@
-<<<<<<< HEAD
-<a ng-click="treeControl.scope.taskStepRedo(row.branch)"
-   ng-if="row.branch.flow_type == 'task' && row.branch.status == 'FAILURE'"
-   style="color: #0a0">{{'REDO' | translate}}</a>
-=======
 <a
   ng-click="treeControl.scope.taskStepRedo(row.branch)"
   ng-if="row.branch.flow_type == 'task' && row.branch.status == 'FAILURE'"
   style="color: #0a0"
   >{{ "REDO" | translate }}</a
->
->>>>>>> b29b4ede
+>