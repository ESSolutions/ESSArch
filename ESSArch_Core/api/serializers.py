--- conflicted
+++ resolved
@@ -61,8 +61,9 @@
             disallowed = set(self._dynamic_fields_omitted)
             existing = set(fields)
             for field_name in existing & disallowed:
-<<<<<<< HEAD
-                self.fields.pop(field_name)
+                fields.pop(field_name)
+
+        return fields
 
 
 class LanguageSerializer(serializers.ModelSerializer):
@@ -73,9 +74,4 @@
 
     class Meta:
         model = Language
-        fields = ('id', 'name_en',)
-=======
-                fields.pop(field_name)
-
-        return fields
->>>>>>> beba610a
+        fields = ('id', 'name_en',)