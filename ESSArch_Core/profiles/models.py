--- conflicted
+++ resolved
@@ -29,16 +29,12 @@
 from django.db import models
 from django.utils.translation import ugettext_lazy as _
 
-<<<<<<< HEAD
+from ESSArch_Core.fields import JSONField
 from ESSArch_Core.profiles.utils import (
     fill_specification_data,
     lowercase_profile_types,
     profile_types,
 )
-=======
-from ESSArch_Core.fields import JSONField
-from ESSArch_Core.profiles.utils import fill_specification_data, profile_types
->>>>>>> c022b525
 from ESSArch_Core.profiles.validators import validate_template
 
 Profile_Status_CHOICES = (
