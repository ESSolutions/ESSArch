--- conflicted
+++ resolved
@@ -9,11 +9,7 @@
 msgstr ""
 "Project-Id-Version: ESSArch Core 3.0.0\n"
 "Report-Msgid-Bugs-To: \n"
-<<<<<<< HEAD
 "POT-Creation-Date: 2019-09-18 10:16+0200\n"
-=======
-"POT-Creation-Date: 2019-09-15 21:01+0200\n"
->>>>>>> ae67b0e3
 "PO-Revision-Date: YEAR-MO-DA HO:MI+ZONE\n"
 "Last-Translator: FULL NAME <EMAIL@ADDRESS>\n"
 "Language-Team: LANGUAGE <LL@li.org>\n"
@@ -167,10 +163,5 @@
 #: ../../development.rst:136
 msgid ""
 "Background beat processes are also needed to run some operations "
-<<<<<<< HEAD
-"continuously. Run the following in the root of each application:"
-msgstr ""
-=======
-"continously. Run the following in the project root directory:"
-msgstr ""
->>>>>>> ae67b0e3
+"continuously. Run the following in the project root directory:"
+msgstr ""