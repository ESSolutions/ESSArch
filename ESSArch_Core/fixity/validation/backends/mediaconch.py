--- conflicted
+++ resolved
@@ -81,14 +81,8 @@
             message = etree.tostring(root, xml_declaration=True, encoding='UTF-8')
 
             if self.stylesheet:
-<<<<<<< HEAD
-                xslt = etree.parse(self.stylesheet)
-                transform = etree.XSLT(xslt)
-                message = transform(root)
-=======
                 val_obj.specification['stylesheet'] = self.stylesheet
                 val_obj.save(update_fields=['specification'])
->>>>>>> 9ffef738
 
             if not passed:
                 logger.warning("Mediaconch validation of %s failed, %s" % (filepath, message))
