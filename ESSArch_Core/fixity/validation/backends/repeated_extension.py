--- conflicted
+++ resolved
@@ -23,10 +23,7 @@
         path: The file to validate
 
     """
-<<<<<<< HEAD
-=======
 
->>>>>>> 41d22252
     def validate(self, filepath):
         logger.debug('Validating extension of %s' % filepath)
 
