import copy
import logging
import os

import six
from django.utils import timezone
from lxml import etree, isoschematron
from scandir import walk

from ESSArch_Core.essxml.util import find_files, find_pointers, validate_against_schema
from ESSArch_Core.exceptions import ValidationError
from ESSArch_Core.fixity.checksum import calculate_checksum
from ESSArch_Core.fixity.models import Validation
from ESSArch_Core.fixity.validation.backends.base import BaseValidator
from ESSArch_Core.util import normalize_path, win_to_posix

logger = logging.getLogger('essarch.fixity.validation.xml')


class DiffCheckValidator(BaseValidator):
    """
    Validates the file against a given XML to see if is an entirely new file or
    if it has been changed or renamed/moved.

    The post validation checks if there are files that has been deleted after
    the XML was generated.
    """

    file_validator = False

    def __init__(self, *args, **kwargs):
        super(DiffCheckValidator, self).__init__(*args, **kwargs)

        if not self.context:
            raise ValueError('A context (xml) is required')

        self.context = normalize_path(self.context)
        self.rootdir = self.options.get('rootdir')
        self.default_algorithm = self.options.get('default_algorithm', 'SHA-256')

        self.initial_present     = {}  # Map checksum -> fname
        self.initial_deleted     = {}  # Map checksum -> fname
        self.sizes               = {}  # Map fname -> size
        self.checksums           = {}  # Map fname -> checksum
        self.checksum_algorithms = {}  # Map fname -> checksum algorithm

        self._get_files()
        for logical in self.logical_files:
            if self.rootdir is not None:
                logical_path = os.path.join(logical.path)
            else:
                logical_path = logical.path
            logical_path = win_to_posix(logical_path)

            try:
                self.initial_deleted[logical.checksum].append(logical_path)
            except KeyError:
                self.initial_deleted[logical.checksum] = [logical_path]
            try:
                self.initial_present[logical.checksum].append(logical_path)
            except KeyError:
                self.initial_present[logical.checksum] = [logical_path]
            self.checksums[logical_path] = logical.checksum
            self.checksum_algorithms[logical_path] = logical.checksum_type
            self.sizes[logical_path] = logical.size

    def _reset_dicts(self):
        self.present = copy.deepcopy(self.initial_present)
        self.deleted = copy.deepcopy(self.initial_deleted)

    def _reset_counters(self):
        self.confirmed = 0
        self.added = 0
        self.changed = 0
        self.renamed = 0

    def _get_files(self):
        self.logical_files = find_files(self.context, rootdir=self.rootdir)

    def _create_obj(self, filename, passed, msg):
        return Validation(
            filename=filename,
            time_started=timezone.now(),
            time_done=timezone.now(),
            validator=self.__class__.__name__,
            required=self.required,
            task_id=self.task,
            information_package_id=self.ip,
            responsible=self.responsible,
            message=msg,
            passed=passed,
            specification={
                'context': self.context,
                'options': self.options,
            }
        )

    def _pop_checksum_dict(self, d, checksum, filepath):
        l = d[checksum]
        l.remove(filepath)

        if not len(l):
            d.pop(checksum)

    def _get_filepath(self, input_file):
        return input_file

    def _get_checksum(self, input_file):
        algorithm = self.checksum_algorithms.get(input_file, self.default_algorithm)
        return calculate_checksum(input_file, algorithm=algorithm)

    def _get_size(self, input_file):
        return os.path.getsize(input_file)

    def _validate(self, filepath):
        newhash = self._get_checksum(filepath)
        newsize = self._get_size(filepath)
        relpath = normalize_path(os.path.relpath(self._get_filepath(filepath), self.rootdir))

        try:
            self._pop_checksum_dict(self.deleted, newhash, relpath)
        except (KeyError, ValueError):
            pass

        if newhash in self.present:
            try:
                self._pop_checksum_dict(self.present, newhash, relpath)
            except ValueError:
                self.present[newhash].append(relpath)
                return
        else:
            self.present[newhash] = [relpath]

        if relpath not in self.checksums:
            return

        oldhash = self.checksums[relpath]
        if oldhash != newhash:
            self.deleted.pop(oldhash, None)
            self.changed += 1
            msg = u'{f} checksum has been changed: {old} != {new}'.format(f=relpath, old=oldhash, new=newhash)
<<<<<<< HEAD
            self._pop_checksum_dict(self.present, oldhash, relpath)
            self._pop_checksum_dict(self.present, newhash, relpath)
            return self._create_obj(relpath, False, msg)
=======
            logger.error(msg)
            self._pop_checksum_dict(self.present, oldhash, filepath)
            self._pop_checksum_dict(self.present, newhash, filepath)
            return self._create_obj(filepath, False, msg)
>>>>>>> dad8d597

        oldsize = self.sizes[relpath]
        if oldsize is not None and newsize is not None and oldsize != newsize:
            self.deleted.pop(oldhash, None)
            self.changed += 1
            msg = u'{f} size has been changed: {old} != {new}'.format(f=relpath, old=oldsize, new=newsize)
<<<<<<< HEAD
            return self._create_obj(relpath, False, msg)

        self.confirmed += 1
        msg = u'{f} confirmed in xml'.format(f=relpath)
        return self._create_obj(relpath, True, msg)
=======
            logger.error(msg)
            return self._create_obj(filepath, False, msg)

        self.confirmed += 1
        msg = u'{f} confirmed in xml'.format(f=relpath)
        logger.debug(msg)
        return self._create_obj(filepath, True, msg)
>>>>>>> dad8d597

    def _validate_deleted_files(self, objs):
        delete_count = 0
        for deleted_hash, deleted_hash_files in six.iteritems(self.deleted):
            present_hash_files = self.present.get(deleted_hash, [])

            for f in present_hash_files[:]:
                if f not in deleted_hash_files:
                    try:
                        old = deleted_hash_files.pop()
                        self.renamed += 1
                        msg = u'{old} has been renamed to {new}'.format(old=old, new=f)
                        logger.error(msg)
                        objs.append(self._create_obj(old, False, msg))
                        present_hash_files.remove(old)
                        present_hash_files.remove(f)
                    except IndexError:
                        pass

            for f in deleted_hash_files:
                msg = u'{file} has been deleted'.format(file=f)
                logger.error(msg)
                objs.append(self._create_obj(f, False, msg))
                delete_count += 1
                present_hash_files.remove(f)

            if not len(present_hash_files):
                self.present.pop(deleted_hash, None)

        return delete_count

    def _validate_present_files(self, objs):
        for present_hash, present_hash_files in six.iteritems(self.present):
            for f in present_hash_files:
                self.added += 1
                msg = u'{f} is missing from {xml}'.format(f=f, xml=self.context)
                logger.error(msg)
                objs.append(self._create_obj(f, False, msg))

    def validate(self, path, expected=None):
        xmlfile = self.context
        objs = []
        self._reset_dicts()
        self._reset_counters()
        logger.debug(u'Validating {path} against {xml}'.format(path=path, xml=xmlfile))

        if os.path.isdir(path):
            for root, dirs, files in walk(path):
                for f in files:
                    filepath = normalize_path(os.path.join(root, f))
                    if filepath in self.exclude or filepath == xmlfile:
                        continue
                    objs.append(self._validate(filepath))
        else:
            objs.append(self._validate(path))

        delete_count = self._validate_deleted_files(objs)
        self._validate_present_files(objs)

        objs = [o for o in objs if o is not None]
        Validation.objects.bulk_create(objs, batch_size=100)

        if delete_count + self.added + self.changed + self.renamed > 0:
            msg = u'Diff-check validation of {path} against {xml} failed: {cfmd} confirmed, {a} added, {c} changed, {r} renamed, {d} deleted'.format(
                path=path, xml=self.context, cfmd=self.confirmed, a=self.added, c=self.changed, r=self.renamed,
                d=delete_count)
            logger.warn(msg)
            raise ValidationError(msg)

        logger.info(u"Successful diff-check validation of {path} against {xml}".format(path=path, xml=self.context))


class XMLComparisonValidator(DiffCheckValidator):
    def _get_files(self):
        skip_files = [p.path for p in find_pointers(self.context)]
        self.logical_files = find_files(self.context, rootdir=self.rootdir, skip_files=skip_files)

    def _get_filepath(self, input_file):
        return normalize_path(os.path.join(self.rootdir, input_file.path))

    def _get_checksum(self, input_file):
        return input_file.checksum

    def _get_size(self, input_file):
        return input_file.size

    def validate(self, path, expected=None):
        xmlfile = self.context
        objs = []
        self._reset_dicts()
        self._reset_counters()
        logger.debug(u'Validating {path} against {xml}'.format(path=path, xml=xmlfile))
        checksum_in_context_file = self.checksums.get(path)

        if checksum_in_context_file:
            try:
                self._pop_checksum_dict(self.deleted, checksum_in_context_file, path)
                self._pop_checksum_dict(self.present, checksum_in_context_file, path)
            except (KeyError, ValueError):
                pass

        skip_files = [os.path.relpath(xmlfile, self.rootdir)]
        skip_files.extend([p.path for p in find_pointers(path)])
        skip_files = list(map(normalize_path, skip_files))
        for f in find_files(path, rootdir=self.rootdir, skip_files=skip_files):
            if f in self.exclude:
                continue
            objs.append(self._validate(f))

        delete_count = self._validate_deleted_files(objs)
        self._validate_present_files(objs)

        if checksum_in_context_file:
            try:
                self.deleted[checksum_in_context_file].append(path)
            except KeyError:
                self.deleted[checksum_in_context_file] = [path]

            try:
                self.present[checksum_in_context_file].append(path)
            except KeyError:
                self.present[checksum_in_context_file] = [path]

        objs = [o for o in objs if o is not None]
        Validation.objects.bulk_create(objs, batch_size=100)

        if delete_count + self.added + self.changed + self.renamed > 0:
            msg = u'Comparison of {path} against {xml} failed: {cfmd} confirmed, {a} added, {c} changed, {r} renamed, {d} deleted'.format(
                path=path, xml=self.context, cfmd=self.confirmed, a=self.added, c=self.changed, r=self.renamed,
                d=delete_count)
            logger.warn(msg)
            raise ValidationError(msg)

        logger.info(u"Successful comparison of {path} against {xml}".format(path=path, xml=self.context))


class XMLSchemaValidator(BaseValidator):
    def validate(self, filepath, expected=None):
        if self.context:
            logger.debug(u'Validating schema of {xml} against {schema}'.format(xml=filepath, schema=self.context))
        else:
            logger.debug(u'Validating schema of {xml}'.format(xml=filepath))

        rootdir = self.options.get('rootdir')
        etree.clear_error_log()
        started = timezone.now()
        relpath = os.path.relpath(filepath, rootdir)
        try:
            validate_against_schema(filepath, self.context, rootdir)
        except etree.DocumentInvalid as e:
            logger.exception(u'Schema validation of {xml} failed'.format(xml=filepath))
            done = timezone.now()
            validation_objs = []
            for error in e.error_log:
                message = u'{line}: {msg}'.format(line=error.line, msg=error.message)
                validation_objs.append(Validation(
                    passed=False,
                    validator=self.__class__.__name__,
                    filename=relpath,
                    message=message,
                    time_started=started,
                    time_done=done,
                    information_package_id=self.ip,
                    task_id=self.task,
                ))

            Validation.objects.bulk_create(validation_objs, 100)
            raise
        except Exception as e:
            logger.exception(u'Unknown error during schema validation of {xml}'.format(xml=filepath))
            done = timezone.now()
            Validation.objects.create(
                passed=False,
                validator=self.__class__.__name__,
                filename=relpath,
                message=e.message,
                time_started=started,
                time_done=done,
                information_package_id=self.ip,
                task_id=self.task,
            )
            raise

        Validation.objects.create(
            passed=True,
            validator=self.__class__.__name__,
            filename=relpath,
            time_started=started,
            time_done=timezone.now(),
            information_package_id=self.ip,
            task_id=self.task,
        )
        logger.info(u"Successful schema validation of {xml}".format(xml=filepath))

class XMLSchematronValidator(BaseValidator):
    def validate(self, filepath, expected=None):
        logger.debug(u'Validating {xml} against {schema}'.format(xml=filepath, schema=self.context))

        rootdir = self.options.get('rootdir')
        etree.clear_error_log()
        started = timezone.now()
        relpath = os.path.relpath(filepath, rootdir)
        try:
            sct_doc = etree.parse(self.context)
            schematron = etree.Schematron(sct_doc)
            schematron.assertValid(etree.parse(filepath))
        except etree.DocumentInvalid as e:
            logger.exception(u'Schematron validation of {xml} against {schema} failed'.format(xml=filepath, schema=self.context))
            done = timezone.now()
            validation_objs = []
            for error in e.error_log:
                message = u'{line}: {msg}'.format(line=error.line, msg=error.message)
                validation_objs.append(Validation(
                    passed=False,
                    validator=self.__class__.__name__,
                    filename=relpath,
                    message=message,
                    time_started=started,
                    time_done=done,
                    information_package_id=self.ip,
                    task_id=self.task,
                ))

            Validation.objects.bulk_create(validation_objs, 100)
            raise
        except Exception as e:
            logger.exception(u'Unknown error during schematron validation of {xml} against {schema}'.format(xml=filepath, schema=self.context))
            done = timezone.now()
            Validation.objects.create(
                passed=False,
                validator=self.__class__.__name__,
                filename=relpath,
                message=e.message,
                time_started=started,
                time_done=done,
                information_package_id=self.ip,
                task_id=self.task,
            )
            raise

        Validation.objects.create(
            passed=True,
            validator=self.__class__.__name__,
            filename=relpath,
            time_started=started,
            time_done=timezone.now(),
            information_package_id=self.ip,
            task_id=self.task,
        )
        logger.info(u"Successful schematron validation of {xml} against {schema}".format(xml=filepath, schema=self.context))

class XMLISOSchematronValidator(BaseValidator):
    def validate(self, filepath, expected=None):
        logger.debug(u'Validating {xml} against {schema}'.format(xml=filepath, schema=self.context))
        rootdir = self.options.get('rootdir')
        etree.clear_error_log()
        started = timezone.now()
        relpath = os.path.relpath(filepath, rootdir)
        try:
            sct_doc = etree.parse(self.context)
            schematron = isoschematron.Schematron(sct_doc)
            schematron.assertValid(etree.parse(filepath))
        except etree.DocumentInvalid as e:
            logger.exception(u'ISO-Schematron validation of {xml} against {schema} failed'.format(xml=filepath, schema=self.context))
            done = timezone.now()
            validation_objs = []
            for error in e.error_log:
                message = u'{line}: {msg}'.format(line=error.line, msg=error.message)
                validation_objs.append(Validation(
                    passed=False,
                    validator=self.__class__.__name__,
                    filename=relpath,
                    message=message,
                    time_started=started,
                    time_done=done,
                    information_package_id=self.ip,
                    task_id=self.task,
                ))

            Validation.objects.bulk_create(validation_objs, 100)
            raise
        except Exception as e:
            logger.exception(u'Unknown error during iso-schematron validation of {xml} against {schema}'.format(xml=filepath, schema=self.context))
            done = timezone.now()
            Validation.objects.create(
                passed=False,
                validator=self.__class__.__name__,
                filename=relpath,
                message=e.message,
                time_started=started,
                time_done=done,
                information_package_id=self.ip,
                task_id=self.task,
            )
            raise

        Validation.objects.create(
            passed=True,
            validator=self.__class__.__name__,
            filename=relpath,
            time_started=started,
            time_done=timezone.now(),
            information_package_id=self.ip,
            task_id=self.task,
        )
        logger.info(u"Successful iso-schematron validation of {xml} against {schema}".format(xml=filepath, schema=self.context))<|MERGE_RESOLUTION|>--- conflicted
+++ resolved
@@ -139,37 +139,23 @@
             self.deleted.pop(oldhash, None)
             self.changed += 1
             msg = u'{f} checksum has been changed: {old} != {new}'.format(f=relpath, old=oldhash, new=newhash)
-<<<<<<< HEAD
+            logger.error(msg)
             self._pop_checksum_dict(self.present, oldhash, relpath)
             self._pop_checksum_dict(self.present, newhash, relpath)
             return self._create_obj(relpath, False, msg)
-=======
-            logger.error(msg)
-            self._pop_checksum_dict(self.present, oldhash, filepath)
-            self._pop_checksum_dict(self.present, newhash, filepath)
-            return self._create_obj(filepath, False, msg)
->>>>>>> dad8d597
 
         oldsize = self.sizes[relpath]
         if oldsize is not None and newsize is not None and oldsize != newsize:
             self.deleted.pop(oldhash, None)
             self.changed += 1
             msg = u'{f} size has been changed: {old} != {new}'.format(f=relpath, old=oldsize, new=newsize)
-<<<<<<< HEAD
+            logger.error(msg)
             return self._create_obj(relpath, False, msg)
-
-        self.confirmed += 1
-        msg = u'{f} confirmed in xml'.format(f=relpath)
-        return self._create_obj(relpath, True, msg)
-=======
-            logger.error(msg)
-            return self._create_obj(filepath, False, msg)
 
         self.confirmed += 1
         msg = u'{f} confirmed in xml'.format(f=relpath)
         logger.debug(msg)
-        return self._create_obj(filepath, True, msg)
->>>>>>> dad8d597
+        return self._create_obj(relpath, True, msg)
 
     def _validate_deleted_files(self, objs):
         delete_count = 0
