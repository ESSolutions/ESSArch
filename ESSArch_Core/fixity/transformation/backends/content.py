--- conflicted
+++ resolved
@@ -8,11 +8,7 @@
 class ContentTransformer(BaseTransformer):
     def transform(self, path):
         """
-<<<<<<< HEAD
-        move all dirs and files (except those specified in IP profile) to content folder
-=======
         Move all dirs and files (except those specified in IP profile) to content folder
->>>>>>> 41d22252
 
         """
 
