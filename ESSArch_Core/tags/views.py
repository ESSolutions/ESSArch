--- conflicted
+++ resolved
@@ -9,12 +9,9 @@
 from rest_framework.response import Response
 from rest_framework_extensions.mixins import NestedViewSetMixin
 
-<<<<<<< HEAD
 from ESSArch_Core.agents.models import AgentTagLink
 from ESSArch_Core.api.filters import OrderingFilterWithNulls
 from ESSArch_Core.auth.decorators import permission_required_or_403
-=======
->>>>>>> 233c7838
 from ESSArch_Core.auth.permissions import ActionPermissions
 from ESSArch_Core.ip.views import InformationPackageViewSet
 from ESSArch_Core.tags.filters import (
@@ -77,7 +74,6 @@
 from ESSArch_Core.util import mptt_to_dict
 
 
-<<<<<<< HEAD
 class ArchiveViewSet(NestedViewSetMixin, viewsets.ModelViewSet):
     queryset = AgentTagLink.objects.filter(
         tag__elastic_index='archive'
@@ -198,13 +194,7 @@
 class StructureTypeViewSet(viewsets.ModelViewSet):
     queryset = StructureType.objects.all()
     serializer_class = StructureTypeSerializer
-    permission_classes = (DjangoModelPermissions,)
-=======
-class StructureViewSet(NestedViewSetMixin, viewsets.ModelViewSet):
-    queryset = Structure.objects.prefetch_related('units')
-    serializer_class = StructureSerializer
-    permission_classes = (ActionPermissions,)
->>>>>>> 233c7838
+    permission_classes = (ActionPermissions,)
     filter_backends = (OrderingFilter, SearchFilter,)
     ordering_fields = ('name',)
     search_fields = ('name',)
@@ -292,7 +282,7 @@
 class StructureUnitTypeViewSet(viewsets.ModelViewSet):
     queryset = StructureUnitType.objects.all()
     serializer_class = StructureUnitTypeSerializer
-    permission_classes = (DjangoModelPermissions,)
+    permission_classes = (ActionPermissions,)
     filter_backends = (DjangoFilterBackend, OrderingFilter, SearchFilter,)
     ordering_fields = ('name',)
     search_fields = ('name',)
@@ -302,7 +292,7 @@
 class NodeRelationTypeViewSet(viewsets.ModelViewSet):
     queryset = NodeRelationType.objects.all()
     serializer_class = NodeRelationTypeSerializer
-    permission_classes = (DjangoModelPermissions,)
+    permission_classes = (ActionPermissions,)
     filter_backends = (DjangoFilterBackend, OrderingFilter, SearchFilter,)
     ordering_fields = ('name',)
     search_fields = ('name',)
@@ -311,13 +301,8 @@
 class StructureUnitViewSet(NestedViewSetMixin, viewsets.ModelViewSet):
     queryset = StructureUnit.objects.select_related('structure')
     serializer_class = StructureUnitSerializer
-<<<<<<< HEAD
     permission_classes = (ActionPermissions, AddStructureUnit, ChangeStructureUnit, DeleteStructureUnit,)
     filter_backends = (DjangoFilterBackend, SearchFilter,)
-=======
-    permission_classes = (ActionPermissions,)
-    filter_backends = (DjangoFilterBackend,)
->>>>>>> 233c7838
     filter_class = StructureUnitFilter
     search_fields = ('name',)
 
