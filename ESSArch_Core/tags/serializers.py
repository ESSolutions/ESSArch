import uuid

import elasticsearch
from django.contrib.contenttypes.models import ContentType
from django.core.cache import cache
from django.db import transaction
from django.db.models import Exists, OuterRef, Q
from django.utils import timezone
from django.utils.translation import gettext as _
from rest_framework import serializers
from rest_framework.validators import UniqueTogetherValidator

from ESSArch_Core.agents.models import (
    Agent,
    AgentTagLink,
    AgentTagLinkRelationType,
)
from ESSArch_Core.agents.serializers import (
    AgentNameSerializer,
    AgentSerializer,
    AgentTagLinkRelationTypeSerializer,
)
from ESSArch_Core.api.validators import StartDateEndDateValidator
from ESSArch_Core.auth.fields import CurrentUsernameDefault
from ESSArch_Core.auth.models import GroupGenericObjects
from ESSArch_Core.auth.serializers import GroupSerializer, UserSerializer
from ESSArch_Core.configuration.models import EventType
from ESSArch_Core.ip.models import EventIP, InformationPackage
from ESSArch_Core.profiles.models import SubmissionAgreement
from ESSArch_Core.profiles.serializers import SubmissionAgreementSerializer
from ESSArch_Core.tags.documents import (
    Archive,
    Component,
    File,
    StructureUnitDocument,
)
from ESSArch_Core.tags.models import (
    Delivery,
    DeliveryType,
    Location,
    LocationFunctionType,
    LocationLevelType,
    MediumType,
    MetricType,
    NodeIdentifier,
    NodeIdentifierType,
    NodeNote,
    NodeNoteType,
    NodeRelationType,
    RuleConventionType,
    Search,
    Structure,
    StructureRelation,
    StructureRelationType,
    StructureType,
    StructureUnit,
    StructureUnitRelation,
    StructureUnitType,
    Tag,
    TagStructure,
    TagVersion,
    TagVersionRelation,
    TagVersionType,
    Transfer,
)

PUBLISHED_STRUCTURE_CHANGE_ERROR = _('Published structures cannot be changed')
NON_EDITABLE_STRUCTURE_CHANGE_ERROR = _('{} cannot be changed')
STRUCTURE_INSTANCE_RELATION_ERROR = _('Cannot add relations to structure instances')


class NodeIdentifierTypeSerializer(serializers.ModelSerializer):
    class Meta:
        model = NodeIdentifierType
        fields = ('id', 'name',)


class NodeIdentifierSerializer(serializers.ModelSerializer):
    type = NodeIdentifierTypeSerializer()

    class Meta:
        model = NodeIdentifier
        fields = ('id', 'type', 'identifier',)


class NodeIdentifierWriteSerializer(NodeIdentifierSerializer):
    type = serializers.PrimaryKeyRelatedField(queryset=NodeIdentifierType.objects.all())

    class Meta:
        model = NodeIdentifier
        fields = ('type', 'identifier',)


class NodeNoteTypeSerializer(serializers.ModelSerializer):
    def validate_history(self, value):
        if value:
            try:
                existing = NodeNoteType.objects.get(history=True)
                if existing != self.instance:
                    raise serializers.ValidationError(
                        NodeNoteType.unique_history_error,
                    )
            except NodeNoteType.DoesNotExist:
                pass

        return value

    class Meta:
        model = NodeNoteType
        fields = ('id', 'name', 'history',)


class NodeNoteSerializer(serializers.ModelSerializer):
    type = NodeNoteTypeSerializer()

    class Meta:
        model = NodeNote
        fields = ('id', 'type', 'text', 'href', 'create_date', 'revise_date',)


class NodeNoteWriteSerializer(NodeNoteSerializer):
    type = serializers.PrimaryKeyRelatedField(queryset=NodeNoteType.objects.all())

    class Meta(NodeNoteSerializer.Meta):
        extra_kwargs = {
            'create_date': {
                'default': timezone.now,
            },
        }


class NodeRelationTypeSerializer(serializers.ModelSerializer):
    class Meta:
        model = NodeRelationType
        fields = ('id', 'name',)


class RuleConventionTypeSerializer(serializers.ModelSerializer):
    class Meta:
        model = RuleConventionType
        fields = ('name',)


class StructureTypeSerializer(serializers.ModelSerializer):
    class Meta:
        model = StructureType
        fields = (
            'id', 'name', 'instance_name', 'editable_instances',
            'movable_instance_units', 'editable_instance_relations',
        )


class StructureRelationTypeSerializer(serializers.ModelSerializer):
    class Meta:
        model = StructureRelationType
        fields = ('id', 'name',)


class RelatedStructureSerializer(serializers.ModelSerializer):
    class Meta:
        model = Structure
        fields = ('id', 'name',)


class StructureRelationSerializer(serializers.ModelSerializer):
    structure = RelatedStructureSerializer(source='structure_b')
    type = StructureRelationTypeSerializer()

    class Meta:
        model = StructureRelation
        fields = ('id', 'type', 'description', 'start_date', 'end_date',
                  'create_date', 'revise_date', 'structure',)


class StructureRelationWriteSerializer(StructureRelationSerializer):
    structure = serializers.PrimaryKeyRelatedField(
        source='structure_b', queryset=Structure.objects.filter(is_template=True)
    )
    type = serializers.PrimaryKeyRelatedField(queryset=StructureRelationType.objects.all())


class StructureSerializer(serializers.ModelSerializer):
    type = StructureTypeSerializer()
    rule_convention_type = RuleConventionTypeSerializer()
    specification = serializers.JSONField(default={})
    created_by = UserSerializer(read_only=True, default=serializers.CurrentUserDefault())
    revised_by = UserSerializer(read_only=True, default=serializers.CurrentUserDefault())
    related_structures = StructureRelationSerializer(
        source='structure_relations_a', many=True, required=False
    )

    class Meta:
        model = Structure
        fields = ('id', 'name', 'type', 'description', 'template', 'is_template', 'version',
                  'create_date', 'revise_date', 'start_date', 'end_date', 'specification',
                  'rule_convention_type', 'created_by', 'revised_by', 'published', 'published_date',
                  'related_structures', 'is_editable',)
        extra_kwargs = {
            'is_template': {'read_only': True},
            'template': {'read_only': True},
        }


class StructureWriteSerializer(StructureSerializer):
    type = serializers.PrimaryKeyRelatedField(queryset=StructureType.objects.all())
    rule_convention_type = serializers.PrimaryKeyRelatedField(
        queryset=RuleConventionType.objects.all(), allow_null=True, default=None
    )
    version_link = serializers.UUIDField(default=uuid.uuid4, allow_null=False)
    related_structures = StructureRelationWriteSerializer(
        source='structure_relations_a', many=True, required=False
    )

    def validate(self, data):
        if set(data.keys()) == {'structure_relations_a'}:
            if not self.instance.is_template:
                raise serializers.ValidationError(STRUCTURE_INSTANCE_RELATION_ERROR)
            return data

        version = data.get('version')
        version_link = data.get('version_link')

        version_fields = ', '.join(['version', 'version_link'])
        version_unique_together_error_msg = UniqueTogetherValidator.message.format(field_names=version_fields)
        version_exists = Structure.objects.filter(version=version, version_link=version_link).exists()

        if self.instance:
            if self.instance.published:
                raise serializers.ValidationError(PUBLISHED_STRUCTURE_CHANGE_ERROR)

            if not self.instance.is_editable:
                raise serializers.ValidationError(
                    NON_EDITABLE_STRUCTURE_CHANGE_ERROR.format(self.instance.name)
                )

            if (version is not None or version_link is not None) and self.instance.version != version:
                version = version or self.instance.version
                version_link = version_link or self.instance.version_link
                if Structure.objects.filter(version=version, version_link=version_link).exists():
                    raise serializers.ValidationError(version_unique_together_error_msg, code='unique')
        else:
            if version_exists:
                raise serializers.ValidationError(version_unique_together_error_msg, code='unique')

        return data

    @staticmethod
    def create_relations(structure, structure_relations):
        for relation in structure_relations:
            other_structure = relation.pop('structure_b')
            relation_type = relation.pop('type')
            structure.relate_to(other_structure, relation_type, **relation)

    @transaction.atomic
    def create(self, validated_data):
        validated_data['is_template'] = True
        validated_data['created_by'] = self.context['request'].user
        validated_data['revised_by'] = self.context['request'].user
        related_structures_data = validated_data.pop('structure_relations_a', [])
        structure = super().create(validated_data)

        self.create_relations(structure, related_structures_data)
        return structure

    @transaction.atomic
    def update(self, instance, validated_data):
        validated_data['revised_by'] = self.context['request'].user
        related_structures_data = validated_data.pop('structure_relations_a', None)

        if related_structures_data is not None:
            StructureRelation.objects.filter(Q(structure_a=instance) | Q(structure_b=instance)).delete()
            self.create_relations(instance, related_structures_data)

        return super().update(instance, validated_data)

    class Meta(StructureSerializer.Meta):
        fields = StructureSerializer.Meta.fields + ('version_link',)
        validators = [
            StartDateEndDateValidator(
                start_date='start_date',
                end_date='end_date',
            ),
        ]
        extra_kwargs = {
            'is_template': {'read_only': True},
            'template': {'read_only': True},
            'version': {
                'default': '1.0',
            }
        }


class RelatedStructureUnitSerializer(serializers.ModelSerializer):
    structure = StructureSerializer(read_only=True)
    archive = serializers.SerializerMethodField(read_only=True)

    def get_archive(self, obj):
        tag_structure = obj.structure.tagstructure_set.filter(
            tag__current_version__elastic_index='archive'
        ).first()

        if tag_structure is not None:
            return tag_structure.tag.current_version.pk

        return None

    class Meta:
        model = StructureUnit
        fields = ('id', 'name', 'structure', 'archive')


class StructureUnitRelationSerializer(serializers.ModelSerializer):
    structure_unit = RelatedStructureUnitSerializer(source='structure_unit_b')
    type = NodeRelationTypeSerializer()

    class Meta:
        model = StructureUnitRelation
        fields = ('id', 'type', 'description', 'start_date', 'end_date',
                  'create_date', 'revise_date', 'structure_unit',)


class StructureUnitRelationWriteSerializer(StructureUnitRelationSerializer):
    structure_unit = serializers.PrimaryKeyRelatedField(
        source='structure_unit_b', queryset=StructureUnit.objects.all()
    )
    type = serializers.PrimaryKeyRelatedField(queryset=NodeRelationType.objects.all())


class StructureUnitTypeSerializer(serializers.ModelSerializer):
    structure_type = StructureTypeSerializer()

    class Meta:
        model = StructureUnitType
        fields = ('id', 'name', 'structure_type',)


class StructureUnitSerializer(serializers.ModelSerializer):
    type = StructureUnitTypeSerializer()
    identifiers = NodeIdentifierSerializer(many=True, read_only=True)
    notes = NodeNoteSerializer(many=True, read_only=True)
    is_leaf_node = serializers.SerializerMethodField()
    is_tag_leaf_node = serializers.SerializerMethodField()
    is_unit_leaf_node = serializers.SerializerMethodField()
    related_structure_units = StructureUnitRelationSerializer(
        source='structure_unit_relations_a', many=True, required=False
    )

    @staticmethod
    def get_is_unit_leaf_node(obj):
        return obj.is_leaf_node()

    def get_is_tag_leaf_node(self, obj):
        # TODO: Make this a recursive check and add a separate field
        # indicating if this unit have any direct tag children

        if hasattr(obj, 'tag_leaf_node'):
            return obj.tag_leaf_node

        user = self.context['request'].user

        archive_descendants = obj.structure.tagstructure_set.annotate(
            versions_exists=Exists(TagVersion.objects.filter(tag=OuterRef('tag')).for_user(user))
        ).filter(structure_unit=obj, versions_exists=True)
        return not archive_descendants.exists()

    def get_is_leaf_node(self, obj):
        return self.get_is_unit_leaf_node(obj) and self.get_is_tag_leaf_node(obj)

    class Meta:
        model = StructureUnit
        fields = (
            'id', 'parent', 'name', 'type', 'description',
            'reference_code', 'start_date', 'end_date', 'is_leaf_node',
            'is_tag_leaf_node', 'is_unit_leaf_node', 'structure',
            'identifiers', 'notes', 'related_structure_units',
        )


class StructureUnitDetailSerializer(StructureUnitSerializer):
    archive = serializers.SerializerMethodField(read_only=True)

    def get_archive(self, obj):
        tag_structure = obj.structure.tagstructure_set.filter(
            tag__current_version__elastic_index='archive'
        ).first()

        if tag_structure is not None:
            return tag_structure.tag.current_version.pk

        return None

    class Meta(StructureUnitSerializer.Meta):
        fields = StructureUnitSerializer.Meta.fields + ('archive',)


class StructureUnitWriteSerializer(StructureUnitSerializer):
    type = serializers.PrimaryKeyRelatedField(queryset=StructureUnitType.objects.all())
    related_structure_units = StructureUnitRelationWriteSerializer(
        source='structure_unit_relations_a', many=True, required=False
    )

    def validate(self, data):
        structure = data.pop('structure', None)

        if structure is not None and not structure.is_template:
            tag_structure = structure.tagstructure_set.first()
            if tag_structure is not None:
                archive = tag_structure.get_root().tag
                for relation in data.get('structure_unit_relations_a', []):
                    related_structure = relation['structure_unit_b'].structure
                    if structure != related_structure:
                        if related_structure.tagstructure_set.exclude(tag=archive).exists():
                            raise serializers.ValidationError(
                                _('Units in instances cannot relate to units in another archive')
                            )

        if self.instance and not self.instance.structure.is_template:
            structure_type = self.instance.structure.type

            if 'structure_unit_relations_a' in data:
                if not structure_type.editable_instance_relations:
                    raise serializers.ValidationError(
                        _('Unit relations in instances of type {} cannot be edited').format(structure_type)
                    )

        if set(data.keys()) == {'structure_unit_relations_a'}:
            return data

        if not self.instance:
            if not structure.is_template and not structure.type.editable_instances:
                raise serializers.ValidationError(
                    _('Cannot create units in instances of type {}').format(structure.type)
                )

        if self.instance and not self.instance.structure.is_template:
            structure_type = self.instance.structure.type

            # are we moving?
            copied = data.copy()
            if 'parent' in copied:
                if not structure_type.movable_instance_units:
                    raise serializers.ValidationError(
                        _('Units in instances of type {} cannot be moved').format(structure_type)
                    )

                parent = copied['parent']

                if parent is not None:
                    has_tags = parent.structure.tagstructure_set.annotate(
                        versions_exists=Exists(TagVersion.objects.filter(tag=OuterRef('tag')))
                    ).filter(structure_unit=parent, versions_exists=True)

                    if has_tags:
                        raise serializers.ValidationError(
                            _('Units cannot be placed in a unit with tags').format(structure_type)
                        )

                copied.pop('parent', None)

            copied.pop('structure_unit_relations_a', None)

            # are we editing?
            if len(copied.keys()) > 0:
                if not structure_type.editable_instances:
                    raise serializers.ValidationError(
                        _('Units in instances of type {} cannot be edited').format(structure_type)
                    )

        if self.instance and self.instance.structure.is_template:
            if self.instance.structure.published:
                raise serializers.ValidationError(PUBLISHED_STRUCTURE_CHANGE_ERROR)
            if not self.instance.structure.is_editable:
                raise serializers.ValidationError(NON_EDITABLE_STRUCTURE_CHANGE_ERROR)

        unit_type = data.get('type')

        if structure is not None and unit_type is not None:
            if structure.is_template:
                if structure.published:
                    raise serializers.ValidationError(PUBLISHED_STRUCTURE_CHANGE_ERROR)
                if not structure.is_editable:
                    raise serializers.ValidationError(NON_EDITABLE_STRUCTURE_CHANGE_ERROR)

            if structure.type != unit_type.structure_type:
                raise serializers.ValidationError(
                    _('Unit type {} is not allowed in structure type {}').format(unit_type.name, structure.type.name)
                )

        data['structure'] = structure

        if data['structure'] is not None and 'parent' in data and data['parent'] is not None:
            if data['parent'].structure != data['structure']:
                raise serializers.ValidationError(
                    _('Parent and child structure unit must be in the same structure')
                )

        return super().validate(data)

    @staticmethod
    def create_relations(structure_unit, structure_unit_relations):
        for relation in structure_unit_relations:
            other_unit = relation.pop('structure_unit_b')
            relation_type = relation.pop('type')
            structure_unit.relate_to(other_unit, relation_type, **relation)

    @transaction.atomic
    def create(self, validated_data):
        related_units_data = validated_data.pop('structure_unit_relations_a', [])
        unit = StructureUnit.objects.create(**validated_data)

        self.create_relations(unit, related_units_data)

        return unit

    @transaction.atomic
    def update(self, instance, validated_data):
        related_units_data = validated_data.pop('structure_unit_relations_a', None)

        if related_units_data is not None:
            StructureUnitRelation.objects.filter(Q(structure_unit_a=instance) | Q(structure_unit_b=instance)).delete()
            self.create_relations(instance, related_units_data)

        return super().update(instance, validated_data)


class TagStructureSerializer(serializers.ModelSerializer):
    structure = StructureSerializer(read_only=True)

    class Meta:
        model = TagStructure
        fields = ('id', 'parent', 'structure')
        read_only_fields = ('parent', 'structure',)


class MediumTypeSerializer(serializers.ModelSerializer):
    class Meta:
        model = MediumType
        fields = ('id', 'name', 'size', 'unit',)


class TagVersionSerializerWithoutSource(serializers.ModelSerializer):
    class Meta:
        model = TagVersion
        fields = ('id', 'elastic_index', 'name', 'type', 'create_date', 'start_date',
                  'end_date',)


class TagVersionWriteSerializer(serializers.ModelSerializer):
    class Meta:
        model = TagVersion
        fields = ('start_date', 'end_date', 'name', 'type', 'reference_code',)


class RelatedTagVersionSerializer(serializers.ModelSerializer):
    class Meta:
        model = TagVersion
        fields = ('id', 'name',)


class TagVersionRelationSerializer(serializers.ModelSerializer):
    tag_version = RelatedTagVersionSerializer(source='tag_version_b')
    type = serializers.CharField(source='type.name')

    class Meta:
        model = TagVersionRelation
        fields = ('tag_version', 'type')


class TagVersionAgentTagLinkAgentSerializer(serializers.ModelSerializer):
    names = AgentNameSerializer(many=True)

    class Meta:
        model = Agent
        fields = ('id', 'names', 'create_date', 'revise_date', 'start_date', 'end_date',)


class TagVersionAgentTagLinkSerializer(serializers.ModelSerializer):
    agent = TagVersionAgentTagLinkAgentSerializer()
    type = AgentTagLinkRelationTypeSerializer()

    class Meta:
        model = AgentTagLink
        fields = ('agent', 'type', 'start_date', 'end_date', 'description',)


class TagVersionTypeSerializer(serializers.ModelSerializer):
    custom_fields_template = serializers.JSONField(required=False)

    class Meta:
        model = TagVersionType
        fields = ('pk', 'name', 'archive_type', 'information_package_type', 'custom_fields_template')


class MetricTypeSerializer(serializers.ModelSerializer):
    class Meta:
        model = MetricType
        fields = ('id', 'name',)


class LocationLevelTypeSerializer(serializers.ModelSerializer):
    class Meta:
        model = LocationLevelType
        fields = ('id', 'name',)


class LocationFunctionTypeSerializer(serializers.ModelSerializer):
    class Meta:
        model = LocationFunctionType
        fields = ('id', 'name',)


class LocationSerializer(serializers.ModelSerializer):
    metric = MetricTypeSerializer()
    level_type = LocationLevelTypeSerializer()
    function = LocationFunctionTypeSerializer()

    class Meta:
        model = Location
        fields = ('id', 'name', 'parent', 'level_type', 'function', 'metric', 'capacity',)


class LocationWriteSerializer(LocationSerializer):
    metric = serializers.PrimaryKeyRelatedField(
        allow_null=True, required=False, default=None,
        queryset=MetricType.objects.all(),
    )
    level_type = serializers.PrimaryKeyRelatedField(queryset=LocationLevelType.objects.all())
    function = serializers.PrimaryKeyRelatedField(queryset=LocationFunctionType.objects.all())

    @transaction.atomic
    def create(self, validated_data):
        location = super().create(validated_data)
        user = self.context['request'].user

        organization = user.user_profile.current_organization
        organization.assign_object(location)
        organization.add_object(location)

        return location

    class Meta(LocationSerializer.Meta):
        fields = ('name', 'parent', 'level_type', 'function', 'metric', 'capacity')


class TagVersionInformationPackageSerializer(serializers.ModelSerializer):
    class Meta:
        model = InformationPackage
        fields = ('id', 'object_identifier_value', 'label',)


class TagVersionNestedSerializer(serializers.ModelSerializer):
    _id = serializers.UUIDField(source='pk')
    _index = serializers.CharField(source='elastic_index')
    is_leaf_node = serializers.SerializerMethodField()
    _source = serializers.SerializerMethodField()
    masked_fields = serializers.SerializerMethodField()
    related_tags = TagVersionRelationSerializer(source='tag_version_relations_a', many=True)
    medium_type = MediumTypeSerializer()
    notes = NodeNoteSerializer(many=True)
    identifiers = NodeIdentifierSerializer(many=True)
    agents = TagVersionAgentTagLinkSerializer(source='agent_links', many=True)
    type = TagVersionTypeSerializer()
    metric = MetricTypeSerializer()
    location = LocationSerializer()
    custom_fields = serializers.JSONField()
    information_package = TagVersionInformationPackageSerializer(
        source='tag.information_package', read_only=True,
    )
    appraisal_date = serializers.DateTimeField(source='tag.appraisal_date')
    appraisal_job = serializers.SerializerMethodField()

    def get_is_leaf_node(self, obj):
        return obj.is_leaf_node(self.context['request'].user, structure=self.context.get('structure'))

    def get_masked_fields(self, obj):
        cache_key = '{}_masked_fields'.format(obj.pk)
        cached = cache.get(cache_key)
        if cached is not None:
            return cached
        try:
            doc = obj.get_doc()
            masked = doc.get_masked_fields(self.context.get('user'))
            cache.set(cache_key, masked, 60)
            return masked
        except elasticsearch.NotFoundError:
            return []

    def get__source(self, obj):
        custom_fields = obj.custom_fields

        hidden_fields = ['restrictions']
        masked_fields = self.get_masked_fields(obj)

        for field in custom_fields.keys():
            if field in masked_fields:
                custom_fields[field] = ''
            if field in hidden_fields:
                custom_fields.pop(field)
        return custom_fields

    def get_appraisal_job(self, obj: TagVersion):
        job = obj.tag.appraisal_jobs.first()

        if job is None:
            return None

        return {
            'id': str(job.pk),
            'label': str(job.label),
        }

    class Meta:
        model = TagVersion
        fields = (
            '_id', '_index', 'name', 'type', 'create_date', 'revise_date',
            'import_date', 'start_date', 'related_tags', 'notes', 'end_date',
<<<<<<< HEAD
            'is_leaf_node', '_source', 'masked_fields', 'tag', 'appraisal_date',
=======
            'is_leaf_node', '_source', 'masked_fields', 'security_level',
>>>>>>> b4fe6a4f
            'medium_type', 'identifiers', 'agents', 'description', 'reference_code',
            'custom_fields', 'metric', 'location', 'capacity', 'information_package',
            'appraisal_job',
        )


class AgentArchiveLinkSerializer(serializers.ModelSerializer):
    archive = TagVersionNestedSerializer(source='tag')
    type = AgentTagLinkRelationTypeSerializer()

    class Meta:
        model = AgentTagLink
        fields = ('id', 'archive', 'type', 'description', 'start_date', 'end_date',)
        validators = [
            serializers.UniqueTogetherValidator(
                queryset=model.objects.all(),
                fields=('archive', 'agent'),
                message=_('Archive already added')
            )
        ]


class AgentArchiveLinkWriteSerializer(AgentArchiveLinkSerializer):
    agent = serializers.PrimaryKeyRelatedField(queryset=Agent.objects.all())
    archive = serializers.PrimaryKeyRelatedField(
        source='tag',
        queryset=TagVersion.objects.filter(elastic_index='archive')
    )
    type = serializers.PrimaryKeyRelatedField(queryset=AgentTagLinkRelationType.objects.all())

    class Meta(AgentArchiveLinkSerializer.Meta):
        AgentArchiveLinkSerializer.Meta.fields += ('agent',)


class TagVersionSerializer(TagVersionNestedSerializer):
    structures = serializers.SerializerMethodField()
    parent = serializers.SerializerMethodField()
    root = serializers.SerializerMethodField()
    structure_unit = serializers.SerializerMethodField()
    organization = serializers.SerializerMethodField()

    def get_root(self, obj):
        root = obj.get_root()
        if root is not None:
            return root.pk

        return None

    def get_structure_unit(self, obj):
        structure = self.context.get('structure')

        try:
            if structure is not None:
                tag_structure = obj.tag.structures.get(structure=structure)
            else:
                tag_structure = obj.get_active_structure()
        except TagStructure.DoesNotExist:
            return None

        unit = tag_structure.structure_unit

        if unit is None:
            return None

        archive = tag_structure.get_root().pk
        self.context.update({'archive_structure': archive})
        return StructureUnitSerializer(unit, context=self.context).data

    def get_organization(self, obj):
        try:
            ctype = ContentType.objects.get_for_model(obj)
            group = GroupGenericObjects.objects.get(object_id=obj.pk, content_type=ctype).group
            serializer = GroupSerializer(instance=group)
            return serializer.data
        except GroupGenericObjects.DoesNotExist:
            return None

    def get_structures(self, obj):
        structure_ids = obj.tag.structures.values_list('structure', flat=True)
        structures = Structure.objects.filter(pk__in=structure_ids).order_by('create_date')
        return StructureSerializer(structures, many=True).data

    def get_parent(self, obj):
        parent = obj.get_parent(structure=self.context.get('structure'))
        if parent is None:
            return None

        return {
            'id': str(parent.pk),
            'index': parent.elastic_index
        }

    class Meta(TagVersionNestedSerializer.Meta):
        fields = TagVersionNestedSerializer.Meta.fields + (
            'structure_unit', 'structures', 'parent', 'organization', 'root',
        )


class TagVersionSerializerWithVersions(TagVersionSerializer):
    versions = serializers.SerializerMethodField()

    def get_versions(self, obj):
        versions = TagVersion.objects.filter(tag=obj.tag).exclude(pk=obj.pk)
        return TagVersionSerializer(versions, many=True, context=self.context).data

    class Meta(TagVersionSerializer.Meta):
        fields = TagVersionSerializer.Meta.fields + ('versions',)


class TagSerializer(serializers.ModelSerializer):
    structures = TagStructureSerializer(many=True, read_only=True)
    current_version = TagVersionSerializerWithoutSource(read_only=True)
    other_versions = serializers.SerializerMethodField()

    def get_other_versions(self, obj):
        versions = obj.versions.exclude(pk=obj.current_version.pk)
        return TagVersionSerializer(versions, many=True, context=self.context).data

    class Meta:
        model = Tag
        fields = ('id', 'current_version', 'other_versions', 'structures')


class DeliveryTypeSerializer(serializers.ModelSerializer):
    class Meta:
        model = DeliveryType
        fields = ('id', 'name')


class DeliverySerializer(serializers.ModelSerializer):
    type = DeliveryTypeSerializer()
    submission_agreement = SubmissionAgreementSerializer()
    producer_organization = AgentSerializer()

    class Meta:
        model = Delivery
        fields = (
            'id', 'name', 'type', 'description', 'submission_agreement',
            'producer_organization', 'reference_code',
        )


class DeliveryWriteSerializer(DeliverySerializer):
    type = serializers.PrimaryKeyRelatedField(queryset=DeliveryType.objects.all())
    submission_agreement = serializers.PrimaryKeyRelatedField(
        queryset=SubmissionAgreement.objects.filter(published=True), default=None, allow_null=True)
    producer_organization = serializers.PrimaryKeyRelatedField(
        queryset=Agent.objects.all(), default=None, allow_null=True,
    )

    def create(self, validated_data):
        obj = super().create(validated_data)

        org = self.context['request'].user.user_profile.current_organization
        org.add_object(obj)

        event_type = EventType.objects.get(eventType='20300')
        EventIP.objects.create(
            delivery=obj,
            eventType=event_type,
        )
        return obj


class TransferSerializer(serializers.ModelSerializer):
    def create(self, validated_data):
        obj = super().create(validated_data)

        org = self.context['request'].user.user_profile.current_organization
        org.add_object(obj)

        return obj

    class Meta:
        model = Transfer
        fields = (
            'id', 'name', 'delivery', 'submitter_organization', 'submitter_organization_main_address',
            'submitter_individual_name', 'submitter_individual_phone', 'submitter_individual_email',
            'description',
        )


class TransferEditNodesSerializer(serializers.Serializer):
    tags = serializers.ListField(
        child=serializers.PrimaryKeyRelatedField(
            queryset=TagVersion.objects.all(),
        )
    )
    structure_units = serializers.ListField(
        child=serializers.PrimaryKeyRelatedField(
            queryset=StructureUnit.objects.filter(structure__is_template=False),
        )
    )


class NodeWriteSerializer(serializers.Serializer):
    name = serializers.CharField()
    description = serializers.CharField(required=False)
    start_date = serializers.DateTimeField(required=False, allow_null=True)
    end_date = serializers.DateTimeField(required=False, allow_null=True)
    custom_fields = serializers.JSONField(required=False)
    notes = NodeNoteWriteSerializer(many=True, required=False)
    identifiers = NodeIdentifierWriteSerializer(many=True, required=False)
<<<<<<< HEAD
    appraisal_date = serializers.DateTimeField(required=False, allow_null=True)
=======
    security_level = serializers.IntegerField(allow_null=True, required=False, min_value=1, max_value=5)
>>>>>>> b4fe6a4f

    @staticmethod
    def create_notes(tag_version: TagVersion, notes_data):
        NodeNote.objects.bulk_create([
            NodeNote(tag_version=tag_version, **note)
            for note in notes_data
        ])

    @staticmethod
    def create_identifiers(tag_version: TagVersion, identifiers_data):
        NodeIdentifier.objects.bulk_create([
            NodeIdentifier(tag_version=tag_version, **identifier)
            for identifier in identifiers_data
        ])

    @staticmethod
    @transaction.atomic
    def update_notes(tag_version: TagVersion, notes_data):
        if notes_data is not None:
            NodeNote.objects.filter(tag_version=tag_version).delete()
            for note in notes_data:
                note.setdefault('create_date', timezone.now())
            NodeWriteSerializer.create_notes(tag_version, notes_data)

    @staticmethod
    @transaction.atomic
    def update_identifiers(tag_version: TagVersion, identifiers_data):
        if identifiers_data is not None:
            NodeIdentifier.objects.filter(tag_version=tag_version).delete()
            NodeWriteSerializer.create_identifiers(tag_version, identifiers_data)


class ComponentWriteSerializer(NodeWriteSerializer):
    type = serializers.PrimaryKeyRelatedField(queryset=TagVersionType.objects.filter(archive_type=False))
    reference_code = serializers.CharField()
    information_package = serializers.PrimaryKeyRelatedField(
        default=None,
        allow_null=True,
        queryset=InformationPackage.objects.filter(archived=True),
    )
    index = serializers.ChoiceField(choices=['component', 'document'])
    parent = serializers.PrimaryKeyRelatedField(required=False, queryset=TagVersion.objects.all())
    location = serializers.PrimaryKeyRelatedField(queryset=Location.objects.all(), allow_null=True)
    structure = serializers.PrimaryKeyRelatedField(
        required=False, queryset=Structure.objects.filter(is_template=False))
    structure_unit = serializers.PrimaryKeyRelatedField(
        required=False,
        queryset=StructureUnit.objects.filter(structure__is_template=False),
    )

    def create(self, validated_data):
        with transaction.atomic():
            structure_unit = validated_data.pop('structure_unit', None)
            parent = validated_data.pop('parent', None)
            structure = validated_data.pop('structure', None)
            notes_data = validated_data.pop('notes', [])
            identifiers_data = validated_data.pop('identifiers', [])
            information_package = validated_data.pop('information_package', None)
            appraisal_date = validated_data.pop('appraisal_date', None)
            index = validated_data.pop('index')

            tag = Tag.objects.create(
                information_package=information_package,
                appraisal_date=appraisal_date,
            )
            tag_structure = TagStructure(tag=tag)

            if structure_unit is not None:
                tag_structure.structure_unit = structure_unit
                tag_structure.structure = structure_unit.structure

                archive_structure = TagStructure.objects.filter(structure=structure_unit.structure).first().get_root()
                tag_structure.parent = archive_structure

                tag_structure.save()

            else:
                if structure is None:
                    parent_structure = parent.get_active_structure()
                else:
                    parent_structure = parent.get_structures(structure).get()

                tag_structure.parent = parent_structure
                tag_structure.structure = parent_structure.structure

            tag_structure.save()

            tag_version = TagVersion.objects.create(
                tag=tag, elastic_index=index, **validated_data,
            )
            tag.current_version = tag_version
            tag.save()

            for agent_link in AgentTagLink.objects.filter(tag=tag_version):
                AgentTagLink.objects.create(tag=tag_version, agent=agent_link.agent, type=agent_link.type)

            tag_structure.refresh_from_db()
            if structure_unit is None:
                structure_unit = tag_structure.get_ancestors(
                    include_self=True
                ).filter(structure_unit__isnull=False).get().structure_unit
            related_units = structure_unit.related_structure_units.filter(
                structure__is_template=False
            ).exclude(
                structure=tag_structure.structure
            )

            for related in related_units:
                new_unit = related if tag_structure.structure_unit is not None else None
                tag_structure.copy_to_new_structure(related.structure, new_unit=new_unit)

            self.create_identifiers(tag_version, identifiers_data)
            self.create_notes(tag_version, notes_data)

        doc = Component.from_obj(tag_version)
        doc.save()

        return tag

    def update(self, instance: TagVersion, validated_data):
        structure_unit = validated_data.pop('structure_unit', None)
        parent = validated_data.pop('parent', None)
        structure = validated_data.pop('structure', None)
        notes_data = validated_data.pop('notes', None)
        identifiers_data = validated_data.pop('identifiers', None)
        information_package = validated_data.pop('information_package', instance.tag.information_package)
        appraisal_date = validated_data.pop('appraisal_date', instance.tag.appraisal_date)
        validated_data.pop('index', None)

        self.update_identifiers(instance, identifiers_data)
        self.update_notes(instance, notes_data)

        if structure is not None:
            tag = instance.tag

            if structure_unit is not None:
                archive_structure = structure.tagstructure_set.first().get_root()
                parent = archive_structure

            elif parent is not None:
                parent_structure = parent.get_structures(structure).get()
                parent = parent_structure
                structure_unit = None

            TagStructure.objects.update_or_create(tag=tag, structure=structure, defaults={
                'parent': parent,
                'structure_unit': structure_unit,
            })

        instance.tag.information_package = information_package
        instance.tag.appraisal_date = appraisal_date
        instance.tag.save()
        TagVersion.objects.filter(pk=instance.pk).update(**validated_data)
        instance.refresh_from_db()

        if instance.elastic_index == 'component':
            doc = Component.from_obj(instance)
        elif instance.elastic_index == 'document':
            doc = File.from_obj(instance)

        doc.save()

        return instance

    def validate_parent(self, value):
        if not self.instance:
            return value

        if value == self.instance:
            raise serializers.ValidationError(_("Cannot be parent to itself"))

        return value

    def validate_structure_unit(self, value):
        if not value.is_leaf_node():
            raise serializers.ValidationError(_("Must be a leaf unit"))

        return value

    def validate(self, data):
        if not self.instance:
            if 'parent' not in data and 'structure_unit' not in data:
                raise serializers.ValidationError('parent or structure_unit required')

            if 'structure_unit' not in data and data['parent'].type.archive_type:
                raise serializers.ValidationError('structure_unit required when parent is an archive')

        if self.instance:
            structure_unit = data.get('structure_unit', None)
            parent = data.get('parent', None)

            if structure_unit is not None and parent is not None and not parent.type.archive_type:
                raise serializers.ValidationError('structure_unit not allowed when parent is not an archive')

        if data.get('information_package') is not None and not data['type'].information_package_type:
            raise serializers.ValidationError('information package can only be set on information package nodes')

        start_date = data.get('start_date', getattr(self.instance, 'start_date', None))
        end_date = data.get('end_date', getattr(self.instance, 'end_date', None))
        if start_date and end_date and start_date > end_date:
            raise serializers.ValidationError(_("end date must occur after start date"))

        return data


class ArchiveWriteSerializer(NodeWriteSerializer):
    type = serializers.PrimaryKeyRelatedField(queryset=TagVersionType.objects.filter(archive_type=True))
    security_level = serializers.IntegerField(allow_null=True, required=False, min_value=1, max_value=5)
    structures = serializers.PrimaryKeyRelatedField(
        queryset=Structure.objects.filter(is_template=True, published=True),
        many=True,
    )
    archive_creator = serializers.PrimaryKeyRelatedField(queryset=Agent.objects.all())
    reference_code = serializers.CharField(required=False, allow_blank=True)
    use_uuid_as_refcode = serializers.BooleanField(default=False)

    def create(self, validated_data):
        with transaction.atomic():
            agent = validated_data.pop('archive_creator')
            structures = validated_data.pop('structures')
            notes_data = validated_data.pop('notes', [])
            identifiers_data = validated_data.pop('identifiers', [])
            use_uuid_as_refcode = validated_data.pop('use_uuid_as_refcode', False)
            appraisal_date = validated_data.pop('appraisal_date', None)
            tag_version_id = uuid.uuid4()

            if use_uuid_as_refcode:
                validated_data['reference_code'] = str(tag_version_id)

            tag = Tag.objects.create(appraisal_date=appraisal_date)
            tag_version = TagVersion.objects.create(
                pk=tag_version_id, tag=tag, elastic_index='archive',
                **validated_data,
            )
            tag.current_version = tag_version
            tag.save()

            for structure in structures:
                structure_instance, _ = structure.create_template_instance(tag)
                for instance_unit in structure_instance.units.all():
                    StructureUnitDocument.from_obj(instance_unit).save()

            org = self.context['request'].user.user_profile.current_organization
            org.add_object(tag)
            org.add_object(tag_version)

            tag_link_type, _ = AgentTagLinkRelationType.objects.get_or_create(
                creator=True, defaults={'name': 'creator'}
            )
            AgentTagLink.objects.create(agent=agent, tag=tag_version, type=tag_link_type)
            self.create_identifiers(tag_version, identifiers_data)
            self.create_notes(tag_version, notes_data)

        doc = Archive.from_obj(tag_version)
        doc.save()

        return tag

    def update(self, instance: TagVersion, validated_data):
        structures = validated_data.pop('structures', [])
        notes_data = validated_data.pop('notes', None)
        identifiers_data = validated_data.pop('identifiers', None)
        appraisal_date = validated_data.pop('appraisal_date', instance.tag.appraisal_date)

        self.update_identifiers(instance, identifiers_data)
        self.update_notes(instance, notes_data)

        with transaction.atomic():
            for structure in structures:
                if not TagStructure.objects.filter(tag=instance.tag, structure__template=structure).exists():
                    structure_instance, _ = structure.create_template_instance(instance.tag)
                    for instance_unit in structure_instance.units.all():
                        StructureUnitDocument.from_obj(instance_unit).save()

            instance.tag.appraisal_date = appraisal_date
            instance.tag.save()
            TagVersion.objects.filter(pk=instance.pk).update(**validated_data)
            instance.refresh_from_db()

        doc = Archive.from_obj(instance)
        doc.save()

        return instance

    def validate_structures(self, structures):
        if not len(structures):
            raise serializers.ValidationError(_("At least one structure is required"))

        if self.instance:
            existing_structures = Structure.objects.filter(instances__tagstructure__tag=self.instance.tag)

            for existing_structure in existing_structures:
                structure_instance = Structure.objects.get(
                    template=existing_structure, tagstructure__tag=self.instance.tag,
                )
                if existing_structure not in structures:
                    empty_structure = not structure_instance.tagstructure_set.filter(
                        tag__versions__type__archive_type=False
                    ).exists()
                    if not empty_structure:
                        raise serializers.ValidationError(_("Non-empty structures cannot be deleted from archives"))
                    else:
                        TagStructure.objects.filter(structure=structure_instance).delete()
                        structure_instance.delete()

        return structures

    def validate(self, data):
        start_date = data.get('start_date', getattr(self.instance, 'start_date', None))
        end_date = data.get('end_date', getattr(self.instance, 'end_date', None))
        if start_date and end_date and start_date > end_date:
            raise serializers.ValidationError(_("end date must occur after start date"))

        if not self.instance and not data.get('reference_code') and not data.get('use_uuid_as_refcode'):
            raise serializers.ValidationError(_("either reference_code or use_uuid_as_refcode must be set"))

        return data


class StoredSearchSerializer(serializers.ModelSerializer):
    user = serializers.CharField(read_only=True, default=CurrentUsernameDefault())
    query = serializers.JSONField()

    def create(self, validated_data):
        if 'user' not in validated_data:
            validated_data['user'] = self.context['request'].user
        return super().create(validated_data)

    class Meta:
        model = Search
        fields = ('id', 'name', 'user', 'query',)<|MERGE_RESOLUTION|>--- conflicted
+++ resolved
@@ -714,11 +714,7 @@
         fields = (
             '_id', '_index', 'name', 'type', 'create_date', 'revise_date',
             'import_date', 'start_date', 'related_tags', 'notes', 'end_date',
-<<<<<<< HEAD
-            'is_leaf_node', '_source', 'masked_fields', 'tag', 'appraisal_date',
-=======
-            'is_leaf_node', '_source', 'masked_fields', 'security_level',
->>>>>>> b4fe6a4f
+            'is_leaf_node', '_source', 'masked_fields', 'tag', 'appraisal_date', 'security_level',
             'medium_type', 'identifiers', 'agents', 'description', 'reference_code',
             'custom_fields', 'metric', 'location', 'capacity', 'information_package',
             'appraisal_job',
@@ -922,11 +918,8 @@
     custom_fields = serializers.JSONField(required=False)
     notes = NodeNoteWriteSerializer(many=True, required=False)
     identifiers = NodeIdentifierWriteSerializer(many=True, required=False)
-<<<<<<< HEAD
     appraisal_date = serializers.DateTimeField(required=False, allow_null=True)
-=======
     security_level = serializers.IntegerField(allow_null=True, required=False, min_value=1, max_value=5)
->>>>>>> b4fe6a4f
 
     @staticmethod
     def create_notes(tag_version: TagVersion, notes_data):
