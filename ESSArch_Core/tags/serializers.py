import uuid

import elasticsearch
from django.contrib.contenttypes.models import ContentType
from django.core.cache import cache
from django.db import transaction
from django.db.models import Exists, OuterRef, Q
from django.utils import timezone
from django.utils.translation import gettext as _
from rest_framework import serializers
from rest_framework.validators import UniqueTogetherValidator

from ESSArch_Core.agents.models import (
    Agent,
    AgentTagLink,
    AgentTagLinkRelationType,
)
from ESSArch_Core.agents.serializers import (
    AgentNameSerializer,
    AgentSerializer,
    AgentTagLinkRelationTypeSerializer,
)
from ESSArch_Core.api.validators import StartDateEndDateValidator
from ESSArch_Core.auth.fields import CurrentUsernameDefault
from ESSArch_Core.auth.models import GroupGenericObjects
from ESSArch_Core.auth.serializers import GroupSerializer, UserSerializer
from ESSArch_Core.configuration.models import EventType
from ESSArch_Core.ip.models import EventIP, InformationPackage
from ESSArch_Core.profiles.models import SubmissionAgreement
from ESSArch_Core.profiles.serializers import SubmissionAgreementSerializer
from ESSArch_Core.tags.documents import (
    Archive,
    Component,
    File,
    StructureUnitDocument,
)
from ESSArch_Core.tags.models import (
    Delivery,
    DeliveryType,
    Location,
    LocationFunctionType,
    LocationLevelType,
    MediumType,
    MetricType,
    NodeIdentifier,
    NodeIdentifierType,
    NodeNote,
    NodeNoteType,
    NodeRelationType,
    RuleConventionType,
    Search,
    Structure,
    StructureRelation,
    StructureRelationType,
    StructureType,
    StructureUnit,
    StructureUnitRelation,
    StructureUnitType,
    Tag,
    TagStructure,
    TagVersion,
    TagVersionRelation,
    TagVersionType,
    Transfer,
)

PUBLISHED_STRUCTURE_CHANGE_ERROR = _('Published structures cannot be changed')
NON_EDITABLE_STRUCTURE_CHANGE_ERROR = _('{} cannot be changed')
STRUCTURE_INSTANCE_RELATION_ERROR = _('Cannot add relations to structure instances')


class NodeIdentifierTypeSerializer(serializers.ModelSerializer):
    class Meta:
        model = NodeIdentifierType
        fields = ('id', 'name',)


class NodeIdentifierSerializer(serializers.ModelSerializer):
    type = NodeIdentifierTypeSerializer()

    class Meta:
        model = NodeIdentifier
        fields = ('id', 'type', 'identifier',)


class NodeIdentifierWriteSerializer(NodeIdentifierSerializer):
    type = serializers.PrimaryKeyRelatedField(queryset=NodeIdentifierType.objects.all())

    class Meta:
        model = NodeIdentifier
        fields = ('type', 'identifier',)


class NodeNoteTypeSerializer(serializers.ModelSerializer):
    def validate_history(self, value):
        if value:
            try:
                existing = NodeNoteType.objects.get(history=True)
                if existing != self.instance:
                    raise serializers.ValidationError(
                        NodeNoteType.unique_history_error,
                    )
            except NodeNoteType.DoesNotExist:
                pass

        return value

    class Meta:
        model = NodeNoteType
        fields = ('id', 'name', 'history',)


class NodeNoteSerializer(serializers.ModelSerializer):
    type = NodeNoteTypeSerializer()

    class Meta:
        model = NodeNote
        fields = ('id', 'type', 'text', 'href', 'create_date', 'revise_date',)


class NodeNoteWriteSerializer(NodeNoteSerializer):
    type = serializers.PrimaryKeyRelatedField(queryset=NodeNoteType.objects.all())

    class Meta(NodeNoteSerializer.Meta):
        extra_kwargs = {
            'create_date': {
                'default': timezone.now,
            },
        }


class NodeRelationTypeSerializer(serializers.ModelSerializer):
    class Meta:
        model = NodeRelationType
        fields = ('id', 'name',)


class RuleConventionTypeSerializer(serializers.ModelSerializer):
    class Meta:
        model = RuleConventionType
        fields = ('name',)


class StructureTypeSerializer(serializers.ModelSerializer):
    class Meta:
        model = StructureType
        fields = (
            'id', 'name', 'instance_name', 'editable_instances',
            'movable_instance_units', 'editable_instance_relations',
        )


class StructureRelationTypeSerializer(serializers.ModelSerializer):
    class Meta:
        model = StructureRelationType
        fields = ('id', 'name',)


class RelatedStructureSerializer(serializers.ModelSerializer):
    class Meta:
        model = Structure
        fields = ('id', 'name',)


class StructureRelationSerializer(serializers.ModelSerializer):
    structure = RelatedStructureSerializer(source='structure_b')
    type = StructureRelationTypeSerializer()

    class Meta:
        model = StructureRelation
        fields = ('id', 'type', 'description', 'start_date', 'end_date',
                  'create_date', 'revise_date', 'structure',)


class StructureRelationWriteSerializer(StructureRelationSerializer):
    structure = serializers.PrimaryKeyRelatedField(
        source='structure_b', queryset=Structure.objects.filter(is_template=True)
    )
    type = serializers.PrimaryKeyRelatedField(queryset=StructureRelationType.objects.all())


class StructureSerializer(serializers.ModelSerializer):
    type = StructureTypeSerializer()
    rule_convention_type = RuleConventionTypeSerializer()
    specification = serializers.JSONField(default={})
    created_by = UserSerializer(read_only=True, default=serializers.CurrentUserDefault())
    revised_by = UserSerializer(read_only=True, default=serializers.CurrentUserDefault())
    related_structures = StructureRelationSerializer(
        source='structure_relations_a', many=True, required=False
    )

    class Meta:
        model = Structure
        fields = ('id', 'name', 'type', 'description', 'template', 'is_template', 'version',
                  'create_date', 'revise_date', 'start_date', 'end_date', 'specification',
                  'rule_convention_type', 'created_by', 'revised_by', 'published', 'published_date',
                  'related_structures', 'is_editable',)
        extra_kwargs = {
            'is_template': {'read_only': True},
            'template': {'read_only': True},
        }


class StructureWriteSerializer(StructureSerializer):
    type = serializers.PrimaryKeyRelatedField(queryset=StructureType.objects.all())
    rule_convention_type = serializers.PrimaryKeyRelatedField(
        queryset=RuleConventionType.objects.all(), allow_null=True, default=None
    )
    version_link = serializers.UUIDField(default=uuid.uuid4, allow_null=False)
    related_structures = StructureRelationWriteSerializer(
        source='structure_relations_a', many=True, required=False
    )

    def validate(self, data):
        if set(data.keys()) == {'structure_relations_a'}:
            if not self.instance.is_template:
                raise serializers.ValidationError(STRUCTURE_INSTANCE_RELATION_ERROR)
            return data

        version = data.get('version')
        version_link = data.get('version_link')

        version_fields = ', '.join(['version', 'version_link'])
        version_unique_together_error_msg = UniqueTogetherValidator.message.format(field_names=version_fields)
        version_exists = Structure.objects.filter(version=version, version_link=version_link).exists()

        if self.instance:
            if self.instance.published:
                raise serializers.ValidationError(PUBLISHED_STRUCTURE_CHANGE_ERROR)

            if not self.instance.is_editable:
                raise serializers.ValidationError(
                    NON_EDITABLE_STRUCTURE_CHANGE_ERROR.format(self.instance.name)
                )

            if (version is not None or version_link is not None) and self.instance.version != version:
                version = version or self.instance.version
                version_link = version_link or self.instance.version_link
                if Structure.objects.filter(version=version, version_link=version_link).exists():
                    raise serializers.ValidationError(version_unique_together_error_msg, code='unique')
        else:
            if version_exists:
                raise serializers.ValidationError(version_unique_together_error_msg, code='unique')

        return data

    @staticmethod
    def create_relations(structure, structure_relations):
        for relation in structure_relations:
            other_structure = relation.pop('structure_b')
            relation_type = relation.pop('type')
            structure.relate_to(other_structure, relation_type, **relation)

    @transaction.atomic
    def create(self, validated_data):
        validated_data['is_template'] = True
        validated_data['created_by'] = self.context['request'].user
        validated_data['revised_by'] = self.context['request'].user
        related_structures_data = validated_data.pop('structure_relations_a', [])
        structure = super().create(validated_data)

        self.create_relations(structure, related_structures_data)
        return structure

    @transaction.atomic
    def update(self, instance, validated_data):
        validated_data['revised_by'] = self.context['request'].user
        related_structures_data = validated_data.pop('structure_relations_a', None)

        if related_structures_data is not None:
            StructureRelation.objects.filter(Q(structure_a=instance) | Q(structure_b=instance)).delete()
            self.create_relations(instance, related_structures_data)

        return super().update(instance, validated_data)

    class Meta(StructureSerializer.Meta):
        fields = StructureSerializer.Meta.fields + ('version_link',)
        validators = [
            StartDateEndDateValidator(
                start_date='start_date',
                end_date='end_date',
            ),
        ]
        extra_kwargs = {
            'is_template': {'read_only': True},
            'template': {'read_only': True},
            'version': {
                'default': '1.0',
            }
        }


class RelatedStructureUnitSerializer(serializers.ModelSerializer):
    structure = StructureSerializer(read_only=True)
    archive = serializers.SerializerMethodField(read_only=True)

    def get_archive(self, obj):
        tag_structure = obj.structure.tagstructure_set.filter(
            tag__current_version__elastic_index='archive'
        ).first()

        if tag_structure is not None:
            return tag_structure.tag.current_version.pk

        return None

    class Meta:
        model = StructureUnit
        fields = ('id', 'name', 'structure', 'archive')


class StructureUnitRelationSerializer(serializers.ModelSerializer):
    structure_unit = RelatedStructureUnitSerializer(source='structure_unit_b')
    type = NodeRelationTypeSerializer()

    class Meta:
        model = StructureUnitRelation
        fields = ('id', 'type', 'description', 'start_date', 'end_date',
                  'create_date', 'revise_date', 'structure_unit',)


class StructureUnitRelationWriteSerializer(StructureUnitRelationSerializer):
    structure_unit = serializers.PrimaryKeyRelatedField(
        source='structure_unit_b', queryset=StructureUnit.objects.all()
    )
    type = serializers.PrimaryKeyRelatedField(queryset=NodeRelationType.objects.all())


class StructureUnitTypeSerializer(serializers.ModelSerializer):
    structure_type = StructureTypeSerializer()

    class Meta:
        model = StructureUnitType
        fields = ('id', 'name', 'structure_type',)


class StructureUnitSerializer(serializers.ModelSerializer):
    type = StructureUnitTypeSerializer()
    identifiers = NodeIdentifierSerializer(many=True, read_only=True)
    notes = NodeNoteSerializer(many=True, read_only=True)
    is_leaf_node = serializers.SerializerMethodField()
    is_tag_leaf_node = serializers.SerializerMethodField()
    is_unit_leaf_node = serializers.SerializerMethodField()
    related_structure_units = StructureUnitRelationSerializer(
        source='structure_unit_relations_a', many=True, required=False
    )

    @staticmethod
    def get_is_unit_leaf_node(obj):
        return obj.is_leaf_node()

    @staticmethod
    def get_is_tag_leaf_node(obj):
        # TODO: Make this a recursive check and add a separate field
        # indicating if this unit have any direct tag children

        archive_descendants = obj.structure.tagstructure_set.annotate(
            versions_exists=Exists(TagVersion.objects.filter(tag=OuterRef('tag')))
        ).filter(structure_unit=obj, versions_exists=True)
        return not archive_descendants.exists()

    def get_is_leaf_node(self, obj):
        return self.get_is_unit_leaf_node(obj) and self.get_is_tag_leaf_node(obj)

    class Meta:
        model = StructureUnit
        fields = (
            'id', 'parent', 'name', 'type', 'description',
            'reference_code', 'start_date', 'end_date', 'is_leaf_node',
            'is_tag_leaf_node', 'is_unit_leaf_node', 'structure',
            'identifiers', 'notes', 'related_structure_units',
        )


class StructureUnitDetailSerializer(StructureUnitSerializer):
    archive = serializers.SerializerMethodField(read_only=True)

    def get_archive(self, obj):
        tag_structure = obj.structure.tagstructure_set.filter(
            tag__current_version__elastic_index='archive'
        ).first()

        if tag_structure is not None:
            return tag_structure.tag.current_version.pk

        return None

    class Meta(StructureUnitSerializer.Meta):
        fields = StructureUnitSerializer.Meta.fields + ('archive',)


class StructureUnitWriteSerializer(StructureUnitSerializer):
    type = serializers.PrimaryKeyRelatedField(queryset=StructureUnitType.objects.all())
    related_structure_units = StructureUnitRelationWriteSerializer(
        source='structure_unit_relations_a', many=True, required=False
    )

    def validate(self, data):
        structure = data.pop('structure', None)

        if structure is not None and not structure.is_template:
            tag_structure = structure.tagstructure_set.first()
            if tag_structure is not None:
                archive = tag_structure.get_root().tag
                for relation in data.get('structure_unit_relations_a', []):
                    related_structure = relation['structure_unit_b'].structure
                    if structure != related_structure:
                        if related_structure.tagstructure_set.exclude(tag=archive).exists():
                            raise serializers.ValidationError(
                                _('Units in instances cannot relate to units in another archive')
                            )

        if self.instance and not self.instance.structure.is_template:
            structure_type = self.instance.structure.type

            if 'structure_unit_relations_a' in data:
                if not structure_type.editable_instance_relations:
                    raise serializers.ValidationError(
                        _('Unit relations in instances of type {} cannot be edited').format(structure_type)
                    )

        if set(data.keys()) == {'structure_unit_relations_a'}:
            return data

        if not self.instance:
            if not structure.is_template and not structure.type.editable_instances:
                raise serializers.ValidationError(
                    _('Cannot create units in instances of type {}').format(structure.type)
                )

        if self.instance and not self.instance.structure.is_template:
            structure_type = self.instance.structure.type

            # are we moving?
            copied = data.copy()
            if 'parent' in copied:
                if not structure_type.movable_instance_units:
                    raise serializers.ValidationError(
                        _('Units in instances of type {} cannot be moved').format(structure_type)
                    )

                parent = copied['parent']

                if parent is not None:
                    has_tags = parent.structure.tagstructure_set.annotate(
                        versions_exists=Exists(TagVersion.objects.filter(tag=OuterRef('tag')))
                    ).filter(structure_unit=parent, versions_exists=True)

                    if has_tags:
                        raise serializers.ValidationError(
                            _('Units cannot be placed in a unit with tags').format(structure_type)
                        )

                copied.pop('parent', None)

            copied.pop('structure_unit_relations_a', None)

            # are we editing?
            if len(copied.keys()) > 0:
                if not structure_type.editable_instances:
                    raise serializers.ValidationError(
                        _('Units in instances of type {} cannot be edited').format(structure_type)
                    )

        if self.instance and self.instance.structure.is_template:
            if self.instance.structure.published:
                raise serializers.ValidationError(PUBLISHED_STRUCTURE_CHANGE_ERROR)
            if not self.instance.structure.is_editable:
                raise serializers.ValidationError(NON_EDITABLE_STRUCTURE_CHANGE_ERROR)

        unit_type = data.get('type')

        if structure is not None and unit_type is not None:
            if structure.is_template:
                if structure.published:
                    raise serializers.ValidationError(PUBLISHED_STRUCTURE_CHANGE_ERROR)
                if not structure.is_editable:
                    raise serializers.ValidationError(NON_EDITABLE_STRUCTURE_CHANGE_ERROR)

            if structure.type != unit_type.structure_type:
                raise serializers.ValidationError(
                    _('Unit type {} is not allowed in structure type {}').format(unit_type.name, structure.type.name)
                )

        data['structure'] = structure

        if data['structure'] is not None and 'parent' in data and data['parent'] is not None:
            if data['parent'].structure != data['structure']:
                raise serializers.ValidationError(
                    _('Parent and child structure unit must be in the same structure')
                )

        return super().validate(data)

    @staticmethod
    def create_relations(structure_unit, structure_unit_relations):
        for relation in structure_unit_relations:
            other_unit = relation.pop('structure_unit_b')
            relation_type = relation.pop('type')
            structure_unit.relate_to(other_unit, relation_type, **relation)

    @transaction.atomic
    def create(self, validated_data):
        related_units_data = validated_data.pop('structure_unit_relations_a', [])
        unit = StructureUnit.objects.create(**validated_data)

        self.create_relations(unit, related_units_data)

        return unit

    @transaction.atomic
    def update(self, instance, validated_data):
        related_units_data = validated_data.pop('structure_unit_relations_a', None)

        if related_units_data is not None:
            StructureUnitRelation.objects.filter(Q(structure_unit_a=instance) | Q(structure_unit_b=instance)).delete()
            self.create_relations(instance, related_units_data)

        return super().update(instance, validated_data)


class TagStructureSerializer(serializers.ModelSerializer):
    structure = StructureSerializer(read_only=True)

    class Meta:
        model = TagStructure
        fields = ('id', 'parent', 'structure')
        read_only_fields = ('parent', 'structure',)


class MediumTypeSerializer(serializers.ModelSerializer):
    class Meta:
        model = MediumType
        fields = ('id', 'name', 'size', 'unit',)


class TagVersionSerializerWithoutSource(serializers.ModelSerializer):
    class Meta:
        model = TagVersion
        fields = ('id', 'elastic_index', 'name', 'type', 'create_date', 'start_date',
                  'end_date',)


class TagVersionWriteSerializer(serializers.ModelSerializer):
    class Meta:
        model = TagVersion
        fields = ('start_date', 'end_date', 'name', 'type', 'reference_code',)


class RelatedTagVersionSerializer(serializers.ModelSerializer):
    class Meta:
        model = TagVersion
        fields = ('id', 'name',)


class TagVersionRelationSerializer(serializers.ModelSerializer):
    tag_version = RelatedTagVersionSerializer(source='tag_version_b')
    type = serializers.CharField(source='type.name')

    class Meta:
        model = TagVersionRelation
        fields = ('tag_version', 'type')


class TagVersionAgentTagLinkAgentSerializer(serializers.ModelSerializer):
    names = AgentNameSerializer(many=True)

    class Meta:
        model = Agent
        fields = ('id', 'names', 'create_date', 'revise_date', 'start_date', 'end_date',)


class TagVersionAgentTagLinkSerializer(serializers.ModelSerializer):
    agent = TagVersionAgentTagLinkAgentSerializer()
    type = AgentTagLinkRelationTypeSerializer()

    class Meta:
        model = AgentTagLink
        fields = ('agent', 'type', 'start_date', 'end_date', 'description',)


class TagVersionTypeSerializer(serializers.ModelSerializer):
    custom_fields_template = serializers.JSONField(required=False)

    class Meta:
        model = TagVersionType
        fields = ('pk', 'name', 'archive_type', 'information_package_type', 'custom_fields_template')


class MetricTypeSerializer(serializers.ModelSerializer):
    class Meta:
        model = MetricType
        fields = ('id', 'name',)


class LocationLevelTypeSerializer(serializers.ModelSerializer):
    class Meta:
        model = LocationLevelType
        fields = ('id', 'name',)


class LocationFunctionTypeSerializer(serializers.ModelSerializer):
    class Meta:
        model = LocationFunctionType
        fields = ('id', 'name',)


class LocationSerializer(serializers.ModelSerializer):
    metric = MetricTypeSerializer()
    level_type = LocationLevelTypeSerializer()
    function = LocationFunctionTypeSerializer()

    class Meta:
        model = Location
        fields = ('id', 'name', 'parent', 'level_type', 'function', 'metric', 'capacity',)


class LocationWriteSerializer(LocationSerializer):
    metric = serializers.PrimaryKeyRelatedField(
        allow_null=True, required=False, default=None,
        queryset=MetricType.objects.all(),
    )
    level_type = serializers.PrimaryKeyRelatedField(queryset=LocationLevelType.objects.all())
    function = serializers.PrimaryKeyRelatedField(queryset=LocationFunctionType.objects.all())

    @transaction.atomic
    def create(self, validated_data):
        location = super().create(validated_data)
        user = self.context['request'].user

        organization = user.user_profile.current_organization
        organization.assign_object(location)
        organization.add_object(location)

        return location

    class Meta(LocationSerializer.Meta):
        fields = ('name', 'parent', 'level_type', 'function', 'metric', 'capacity')


class TagVersionInformationPackageSerializer(serializers.ModelSerializer):
    class Meta:
        model = InformationPackage
        fields = ('id', 'object_identifier_value', 'label',)


class TagVersionNestedSerializer(serializers.ModelSerializer):
    _id = serializers.UUIDField(source='pk')
    _index = serializers.CharField(source='elastic_index')
    is_leaf_node = serializers.SerializerMethodField()
    _source = serializers.SerializerMethodField()
    masked_fields = serializers.SerializerMethodField()
    related_tags = TagVersionRelationSerializer(source='tag_version_relations_a', many=True)
    medium_type = MediumTypeSerializer()
    notes = NodeNoteSerializer(many=True)
    identifiers = NodeIdentifierSerializer(many=True)
    agents = TagVersionAgentTagLinkSerializer(source='agent_links', many=True)
    type = TagVersionTypeSerializer()
    metric = MetricTypeSerializer()
    location = LocationSerializer()
    custom_fields = serializers.JSONField()
    information_package = TagVersionInformationPackageSerializer(
        source='tag.information_package', read_only=True,
    )
    flagged_for_appraisal = serializers.BooleanField(source='tag.flagged_for_appraisal')

    def get_is_leaf_node(self, obj):
        return obj.is_leaf_node(structure=self.context.get('structure'))

    def get_masked_fields(self, obj):
        cache_key = '{}_masked_fields'.format(obj.pk)
        cached = cache.get(cache_key)
        if cached is not None:
            return cached
        try:
            doc = obj.get_doc()
            masked = doc.get_masked_fields(self.context.get('user'))
            cache.set(cache_key, masked, 60)
            return masked
        except elasticsearch.NotFoundError:
            return []

    def get__source(self, obj):
        custom_fields = obj.custom_fields

        hidden_fields = ['restrictions']
        masked_fields = self.get_masked_fields(obj)

        for field in custom_fields.keys():
            if field in masked_fields:
                custom_fields[field] = ''
            if field in hidden_fields:
                custom_fields.pop(field)
        return custom_fields

    class Meta:
        model = TagVersion
        fields = (
            '_id', '_index', 'name', 'type', 'create_date', 'revise_date',
            'import_date', 'start_date', 'related_tags', 'notes', 'end_date',
            'is_leaf_node', '_source', 'masked_fields', 'tag', 'flagged_for_appraisal',
            'medium_type', 'identifiers', 'agents', 'description', 'reference_code',
            'custom_fields', 'metric', 'location', 'capacity', 'information_package',
        )


class AgentArchiveLinkSerializer(serializers.ModelSerializer):
    archive = TagVersionNestedSerializer(source='tag')
    type = AgentTagLinkRelationTypeSerializer()

    class Meta:
        model = AgentTagLink
        fields = ('id', 'archive', 'type', 'description', 'start_date', 'end_date',)
        validators = [
            serializers.UniqueTogetherValidator(
                queryset=model.objects.all(),
                fields=('archive', 'agent'),
                message=_('Archive already added')
            )
        ]


class AgentArchiveLinkWriteSerializer(AgentArchiveLinkSerializer):
    agent = serializers.PrimaryKeyRelatedField(queryset=Agent.objects.all())
    archive = serializers.PrimaryKeyRelatedField(
        source='tag',
        queryset=TagVersion.objects.filter(elastic_index='archive')
    )
    type = serializers.PrimaryKeyRelatedField(queryset=AgentTagLinkRelationType.objects.all())

    class Meta(AgentArchiveLinkSerializer.Meta):
        AgentArchiveLinkSerializer.Meta.fields += ('agent',)


class TagVersionSerializer(TagVersionNestedSerializer):
    structures = serializers.SerializerMethodField()
    parent = serializers.SerializerMethodField()
    root = serializers.SerializerMethodField()
    structure_unit = serializers.SerializerMethodField()
    organization = serializers.SerializerMethodField()

    def get_root(self, obj):
        root = obj.get_root()
        if root is not None:
            return root.pk

        return None

    def get_structure_unit(self, obj):
        structure = self.context.get('structure')

        try:
            if structure is not None:
                tag_structure = obj.tag.structures.get(structure=structure)
            else:
                tag_structure = obj.get_active_structure()
        except TagStructure.DoesNotExist:
            return None

        unit = tag_structure.structure_unit

        if unit is None:
            return None

        archive = tag_structure.get_root().pk
        context = {'archive_structure': archive}
        return StructureUnitSerializer(unit, context=context).data

    def get_organization(self, obj):
        try:
            ctype = ContentType.objects.get_for_model(obj)
            group = GroupGenericObjects.objects.get(object_id=obj.pk, content_type=ctype).group
            serializer = GroupSerializer(instance=group)
            return serializer.data
        except GroupGenericObjects.DoesNotExist:
            return None

    def get_structures(self, obj):
        structure_ids = obj.tag.structures.values_list('structure', flat=True)
        structures = Structure.objects.filter(pk__in=structure_ids).order_by('create_date')
        return StructureSerializer(structures, many=True).data

    def get_parent(self, obj):
        parent = obj.get_parent(structure=self.context.get('structure'))
        if parent is None:
            return None

        return {
            'id': str(parent.pk),
            'index': parent.elastic_index
        }

    class Meta(TagVersionNestedSerializer.Meta):
        fields = TagVersionNestedSerializer.Meta.fields + (
            'structure_unit', 'structures', 'parent', 'organization', 'root',
        )


class TagVersionSerializerWithVersions(TagVersionSerializer):
    versions = serializers.SerializerMethodField()

    def get_versions(self, obj):
        versions = TagVersion.objects.filter(tag=obj.tag).exclude(pk=obj.pk)
        return TagVersionSerializer(versions, many=True, context=self.context).data

    class Meta(TagVersionSerializer.Meta):
        fields = TagVersionSerializer.Meta.fields + ('versions',)


class TagSerializer(serializers.ModelSerializer):
    structures = TagStructureSerializer(many=True, read_only=True)
    current_version = TagVersionSerializerWithoutSource(read_only=True)
    other_versions = serializers.SerializerMethodField()

    def get_other_versions(self, obj):
        versions = obj.versions.exclude(pk=obj.current_version.pk)
        return TagVersionSerializer(versions, many=True, context=self.context).data

    class Meta:
        model = Tag
        fields = ('id', 'current_version', 'other_versions', 'structures')


class DeliveryTypeSerializer(serializers.ModelSerializer):
    class Meta:
        model = DeliveryType
        fields = ('id', 'name')


class DeliverySerializer(serializers.ModelSerializer):
    type = DeliveryTypeSerializer()
    submission_agreement = SubmissionAgreementSerializer()
    producer_organization = AgentSerializer()

    class Meta:
        model = Delivery
        fields = (
            'id', 'name', 'type', 'description', 'submission_agreement',
            'producer_organization', 'reference_code',
        )


class DeliveryWriteSerializer(DeliverySerializer):
    type = serializers.PrimaryKeyRelatedField(queryset=DeliveryType.objects.all())
    submission_agreement = serializers.PrimaryKeyRelatedField(
        queryset=SubmissionAgreement.objects.filter(published=True), default=None, allow_null=True)
    producer_organization = serializers.PrimaryKeyRelatedField(
        queryset=Agent.objects.all(), default=None, allow_null=True,
    )

    def create(self, validated_data):
        obj = super().create(validated_data)

        org = self.context['request'].user.user_profile.current_organization
        org.add_object(obj)

        event_type = EventType.objects.get(eventType='20300')
        EventIP.objects.create(
            delivery=obj,
            eventType=event_type,
        )
        return obj


class TransferSerializer(serializers.ModelSerializer):
    def create(self, validated_data):
        obj = super().create(validated_data)

        org = self.context['request'].user.user_profile.current_organization
        org.add_object(obj)

        return obj

    class Meta:
        model = Transfer
        fields = (
            'id', 'name', 'delivery', 'submitter_organization', 'submitter_organization_main_address',
            'submitter_individual_name', 'submitter_individual_phone', 'submitter_individual_email',
            'description',
        )


class TransferEditNodesSerializer(serializers.Serializer):
    tags = serializers.ListField(
        child=serializers.PrimaryKeyRelatedField(
            queryset=TagVersion.objects.all(),
        )
    )
    structure_units = serializers.ListField(
        child=serializers.PrimaryKeyRelatedField(
            queryset=StructureUnit.objects.filter(structure__is_template=False),
        )
    )


class NodeWriteSerializer(serializers.Serializer):
    name = serializers.CharField()
    description = serializers.CharField(required=False)
    start_date = serializers.DateTimeField(required=False, allow_null=True)
    end_date = serializers.DateTimeField(required=False, allow_null=True)
    custom_fields = serializers.JSONField(required=False)
    notes = NodeNoteWriteSerializer(many=True, required=False)
    identifiers = NodeIdentifierWriteSerializer(many=True, required=False)
    flagged_for_appraisal = serializers.BooleanField(required=False)

    @staticmethod
    def create_notes(tag_version: TagVersion, notes_data):
        NodeNote.objects.bulk_create([
            NodeNote(tag_version=tag_version, **note)
            for note in notes_data
        ])

    @staticmethod
    def create_identifiers(tag_version: TagVersion, identifiers_data):
        NodeIdentifier.objects.bulk_create([
            NodeIdentifier(tag_version=tag_version, **identifier)
            for identifier in identifiers_data
        ])

    @staticmethod
    @transaction.atomic
    def update_notes(tag_version: TagVersion, notes_data):
        if notes_data is not None:
            NodeNote.objects.filter(tag_version=tag_version).delete()
            for note in notes_data:
                note.setdefault('create_date', timezone.now())
            NodeWriteSerializer.create_notes(tag_version, notes_data)

    @staticmethod
    @transaction.atomic
    def update_identifiers(tag_version: TagVersion, identifiers_data):
        if identifiers_data is not None:
            NodeIdentifier.objects.filter(tag_version=tag_version).delete()
            NodeWriteSerializer.create_identifiers(tag_version, identifiers_data)


class ComponentWriteSerializer(NodeWriteSerializer):
    type = serializers.PrimaryKeyRelatedField(queryset=TagVersionType.objects.filter(archive_type=False))
    reference_code = serializers.CharField()
    information_package = serializers.PrimaryKeyRelatedField(
        default=None,
        queryset=InformationPackage.objects.filter(archived=True),
    )
    index = serializers.ChoiceField(choices=['component', 'document'])
    parent = serializers.PrimaryKeyRelatedField(required=False, queryset=TagVersion.objects.all())
    location = serializers.PrimaryKeyRelatedField(queryset=Location.objects.all(), allow_null=True)
    structure = serializers.PrimaryKeyRelatedField(
        required=False, queryset=Structure.objects.filter(is_template=False))
    structure_unit = serializers.PrimaryKeyRelatedField(
        required=False,
        queryset=StructureUnit.objects.filter(structure__is_template=False),
    )

    def create(self, validated_data):
        with transaction.atomic():
            structure_unit = validated_data.pop('structure_unit', None)
            parent = validated_data.pop('parent', None)
            structure = validated_data.pop('structure', None)
            notes_data = validated_data.pop('notes', [])
            identifiers_data = validated_data.pop('identifiers', [])
            information_package = validated_data.pop('information_package', None)
            flagged_for_appraisal = validated_data.pop('flagged_for_appraisal', False)
            index = validated_data.pop('index')

            tag = Tag.objects.create(
                information_package=information_package,
                flagged_for_appraisal=flagged_for_appraisal,
            )
            tag_structure = TagStructure(tag=tag)

            if structure_unit is not None:
                tag_structure.structure_unit = structure_unit
                tag_structure.structure = structure_unit.structure

                archive_structure = TagStructure.objects.filter(structure=structure_unit.structure).first().get_root()
                tag_structure.parent = archive_structure

                tag_structure.save()

            else:
                if structure is None:
                    parent_structure = parent.get_active_structure()
                else:
                    parent_structure = parent.get_structures(structure).get()

                tag_structure.parent = parent_structure
                tag_structure.structure = parent_structure.structure

            tag_structure.save()

            tag_version = TagVersion.objects.create(
                tag=tag, elastic_index=index, **validated_data,
            )
            tag.current_version = tag_version
            tag.save()

            for agent_link in AgentTagLink.objects.filter(tag=tag_version):
                AgentTagLink.objects.create(tag=tag_version, agent=agent_link.agent, type=agent_link.type)

            tag_structure.refresh_from_db()
            if structure_unit is None:
                structure_unit = tag_structure.get_ancestors(
                    include_self=True
                ).filter(structure_unit__isnull=False).get().structure_unit
            related_units = structure_unit.related_structure_units.filter(
                structure__is_template=False
            ).exclude(
                structure=tag_structure.structure
            )

            for related in related_units:
                new_unit = related if tag_structure.structure_unit is not None else None
                tag_structure.copy_to_new_structure(related.structure, new_unit=new_unit)

            self.create_identifiers(tag_version, identifiers_data)
            self.create_notes(tag_version, notes_data)

        doc = Component.from_obj(tag_version)
        doc.save()

        return tag

    def update(self, instance: TagVersion, validated_data):
        structure_unit = validated_data.pop('structure_unit', None)
        parent = validated_data.pop('parent', None)
        structure = validated_data.pop('structure', None)
        notes_data = validated_data.pop('notes', None)
        identifiers_data = validated_data.pop('identifiers', None)
        information_package = validated_data.pop('information_package', instance.tag.information_package)
<<<<<<< HEAD
        flagged_for_appraisal = validated_data.pop('flagged_for_appraisal', instance.tag.flagged_for_appraisal)
=======
>>>>>>> 3d76ce1d
        validated_data.pop('index', None)

        self.update_identifiers(instance, identifiers_data)
        self.update_notes(instance, notes_data)

        if structure is not None:
            tag = instance.tag

            if structure_unit is not None:
                archive_structure = structure.tagstructure_set.first().get_root()
                parent = archive_structure

            elif parent is not None:
                parent_structure = parent.get_structures(structure).get()
                parent = parent_structure
                structure_unit = None

            TagStructure.objects.update_or_create(tag=tag, structure=structure, defaults={
                'parent': parent,
                'structure_unit': structure_unit,
            })

        instance.tag.information_package = information_package
        instance.tag.flagged_for_appraisal = flagged_for_appraisal
        instance.tag.save()
        TagVersion.objects.filter(pk=instance.pk).update(**validated_data)
        instance.refresh_from_db()

        if instance.elastic_index == 'component':
            doc = Component.from_obj(instance)
        elif instance.elastic_index == 'document':
            doc = File.from_obj(instance)

        doc.save()

        return instance

    def validate_parent(self, value):
        if not self.instance:
            return value

        if value == self.instance:
            raise serializers.ValidationError(_("Cannot be parent to itself"))

        return value

    def validate_structure_unit(self, value):
        if not value.is_leaf_node():
            raise serializers.ValidationError(_("Must be a leaf unit"))

        return value

    def validate(self, data):
        if not self.instance:
            if 'parent' not in data and 'structure_unit' not in data:
                raise serializers.ValidationError('parent or structure_unit required')

            if 'structure_unit' not in data and data['parent'].type.archive_type:
                raise serializers.ValidationError('structure_unit required when parent is an archive')

        if self.instance:
            structure_unit = data.get('structure_unit', None)
            parent = data.get('parent', None)

            if structure_unit is not None and parent is not None and not parent.type.archive_type:
                raise serializers.ValidationError('structure_unit not allowed when parent is not an archive')

        if data.get('information_package') is not None and not data['type'].information_package_type:
            raise serializers.ValidationError('information package can only be set on information package nodes')

        start_date = data.get('start_date', getattr(self.instance, 'start_date', None))
        end_date = data.get('end_date', getattr(self.instance, 'end_date', None))
        if start_date and end_date and start_date > end_date:
            raise serializers.ValidationError(_("end date must occur after start date"))

        return data


class ArchiveWriteSerializer(NodeWriteSerializer):
    type = serializers.PrimaryKeyRelatedField(queryset=TagVersionType.objects.filter(archive_type=True))
    structures = serializers.PrimaryKeyRelatedField(
        queryset=Structure.objects.filter(is_template=True, published=True),
        many=True,
    )
    archive_creator = serializers.PrimaryKeyRelatedField(queryset=Agent.objects.all())
    reference_code = serializers.CharField(required=False, allow_blank=True)
    use_uuid_as_refcode = serializers.BooleanField(default=False)
<<<<<<< HEAD
    start_date = serializers.DateTimeField(required=False, allow_null=True)
    end_date = serializers.DateTimeField(required=False, allow_null=True)
    custom_fields = serializers.JSONField(required=False)
    notes = NodeNoteWriteSerializer(many=True, required=False)
    identifiers = NodeIdentifierWriteSerializer(many=True, required=False)
    flagged_for_appraisal = serializers.BooleanField(required=False)

    @staticmethod
    def create_notes(tag_version, notes_data):
        NodeNote.objects.bulk_create([
            NodeNote(tag_version=tag_version, **note)
            for note in notes_data
        ])

    @staticmethod
    def create_identifiers(tag_version, identifiers_data):
        NodeIdentifier.objects.bulk_create([
            NodeIdentifier(tag_version=tag_version, **identifier)
            for identifier in identifiers_data
        ])
=======
>>>>>>> 3d76ce1d

    def create(self, validated_data):
        with transaction.atomic():
            agent = validated_data.pop('archive_creator')
            structures = validated_data.pop('structures')
            notes_data = validated_data.pop('notes', [])
            identifiers_data = validated_data.pop('identifiers', [])
            use_uuid_as_refcode = validated_data.pop('use_uuid_as_refcode', False)
            flagged_for_appraisal = validated_data.pop('flagged_for_appraisal', False)
            tag_version_id = uuid.uuid4()

            if use_uuid_as_refcode:
                validated_data['reference_code'] = str(tag_version_id)

            tag = Tag.objects.create(flagged_for_appraisal=flagged_for_appraisal)
            tag_version = TagVersion.objects.create(
                pk=tag_version_id, tag=tag, elastic_index='archive',
                **validated_data,
            )
            tag.current_version = tag_version
            tag.save()

            for structure in structures:
                structure_instance, _ = structure.create_template_instance(tag)
                for instance_unit in structure_instance.units.all():
                    StructureUnitDocument.from_obj(instance_unit).save()

            org = self.context['request'].user.user_profile.current_organization
            org.add_object(tag)
            org.add_object(tag_version)

            tag_link_type, _ = AgentTagLinkRelationType.objects.get_or_create(
                creator=True, defaults={'name': 'creator'}
            )
            AgentTagLink.objects.create(agent=agent, tag=tag_version, type=tag_link_type)
            self.create_identifiers(tag_version, identifiers_data)
            self.create_notes(tag_version, notes_data)

        doc = Archive.from_obj(tag_version)
        doc.save()

        return tag

    def update(self, instance: TagVersion, validated_data):
        structures = validated_data.pop('structures', [])
        notes_data = validated_data.pop('notes', None)
        identifiers_data = validated_data.pop('identifiers', None)
        flagged_for_appraisal = validated_data.pop('flagged_for_appraisal', instance.tag.flagged_for_appraisal)

        self.update_identifiers(instance, identifiers_data)
        self.update_notes(instance, notes_data)

        with transaction.atomic():
            for structure in structures:
                if not TagStructure.objects.filter(tag=instance.tag, structure__template=structure).exists():
                    structure_instance, _ = structure.create_template_instance(instance.tag)
                    for instance_unit in structure_instance.units.all():
                        StructureUnitDocument.from_obj(instance_unit).save()

            instance.tag.flagged_for_appraisal = flagged_for_appraisal
            instance.tag.save()
            TagVersion.objects.filter(pk=instance.pk).update(**validated_data)
            instance.refresh_from_db()

        doc = Archive.from_obj(instance)
        doc.save()

        return instance

    def validate_structures(self, structures):
        if not len(structures):
            raise serializers.ValidationError(_("At least one structure is required"))

        if self.instance:
            existing_structures = Structure.objects.filter(instances__tagstructure__tag=self.instance.tag)

            for existing_structure in existing_structures:
                structure_instance = Structure.objects.get(
                    template=existing_structure, tagstructure__tag=self.instance.tag,
                )
                if existing_structure not in structures:
                    empty_structure = not structure_instance.tagstructure_set.filter(
                        tag__versions__type__archive_type=False
                    ).exists()
                    if not empty_structure:
                        raise serializers.ValidationError(_("Non-empty structures cannot be deleted from archives"))
                    else:
                        TagStructure.objects.filter(structure=structure_instance).delete()
                        structure_instance.delete()

        return structures

    def validate(self, data):
        start_date = data.get('start_date', getattr(self.instance, 'start_date', None))
        end_date = data.get('end_date', getattr(self.instance, 'end_date', None))
        if start_date and end_date and start_date > end_date:
            raise serializers.ValidationError(_("end date must occur after start date"))

        if not self.instance and not data.get('reference_code') and not data.get('use_uuid_as_refcode'):
            raise serializers.ValidationError(_("either reference_code or use_uuid_as_refcode must be set"))

        return data


class StoredSearchSerializer(serializers.ModelSerializer):
    user = serializers.CharField(read_only=True, default=CurrentUsernameDefault())
    query = serializers.JSONField()

    def create(self, validated_data):
        if 'user' not in validated_data:
            validated_data['user'] = self.context['request'].user
        return super().create(validated_data)

    class Meta:
        model = Search
        fields = ('id', 'name', 'user', 'query',)<|MERGE_RESOLUTION|>--- conflicted
+++ resolved
@@ -1027,10 +1027,7 @@
         notes_data = validated_data.pop('notes', None)
         identifiers_data = validated_data.pop('identifiers', None)
         information_package = validated_data.pop('information_package', instance.tag.information_package)
-<<<<<<< HEAD
         flagged_for_appraisal = validated_data.pop('flagged_for_appraisal', instance.tag.flagged_for_appraisal)
-=======
->>>>>>> 3d76ce1d
         validated_data.pop('index', None)
 
         self.update_identifiers(instance, identifiers_data)
@@ -1118,29 +1115,6 @@
     archive_creator = serializers.PrimaryKeyRelatedField(queryset=Agent.objects.all())
     reference_code = serializers.CharField(required=False, allow_blank=True)
     use_uuid_as_refcode = serializers.BooleanField(default=False)
-<<<<<<< HEAD
-    start_date = serializers.DateTimeField(required=False, allow_null=True)
-    end_date = serializers.DateTimeField(required=False, allow_null=True)
-    custom_fields = serializers.JSONField(required=False)
-    notes = NodeNoteWriteSerializer(many=True, required=False)
-    identifiers = NodeIdentifierWriteSerializer(many=True, required=False)
-    flagged_for_appraisal = serializers.BooleanField(required=False)
-
-    @staticmethod
-    def create_notes(tag_version, notes_data):
-        NodeNote.objects.bulk_create([
-            NodeNote(tag_version=tag_version, **note)
-            for note in notes_data
-        ])
-
-    @staticmethod
-    def create_identifiers(tag_version, identifiers_data):
-        NodeIdentifier.objects.bulk_create([
-            NodeIdentifier(tag_version=tag_version, **identifier)
-            for identifier in identifiers_data
-        ])
-=======
->>>>>>> 3d76ce1d
 
     def create(self, validated_data):
         with transaction.atomic():
