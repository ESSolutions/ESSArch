import copy
import csv
import datetime
import io
import json
import logging
import math
import os
import tempfile

from django.contrib.contenttypes.models import ContentType
from django.core.cache import cache
from django.core.exceptions import ValidationError
from django.core.mail import EmailMessage
from django.db import models, transaction
from django.db.models import Prefetch
from django.template.loader import render_to_string
from django.utils import timezone
from django.utils.decorators import method_decorator
from django_filters.constants import EMPTY_VALUES
from elasticsearch.exceptions import NotFoundError, TransportError
from elasticsearch_dsl import FacetedSearch, Q, TermsFacet
from elasticsearch_dsl.connections import get_connection
from rest_framework import exceptions, serializers, status
from rest_framework.decorators import action
from rest_framework.generics import get_object_or_404
from rest_framework.permissions import SAFE_METHODS, IsAuthenticated
from rest_framework.response import Response
from rest_framework.viewsets import ViewSet
from weasyprint import HTML

from ESSArch_Core.agents.models import AgentTagLink
from ESSArch_Core.auth.models import GroupGenericObjects
from ESSArch_Core.auth.serializers import ChangeOrganizationSerializer
from ESSArch_Core.auth.util import get_objects_for_user
from ESSArch_Core.configuration.decorators import feature_enabled_or_404
from ESSArch_Core.ip.models import InformationPackage
from ESSArch_Core.maintenance.models import AppraisalJob
from ESSArch_Core.mixins import PaginatedViewMixin
from ESSArch_Core.search import DEFAULT_MAX_RESULT_WINDOW
from ESSArch_Core.tags.documents import Archive, VersionedDocType
from ESSArch_Core.tags.models import Structure, Tag, TagStructure, TagVersion
from ESSArch_Core.tags.permissions import SearchPermissions
from ESSArch_Core.tags.serializers import (
    ArchiveWriteSerializer,
    ComponentWriteSerializer,
    TagVersionNestedSerializer,
    TagVersionSerializerWithVersions,
    TagVersionWriteSerializer,
)
from ESSArch_Core.util import generate_file_response, remove_prefix

logger = logging.getLogger('essarch.search')
EXPORT_FORMATS = ('csv', 'pdf')
SORTABLE_FIELDS = (
    {'name.keyword': {'unmapped_type': 'keyword'}},
    {'reference_code.keyword': {'unmapped_type': 'keyword'}}
)


class ComponentSearch(FacetedSearch):
    index = ['component', 'document', 'structure_unit']
    fields = [
        'reference_code.keyword^10', 'reference_code^5', 'name^2', 'desc', 'attachment.content',
        'attachment.keywords', 'archive__name',
    ]

    facets = {
        # use bucket aggregations to define facets
        'extension': TermsFacet(field='extension', min_doc_count=0, size=100),
        'type': TermsFacet(field='type', min_doc_count=0, size=100),
    }

    filters = {
        'agents': {'many': True},
        'extensions': {'many': True},
        'start_date': {},
        'end_date': {},
        'type': {'many': True},
        'appraisal_date_before': {},
        'appraisal_date_after': {},
    }

    def __init__(self, *args, exclude_indices=None, **kwargs):
        self.query_params_filter = kwargs.pop('filter_values', {})
        self.start_date = self.query_params_filter.pop('start_date', None)
        self.end_date = self.query_params_filter.pop('end_date', None)
        self.appraisal_date_before = self.query_params_filter.pop('appraisal_date_before', None)
        self.appraisal_date_after = self.query_params_filter.pop('appraisal_date_after', None)
        self.archives = self.query_params_filter.pop('archives', None)
        self.personal_identification_number = self.query_params_filter.pop('personal_identification_number', None)
        self.user = kwargs.pop('user')
        self.filter_values = {
            'indices': self.query_params_filter.pop('indices', [])
        }

        if exclude_indices is not None:
            self.index = [i for i in self.index if i not in exclude_indices]

        def validate_date(d):
            try:
                return datetime.datetime.strptime(d, '%Y')
            except ValueError:
                try:
                    return datetime.datetime.strptime(d, '%Y-%m')
                except ValueError:
                    try:
                        return datetime.datetime.strptime(d, '%Y-%m-%d')
                    except ValueError:
                        raise exceptions.ParseError('Invalid date format, should be YYYY[-MM-DD]')

        if self.start_date not in EMPTY_VALUES:
            self.start_date = self.start_date.zfill(4)
            self.start_date = validate_date(self.start_date)

        if self.end_date not in EMPTY_VALUES:
            self.end_date = self.end_date.zfill(4)
            self.end_date = validate_date(self.end_date)

        if self.start_date not in EMPTY_VALUES and self.end_date not in EMPTY_VALUES:
            if self.start_date > self.end_date:
                raise exceptions.ParseError('start_date cannot be set to date after end_date')

        super().__init__(*args, **kwargs)

    def search(self):
        """
        We override this to add filters on archive, start and end date

        We have to manually filter archives since we want to filter against a
        script field representing the archive which is the `archive` field on
        components and `_id` on archives.
        """

        organization_archives = TagVersion.objects.filter(elastic_index='archive').for_user(self.user, [])
        organization_archives = [str(x) for x in list(organization_archives.values_list('pk', flat=True))]

        s = super().search()
        s = s.source(excludes=["attachment.content"])

        # only get current version of "TagVersion" documents
        s = s.filter('bool', minimum_should_match=1, should=[
            Q('term', current_version=True),
            Q('bool', must_not=Q('terms', _index=[
                'archive-*',
                'component-*'
            ])),
        ])

        s = s.filter(Q('bool', minimum_should_match=1, should=[
            Q('nested', path='archive', ignore_unmapped=True, query=Q('terms', archive__id=organization_archives)),
            Q('bool', must_not=[
                Q('nested', path='archive', ignore_unmapped=True, query=Q('bool', filter=Q('exists', field='archive')))
            ]),
            Q('bool', **{'must_not': {'terms': {'_index': ['component-*', 'structure_unit-*']}}}),
        ]))

        # * get everything except documents connected to IPs available to the user
        #
        # * get documents connected to any IP available to the user if the user has the
        #   permission to see files in other user's IPs. Otherwise, only get documents
        #   from IPs that the user is responsible for

        organization_ips = InformationPackage.objects.for_user(self.user, []).values_list('pk', flat=True)

        if self.user.has_perm('ip.see_other_user_ip_files'):
            document_ips = organization_ips
        else:
            document_ips = self.user.information_packages.values_list('pk', flat=True)

        s = s.filter(Q('bool', minimum_should_match=1, should=[
            Q('bool', must=[
                Q('bool', minimum_should_match=1, should=[
                    ~Q('exists', field='ip'),
                    Q('terms', ip=list(organization_ips))
                ]),
                Q('bool', **{'must_not': {'terms': {'_index': ['document-*']}}}),
            ]),
            Q('bool', must=[
                Q('terms', _index=['document-*']),
                Q('bool', minimum_should_match=1, should=[~Q('exists', field='ip'), Q('terms', ip=list(document_ips))])
            ]),
        ]))

        user_security_level_perms = list(filter(
            lambda x: x.startswith('tags.security_level_'),
            self.user.get_all_permissions(),
        ))

        if len(user_security_level_perms) > 0:
            user_security_levels = list(map(lambda x: int(x[-1]), user_security_level_perms))
            s = s.filter(Q('bool', minimum_should_match=1, should=[
                Q('terms', security_level=user_security_levels),
                Q('bool', must_not=Q('exists', field='security_level')),
                Q('term', security_level=0),
            ]))
        else:
            s = s.filter(Q('bool', minimum_should_match=1, should=[
                Q('bool', must_not=Q('exists', field='security_level')),
                Q('term', security_level=0),
            ]))

        if self.personal_identification_number not in EMPTY_VALUES:
            s = s.filter('term', personal_identification_numbers=self.personal_identification_number)

        if self.start_date not in EMPTY_VALUES:
            s = s.filter('range', end_date={'gte': self.start_date})

        if self.end_date not in EMPTY_VALUES:
            s = s.filter('range', start_date={'lte': self.end_date})

        if self.appraisal_date_after not in EMPTY_VALUES:
            s = s.filter('range', appraisal_date={'gte': self.appraisal_date_after})

        if self.appraisal_date_before not in EMPTY_VALUES:
            s = s.filter('range', appraisal_date={'lte': self.appraisal_date_before})

        if self.archives is not None:
            s = s.filter(Q('bool', minimum_should_match=1, should=[
                Q('nested', path='archive', ignore_unmapped=True, query=Q(
                    'terms', archive__id=self.archives.split(',')
                )),
                Q('bool', must=[
                    Q('bool', must_not=Q('exists', field='archive')),
                    Q('terms', _id=self.archives.split(',')),
                ])
            ]))

        for filter_k, filter_v in self.query_params_filter.items():
            if filter_k in self.filters and filter_v not in EMPTY_VALUES:
                if self.filters[filter_k].get('many', False):
                    filter_v = filter_v.split(',')
                    s = s.query('terms', **{filter_k: filter_v})

                else:
                    s = s.query('match', **{filter_k: filter_v})

        return s

    def query(self, search, query):
        """
        Add query part to ``search``.

        Overrided to support nested fields, currently only supports one level.
        """

        if query:
            nested_queries = []
            fields = []

            for field in self.fields:
                if '__' in field:
                    paths = field.split('__')
                    for idx, _path in enumerate(paths):
                        if idx == 0:
                            continue

                        subquery = {
                            "path": paths[idx - 1],
                            "ignore_unmapped": True,
                            "query": Q("match", **{'.'.join(paths[:idx + 1]): query})
                        }

                    nested_queries.append(Q('nested', **subquery))
                else:
                    fields.append(field)

            queries = nested_queries + [Q('multi_match', fields=fields, query=query)]
            return search.query('bool', minimum_should_match=1, should=queries)
        return search

    def highlight(self, search):
        """
        We override this to set the highlighting options
        """

        pre_tags = ["<strong>"]
        post_tags = ["</strong>"]
        search = search.highlight_options(
            number_of_fragments=0, pre_tags=pre_tags, post_tags=post_tags, require_field_match=True
        )
        return super().highlight(search)


def get_archive(id):
    # try to get from cache first
    cache_key = 'archive_%s' % id
    cached = cache.get(cache_key)
    if cached:
        return cached

    archive = Archive.get(id=id)
    archive_data = archive.to_dict()
    cache.set(cache_key, archive_data)
    return archive_data


class ComponentSearchSerializer(serializers.Serializer):
    appraisal_date_before = serializers.DateField(required=False, allow_null=True, default=None)
    appraisal_date_after = serializers.DateField(required=False, allow_null=True, default=None)

    def validate(self, data):
        if (data['appraisal_date_after'] and data['appraisal_date_before'] and
                data['appraisal_date_after'] > data['appraisal_date_before']):

            raise serializers.ValidationError("appraisal_date_after must occur before appraisal_date_before")

        return data


@method_decorator(feature_enabled_or_404('archival descriptions'), name='initial')
class ComponentSearchViewSet(ViewSet, PaginatedViewMixin):
    index = ComponentSearch.index
    lookup_field = 'pk'
    lookup_url_kwarg = None
    serializer_class = ComponentSearchSerializer

    def __init__(self, *args, **kwargs):
        self.client = get_connection()
        super().__init__(*args, **kwargs)

    def get_permissions(self):
        permissions = [IsAuthenticated]
        if self.request.method in SAFE_METHODS:
            permissions.append(SearchPermissions)

        return [permission() for permission in permissions]

    def get_view_name(self):
        return 'Search {}'.format(getattr(self, 'suffix', None))

    def get_serializer(self, *args, **kwargs):
        serializer_class = self.get_serializer_class()
        return serializer_class(*args, **kwargs)

    def get_serializer_class(self):
        return self.serializer_class

    def get_object(self, index=None):
        """
        Returns the object the view is displaying.
        """

        index = index or self.index

        # Perform the lookup filtering.
        lookup_url_kwarg = self.lookup_url_kwarg or self.lookup_field

        assert lookup_url_kwarg in self.kwargs, (
            'Expected view %s to be called with a URL keyword argument '
            'named "%s". Fix your URL conf, or set the `.lookup_field` '
            'attribute on the view correctly.' %
            (self.__class__.__name__, lookup_url_kwarg)
        )

        # Search for object in index by id
        id = self.kwargs[lookup_url_kwarg]

        try:
            return VersionedDocType.get(id, index=index)
        except NotFoundError:
            raise exceptions.NotFound

    def get_tag_object(self, qs=None):
        # Perform the lookup filtering.
        lookup_url_kwarg = self.lookup_url_kwarg or self.lookup_field

        assert lookup_url_kwarg in self.kwargs, (
            'Expected view %s to be called with a URL keyword argument '
            'named "%s". Fix your URL conf, or set the `.lookup_field` '
            'attribute on the view correctly.' %
            (self.__class__.__name__, lookup_url_kwarg)
        )

        if qs is None:
            qs = TagVersion.objects.for_user(self.request.user, [])

        # Search for object in index by id
        id = self.kwargs[lookup_url_kwarg]

        prefetched_structures = TagStructure.objects.select_related(
            'tag__current_version', 'parent__tag__current_version'
        )
        tag_version = qs.select_related('tag').prefetch_related(Prefetch('tag__structures', prefetched_structures))

        if not self.request.user.has_perm('ip.see_other_user_ip_files'):
            tag_version = tag_version.exclude(
                ~models.Q(tag__information_package__responsible=self.request.user),
                elastic_index='document',
            )

        obj = get_object_or_404(tag_version, pk=id)
        root = obj.get_root()
        user_archives = get_objects_for_user(
            self.request.user,
            tag_version.filter(elastic_index='archive'), []
        )

        if root is not None:
            root_in_archives = user_archives.filter(pk=str(root.pk)).exists()
            if not root_in_archives:
                obj_ctype = ContentType.objects.get_for_model(root)
                in_any_groups = GroupGenericObjects.objects.filter(
                    object_id=str(root.pk), content_type=obj_ctype,
                ).exists()

                if in_any_groups:
                    raise exceptions.NotFound

        logger.info(f"User '{self.request.user}' accessing tag object '{obj}'")
        return obj

    def verify_sort_field(self, field, direction='asc'):
        for f in [field, '{}.keyword'.format(field)]:
            if f in SORTABLE_FIELDS:
                return direction + f
            for sf in copy.deepcopy(SORTABLE_FIELDS):
                if isinstance(sf, dict):
                    if f in sf:
                        sf[f]['order'] = direction
                        return sf
        return False

    def get_sorting(self, request):
        sort = list()
        ordering = request.query_params.get('ordering', '').strip()
        if ordering == '':
            return sort
        fields = ordering.split(',')
        for f in fields:
            direction = 'desc' if f.startswith('-') else 'asc'
            f = remove_prefix(f, '-')
            verified_f = self.verify_sort_field(f, direction)
            if verified_f is False:
                raise exceptions.ParseError('Invalid sort field: {}'.format(f))
            sort.append(verified_f)

        return sort

    @property
    def paginator(self):
        """
        The paginator instance associated with the view, or `None`.
        """
        pager = self.request.query_params.get('pager', None)
        if pager == 'none':
            return None

        return super().paginator

    def list(self, request):
        params = {key: value[0] for (key, value) in dict(request.query_params).items()}
        query = params.pop('q', '')
        export = params.pop('export', None)
        add_to_appraisal = params.pop('add_to_appraisal', None)
        params.pop('pager', None)

        logger.info(f"User '{request.user}' queried for '{query}'")

        if export is not None and add_to_appraisal is not None:
            raise exceptions.ParseError('Cannot both export results and add to appraisal')

        if export is not None and export not in EXPORT_FORMATS:
            raise exceptions.ParseError('Invalid export format "{}"'.format(export))

        if add_to_appraisal is not None:
            try:
                appraisal_job = AppraisalJob.objects.get(pk=add_to_appraisal)
            except AppraisalJob.DoesNotExist:
                raise exceptions.ParseError('Appraisal job with id "{}" does not exist'.format(add_to_appraisal))
        else:
            appraisal_job = None

        filters = {
            'extension': params.pop('extension', None),
            'type': params.pop('type', None),
        }

        for k, v in filters.items():
            filters[k] = v.split(',') if v is not None else v

        filter_values = copy.copy(params)
        for f in ('page', 'page_size', 'ordering'):
            filter_values.pop(f, None)

        serializer = self.get_serializer(data=request.query_params)
        serializer.is_valid(raise_exception=True)
        filter_values.update(serializer.validated_data)

        sort = self.get_sorting(request)
        exclude_indices = None

        if appraisal_job is not None:
            exclude_indices = ['structure_unit']

        s = ComponentSearch(
            query, filters=filters, filter_values=filter_values, sort=sort, user=self.request.user,
            exclude_indices=exclude_indices,
        )

        if self.paginator is not None:
            # Paginate in search engine
            number = params.get(self.paginator.pager.page_query_param, 1)
            size = params.get(self.paginator.pager.page_size_query_param, 10)

            try:
                number = int(number)
            except (TypeError, ValueError):
                raise exceptions.NotFound('Invalid page.')
            if number < 1:
                raise exceptions.NotFound('Invalid page.')

            size = int(size)
            offset = (number - 1) * size
            s = s[offset:offset + size]
        else:
            s = s[0:DEFAULT_MAX_RESULT_WINDOW]

        try:
            results = s.execute()
        except TransportError:
            if self.paginator is not None:
                if offset + size > DEFAULT_MAX_RESULT_WINDOW:
                    raise exceptions.ParseError(
                        "Can't show more than {max} results".format(max=DEFAULT_MAX_RESULT_WINDOW)
                    )

            raise

        if self.paginator is not None:
            if size > 0 and results.hits.total['value'] > 0 and number > math.ceil(results.hits.total['value'] / size):
                raise exceptions.NotFound('Invalid page.')

        results_dict = results.to_dict()

        if len(results_dict['_shards'].get('failures', [])):
            return Response(results_dict['_shards']['failures'], status=status.HTTP_500_INTERNAL_SERVER_ERROR)

        r = {
            'hits': results_dict['hits']['hits'],
            'aggregations': results_dict['aggregations'],
        }

        if export is not None:
            return self.generate_report(results_dict['hits']['hits'], export, request.user)

<<<<<<< HEAD
        if appraisal_job is not None:
            ids = [hit['_id'] for hit in results_dict['hits']['hits']]
            tags = Tag.objects.filter(versions__in=ids)
            appraisal_job.tags.add(*tags)
            return Response()

        return Response(r, headers={'Count': results.hits.total})
=======
        return Response(r, headers={'Count': results.hits.total['value']})
>>>>>>> 2ff8f7f2

    def generate_report(self, hits, format, user):
        try:
            tag_versions = [hit.get('_source').get('name') for hit in hits]
        except Exception:
            tag_versions = hits
        logger.info(f"User '{user}' generating a {format} report, with tag versions: '{tag_versions}'")
        template = 'tags/search_results.html'.format()

        hits = [hit['_source'] for hit in hits]
        f = tempfile.TemporaryFile(mode='w+b')

        if format == 'pdf':
            ctype = 'application/pdf'
            render = render_to_string(template, {'hits': hits, 'user': user, 'timestamp': timezone.now()})
            HTML(string=render).write_pdf(f)
        elif format == 'csv':
            ctype = 'text/csv'

            text_file = io.TextIOWrapper(f, encoding='utf-8', newline='')
            writer = csv.writer(text_file)

            for hit in hits:
                writer.writerow(
                    [hit.get('archive', {}).get('name'), hit.get('name'), hit.get('reference_code'), hit.get('name'),
                     hit.get('unit_dates', {}).get('date'), hit.get('desc')])

            text_file.detach()
        else:
            raise ValueError('Unsupported format {}'.format(format))

        f.seek(0)
        name = 'search_results_{time}_{user}.{format}'.format(time=timezone.localtime(), user=user.username,
                                                              format=format)
        return generate_file_response(f, content_type=ctype, name=name)

    @action(detail=True, url_path='export')
    def archive_report(self, request, pk=None):
        archive = TagVersion.objects.get(pk=pk)
        series = archive.get_active_structure().structure.units.prefetch_related(
            Prefetch(
                'tagstructure_set',
                queryset=TagStructure.objects.select_related(
                    'tag__current_version'
                ),
                to_attr='volumes',
            ),
        ).all()

        template = 'tags/archive.html'.format()
        f = tempfile.TemporaryFile()

        ctype = 'application/pdf'
        render = render_to_string(template, {'archive_name': archive.name, 'series': series})
        HTML(string=render).write_pdf(f)

        f.seek(0)
        name = 'archive_{}.pdf'.format(pk)
        return generate_file_response(f, content_type=ctype, name=name)

    @action(detail=True, url_path='label')
    def label_report(self, request, pk=None):
        archive = TagVersion.objects.get(pk=pk)

        agents = AgentTagLink.objects.filter(tag_id=pk).all()
        series = archive.get_active_structure().structure.units.prefetch_related(
            Prefetch(
                'tagstructure_set',
                queryset=TagStructure.objects.select_related(
                    'tag__current_version'
                ),
                to_attr='volumes',
            ),
        ).all()

        template = 'tags/labels.html'.format()
        f = tempfile.TemporaryFile()

        ctype = 'application/pdf'
        render = render_to_string(template, {'archive_name': archive.name, 'series': series, 'agents': agents})
        HTML(string=render).write_pdf(f)

        f.seek(0)
        name = 'labels_{}.pdf'.format(pk)
        return generate_file_response(f, content_type=ctype, name=name)

    def serialize(self, obj):
        return obj.to_dict(include_meta=True)

    def verify_structure(self, tag_version, structure):
        query_filter = {}

        if structure is not None:
            query_filter['structure'] = structure

        try:
            if not tag_version.get_structures().filter(**query_filter).exists():
                if structure is None:
                    return None
                raise exceptions.ParseError('Structure "%s" does not exist for node' % structure)
        except ValidationError:
            raise exceptions.ParseError('Invalid structure id')

    def retrieve(self, request, pk=None):
        tag = self.get_tag_object()
        structure = self.request.query_params.get('structure')
        self.verify_structure(tag, structure)
        context = {'structure': structure, 'request': request, 'user': request.user}
        serialized = TagVersionSerializerWithVersions(tag, context=context).data

        return Response(serialized)

    def send_mass_email(self, ids, user):
        tags = []
        body = []
        attachments = []

        for id in ids:
            lookup_url_kwarg = self.lookup_url_kwarg or self.lookup_field
            self.kwargs[lookup_url_kwarg] = id
            tag = self.get_tag_object()
            tags.append(tag)
            metadata = tag.from_search()['_source']

            body.append('\n'.join(['{}: {}'.format(
                k, json.dumps(v, ensure_ascii=False)
            ) for k, v in metadata.items()]))

            if tag.elastic_index == 'document':
                ip = tag.tag.information_package
                path = os.path.join(metadata['href'], metadata['filename'])
                attachments.append((os.path.basename(path), ip.open_file(path, 'rb').read()))

        subject = 'Export: {}'.format(', '.join([t.name for t in tags]))
        body = '\n\n'.join(body)
        email = EmailMessage(subject=subject, body=body, to=[user.email])
        for attachment in attachments:
            email.attach(*attachment)
        email.send()
        return Response('Email sent to {}'.format(user.email))

    @action(detail=True, methods=['post'], url_path='send-as-email')
    def send_as_email(self, request, pk=None):
        tag = self.get_tag_object()
        user = self.request.user

        if not user.email:
            raise exceptions.ParseError('Missing email address')

        if request.data.get('include_descendants', False):
            ids = tag.get_descendants(include_self=True).values_list('id', flat=True)
            return self.send_mass_email(ids, user)

        metadata = tag.from_search()['_source']
        subject = 'Export: {}'.format(tag.name)

        body = '\n'.join(['{}: {}'.format(k, json.dumps(v, ensure_ascii=False)) for k, v in metadata.items()])
        email = EmailMessage(subject=subject, body=body, to=[user.email])

        if tag.elastic_index == 'document':
            ip = tag.tag.information_package
            path = os.path.join(metadata['href'], metadata['filename'])
            email.attach(os.path.basename(path), ip.open_file(path, 'rb').read())

        email.send()
        return Response('Email sent to {}'.format(user.email))

    @action(detail=False, methods=['post'], url_path='mass-email')
    def mass_email(self, request):
        try:
            ids = request.data['ids']
        except KeyError:
            raise exceptions.ParseError('Missing "ids" parameter')

        user = self.request.user
        if not user.email:
            raise exceptions.ParseError('Missing email address')

        return self.send_mass_email(ids, user)

    @action(detail=True, methods=['get'])
    def children(self, request, pk=None):
        parent = self.get_tag_object()
        structure = self.request.query_params.get('structure')
        self.verify_structure(parent, structure)
        context = {'structure': structure, 'request': request, 'user': request.user}
        children = parent.get_children(structure).select_related(
            'tag__information_package', 'type',
        ).prefetch_related(
            'agent_links', 'identifiers', 'notes', 'tag_version_relations_a',
        ).for_user(request.user)

        if self.paginator is not None:
            paginated = self.paginator.paginate_queryset(children, request)
            serialized = TagVersionNestedSerializer(instance=paginated, many=True, context=context).data
            return self.paginator.get_paginated_response(serialized)

        return Response(TagVersionNestedSerializer(children, many=True, context=context).data)

    @action(detail=True, methods=['get'], url_path='child-by-value')
    def child_by_value(self, request, pk=None):
        class ByValueSerializer(serializers.Serializer):
            field = serializers.CharField(required=True)
            value = serializers.CharField(required=True)
            structure = serializers.UUIDField(required=False)

        parent = self.get_tag_object()

        serializer = ByValueSerializer(data=request.query_params, context={'request': request.user})
        serializer.is_valid(raise_exception=True)

        field = serializer.validated_data['field']
        value = serializer.validated_data['value']
        structure = serializer.validated_data.get('structure')

        self.verify_structure(parent, structure)

        filter_values = {field: value, 'parent.id': pk}
        s = ComponentSearch('', filter_values=filter_values, user=self.request.user)
        results = s.execute().to_dict()['hits']

        if results['total'] > 1:
            raise exceptions.ParseError('More than 1 result, found {}'.format(results['total']))

        try:
            return Response(results['hits'][0])
        except IndexError:
            raise exceptions.NotFound()

    @action(detail=True, methods=['post'], url_path='new-version')
    def new_version(self, request, pk=None):
        tag = self.get_tag_object()
        tag.create_new()
        return Response()

    @action(detail=True, methods=['post'], url_path='new-structure')
    def new_structure(self, request, pk=None):
        try:
            name = request.data['name']
        except KeyError:
            raise exceptions.ParseError('Missing "name" parameter')

        with transaction.atomic():
            structure = Structure.objects.create(name=name)
            tag = self.get_tag_object()
            tag.get_active_structure().create_new(structure)

        return Response()

    @action(detail=True, methods=['patch'], url_path='set-as-current-version')
    def set_as_current_version(self, request, pk=None):
        tag = self.get_tag_object()
        tag.set_as_current_version()
        return Response()

    @action(detail=True, methods=['post'], url_path='change-organization')
    def change_organization(self, request, pk=None):
        tag = self.get_tag_object(qs=TagVersion.objects.filter(elastic_index='archive'))

        serializer = ChangeOrganizationSerializer(data=request.data, context={'request': request})
        serializer.is_valid(raise_exception=True)
        org = serializer.validated_data['organization']

        ctype = ContentType.objects.get_for_model(tag)
        GroupGenericObjects.objects.update_or_create(object_id=tag.pk, content_type=ctype,
                                                     defaults={'group': org})
        return Response()

    def create(self, request):
        class TagVersionCreationSerializer(serializers.Serializer):
            index = serializers.CharField()

        serializer = TagVersionCreationSerializer(data=request.data)
        serializer.is_valid(raise_exception=True)
        data = serializer.validated_data

        index = data.get('index')
        organization = request.user.user_profile.current_organization

        if index == 'archive':
            if not request.user.has_perm('tags.create_archive'):
                raise exceptions.PermissionDenied('You do not have permission to create new archives')
            if organization is None:
                raise exceptions.ParseError('You must be part of an organization to create a new archive')

            serializer = ArchiveWriteSerializer(data=request.data, context={'request': request})
        elif index in ['component', 'document']:
            if not request.user.has_perm('tags.add_tag'):
                raise exceptions.PermissionDenied('You do not have permission to create nodes')
            serializer = ComponentWriteSerializer(data=request.data)
        else:
            raise exceptions.ParseError('Invalid index')

        serializer.is_valid(raise_exception=True)
        tag = serializer.save()
        return Response(
            TagVersionNestedSerializer(instance=tag.current_version, context={'request': request}).data,
            status=status.HTTP_201_CREATED,
        )

    def _update_tag_metadata(self, tag_version, data):
        if 'structure_unit' in data:
            try:
                structure = data.pop('structure')
            except KeyError:
                raise exceptions.ParseError('Missing "structure" parameter')

            structure = Structure.objects.get(pk=structure)
            tag_structure, _ = TagStructure.objects.get_or_create(tag=tag_version.tag, structure=structure)
            tag_structure.parent = tag_structure.get_root()
            tag_structure.structure_unit_id = data.get('structure_unit')
            tag_structure.save()

        elif 'parent' in data:
            try:
                structure = data.pop('structure')
            except KeyError:
                raise exceptions.ParseError('Missing "structure" parameter')

            parent = data.pop('parent')

            structure = Structure.objects.get(pk=structure)
            parent_tag_version = TagVersion.objects.get(pk=parent)
            parent_tag_structure = parent_tag_version.tag.structures.get(structure=structure)

            with transaction.atomic():
                tag_structure, _ = TagStructure.objects.get_or_create(tag=tag_version.tag, structure=structure)

                if not structure.is_move_allowed(tag_structure, parent_tag_structure):
                    raise exceptions.ParseError(
                        '{} cannot be moved to {}'.format(tag_version.name, parent_tag_version.name)
                    )

                tag_structure.parent = parent_tag_structure
                if tag_structure.parent != tag_structure.get_root():
                    tag_structure.structure_unit = None

                tag_structure.save()

        db_fields = [f.name for f in TagVersion._meta.get_fields()]
        db_fields_request_data = {}

        for f in db_fields:
            if f in data:
                db_fields_request_data[f] = data.get(f)

        serializer = TagVersionWriteSerializer(tag_version, data=db_fields_request_data, partial=True)
        serializer.is_valid(raise_exception=True)
        serializer.save()

        tag_version.update_search(data)
        return tag_version.from_search()

    def partial_update(self, request, pk=None):
        tag = self.get_tag_object()
        index = tag.elastic_index

        if index == 'archive':
            if not request.user.has_perm('tags.change_archive'):
                raise exceptions.PermissionDenied('You do not have permission to change archives')

            serializer = ArchiveWriteSerializer(tag, data=request.data, context={'request': request}, partial=True)
        elif index in ['component', 'document']:
            data = request.data.copy()
            if 'location' in request.data:
                if not request.user.has_perm('tags.change_tag_location'):
                    raise exceptions.PermissionDenied('You do not have permission to place nodes')

                data.pop('location')

            if len(data):
                if not request.user.has_perm('tags.change_tag'):
                    raise exceptions.PermissionDenied('You do not have permission to change nodes')

            serializer = ComponentWriteSerializer(tag, data=request.data, partial=True)
        else:
            raise exceptions.ParseError('Invalid index')

        serializer.is_valid(raise_exception=True)
        serializer.save()

        return Response()

    def _get_delete_field_script(self, field):
        field_path = '.'.join(field.split('.')[:-1])
        field_path = '.' + field_path if field_path else field_path
        field = field.split('.')[-1]

        return "ctx._source{path}.remove(\"{field}\")".format(path=field_path, field=field)

    def _delete_field(self, tag, field):
        index = tag.elastic_index
        script = self._get_delete_field_script(field)
        self.client.update(index=index, doc_type='doc', id=tag.pk, body={"script": script})

    @action(detail=True, methods=['post'], url_path='update-descendants')
    def update_descendants(self, request, pk=None):
        tag = self.get_tag_object()
        include_self = request.query_params.get('include_self', False)
        for descendant in tag.get_descendants(include_self=include_self):
            if descendant.elastic_index == 'archive':
                serializer = ArchiveWriteSerializer(
                    descendant, data=request.data, context={'request': request}, partial=True
                )
            elif descendant.elastic_index in ['component', 'document']:
                serializer = ComponentWriteSerializer(descendant, data=request.data, partial=True)
            else:
                raise exceptions.ParseError('Invalid index')

            serializer.is_valid(raise_exception=True)
            serializer.save()

        return Response()

    @action(detail=False, methods=['post'], url_path='mass-update')
    def mass_update(self, request):
        try:
            ids = request.query_params['ids'].split(',')
        except KeyError:
            raise exceptions.ParseError('Missing "ids" parameter')

        for id in ids:
            lookup_url_kwarg = self.lookup_url_kwarg or self.lookup_field
            self.kwargs[lookup_url_kwarg] = id
            tag = self.get_tag_object()
            self._update_tag_metadata(tag, request.data)
            try:
                for field in request.query_params['deleted_fields'].split(','):
                    self._delete_field(tag, field)
            except KeyError:
                pass

        return Response()

    @action(detail=True, methods=['post'], url_path='delete-field')
    def delete_field(self, request, pk=None):
        tag = self.get_tag_object()
        try:
            field = request.data['field']
        except KeyError:
            raise exceptions.ParseError('Missing "field" parameter')

        self._delete_field(tag, field)
        return Response(tag.from_search())

    @action(detail=True, methods=['post'], url_path='remove-from-structure')
    def remove_from_structure(self, request, pk=None):
        obj = self.get_tag_object()

        if obj.elastic_index == 'archive':
            perm = 'tags.delete_archive'
        else:
            perm = 'tags.delete_tag'

        if not request.user.has_perm(perm):
            raise exceptions.PermissionDenied('You do not have permission to delete this node')

        try:
            structure = request.data['structure']
        except KeyError:
            raise exceptions.ParseError('Missing "structure" parameter')
        self.verify_structure(obj, structure)
        obj.tag.structures.get(structure=structure).delete()
        return Response(status=status.HTTP_204_NO_CONTENT)

    def destroy(self, request, pk=None):
        obj = self.get_tag_object()

        if obj.elastic_index == 'archive':
            perm = 'tags.delete_archive'
        else:
            perm = 'tags.delete_tag'

        if not request.user.has_perm(perm):
            raise exceptions.PermissionDenied('You do not have permission to delete this node')

        if obj.elastic_index == 'archive' and obj.tag.versions.count() == 1:
            structures = Structure.objects.filter(
                tagstructure__tag=obj.tag,
                is_template=False,
            ).values_list('pk', flat=True)
            structures = list(structures)
            Tag.objects.filter(structures__structure__tagstructure__tag=obj.tag).delete()
            Structure.objects.filter(pk__in=structures).delete()
            return Response(status=status.HTTP_204_NO_CONTENT)

        if obj.tag.versions.count() == 1 or request.query_params.get('delete_descendants', False):
            structure = request.query_params.get('structure')
            obj.get_descendants(structure=structure, include_self=True).delete()
        else:
            obj.delete()

        return Response(status=status.HTTP_204_NO_CONTENT)<|MERGE_RESOLUTION|>--- conflicted
+++ resolved
@@ -544,17 +544,13 @@
         if export is not None:
             return self.generate_report(results_dict['hits']['hits'], export, request.user)
 
-<<<<<<< HEAD
         if appraisal_job is not None:
             ids = [hit['_id'] for hit in results_dict['hits']['hits']]
             tags = Tag.objects.filter(versions__in=ids)
             appraisal_job.tags.add(*tags)
             return Response()
 
-        return Response(r, headers={'Count': results.hits.total})
-=======
         return Response(r, headers={'Count': results.hits.total['value']})
->>>>>>> 2ff8f7f2
 
     def generate_report(self, hits, format, user):
         try:
