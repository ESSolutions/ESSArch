from datetime import datetime
from unittest import mock

from countries_plus.models import Country
from django.contrib.auth import get_user_model
from django.contrib.auth.models import Permission
from django.test import TestCase
from django.urls import reverse
from django.utils import timezone
<<<<<<< HEAD
from django.utils.timezone import make_aware
=======
from elasticsearch import NotFoundError
>>>>>>> 3a9bbec7
from languages_plus.models import Language
from rest_framework import status
from rest_framework.test import APIClient, APITestCase

from ESSArch_Core.agents.models import (
    Agent,
    AgentTagLink,
    AgentTagLinkRelationType,
    AgentType,
    MainAgentType,
    RefCode,
)
from ESSArch_Core.auth.models import Group, GroupType
from ESSArch_Core.configuration.models import EventType, Feature
from ESSArch_Core.tags.documents import Archive, Component
from ESSArch_Core.tags.models import (
    Delivery,
    DeliveryType,
    Location,
    LocationFunctionType,
    LocationLevelType,
    NodeIdentifierType,
    NodeNoteType,
    NodeRelationType,
    Structure,
    StructureRelation,
    StructureRelationType,
    StructureType,
    StructureUnit,
    StructureUnitRelation,
    StructureUnitType,
    Tag,
    TagStructure,
    TagVersion,
    TagVersionType,
    Transfer,
)
from ESSArch_Core.tags.serializers import (
    NON_EDITABLE_STRUCTURE_CHANGE_ERROR,
    PUBLISHED_STRUCTURE_CHANGE_ERROR,
    STRUCTURE_INSTANCE_RELATION_ERROR,
)
from ESSArch_Core.tags.tests.test_search import ESSArchSearchBaseTestCase

User = get_user_model()


def refresh_user(user):
    return User.objects.get(pk=user.pk)


def create_structure(structure_type, template=True):
    return Structure.objects.create(type=structure_type, is_template=template)


def create_structure_unit(structure_unit_type, structure, ref_code):
    return StructureUnit.objects.create(
        structure=structure,
        type=structure_unit_type,
        reference_code=ref_code
    )


class ListStructureTests(APITestCase):
    @classmethod
    def setUpTestData(cls):
        Feature.objects.create(name='archival descriptions', enabled=True)

        cls.client = APIClient()
        cls.url = reverse('structure-list')
        cls.user = User.objects.create(username='user')

        cls.structure_type = StructureType.objects.create(name='test')

    def test_empty(self):
        self.client.force_authenticate(user=self.user)
        response = self.client.get(self.url)
        self.assertEqual(response.status_code, status.HTTP_200_OK)
        self.assertEqual(response.data, [])

    def test_one_structure(self):
        self.client.force_authenticate(user=self.user)
        create_structure(self.structure_type)

        response = self.client.get(self.url)
        self.assertEqual(response.status_code, status.HTTP_200_OK)
        self.assertEqual(len(response.data), 1)

    def test_multiple_structures(self):
        self.client.force_authenticate(user=self.user)
        create_structure(self.structure_type)
        create_structure(self.structure_type)

        response = self.client.get(self.url)
        self.assertEqual(response.status_code, status.HTTP_200_OK)
        self.assertEqual(len(response.data), 2)

    def test_tree(self):
        self.client.force_authenticate(user=self.user)
        structure = create_structure(self.structure_type)
        unit_type = StructureUnitType.objects.create(structure_type=self.structure_type)
        u1 = create_structure_unit(unit_type, structure, 'a')
        u2 = create_structure_unit(unit_type, structure, 'b')
        u2.parent = u1
        u2.save()

        response = self.client.get(reverse('structure-tree', args=(structure.pk,)))
        self.assertEqual(response.status_code, status.HTTP_200_OK)


class CreateStructureTests(TestCase):
    @classmethod
    def setUpTestData(cls):
        Feature.objects.create(name='archival descriptions', enabled=True)

    def setUp(self):
        self.client = APIClient()
        self.url = reverse('structure-list')

        self.user = User.objects.create(username='user')
        self.member = self.user.essauth_member

        self.client.force_authenticate(user=self.user)

    def test_without_permission(self):
        response = self.client.post(self.url,)
        self.assertEqual(response.status_code, status.HTTP_403_FORBIDDEN)

    def test_create(self):
        perm = Permission.objects.get(codename='add_structure')
        self.user.user_permissions.add(perm)
        self.client.force_authenticate(user=self.user)

        structure_type = StructureType.objects.create(name='test')

        response = self.client.post(
            self.url,
            data={
                'name': 'foo',
                'type': structure_type.pk,
                'start_date': '2010-01-01 12:34:56',
                'end_date': '2020-01-01 12:34:56',
            }
        )
        self.assertEqual(response.status_code, status.HTTP_201_CREATED)
        self.assertEqual(Structure.objects.count(), 1)
        self.assertTrue(Structure.objects.filter(name='foo', created_by=self.user, revised_by=self.user).exists())

    def test_create_start_date_after_end_date(self):
        perm = Permission.objects.get(codename='add_structure')
        self.user.user_permissions.add(perm)
        self.client.force_authenticate(user=self.user)

        structure_type = StructureType.objects.create(name='test')

        response = self.client.post(
            self.url,
            data={
                'name': 'foo',
                'type': structure_type.pk,
                'start_date': '2020-01-01 12:34:56',
                'end_date': '2010-01-01 12:34:56',
            }
        )
        self.assertEqual(response.status_code, status.HTTP_400_BAD_REQUEST)

    def test_create_with_related_template(self):
        perm = Permission.objects.get(codename='add_structure')
        self.user.user_permissions.add(perm)
        self.client.force_authenticate(user=self.user)

        structure_type = StructureType.objects.create(name='test')
        relation_type = StructureRelationType.objects.create(name="test")
        other_structure = create_structure(structure_type)

        response = self.client.post(
            self.url,
            data={
                'name': 'foo',
                'type': structure_type.pk,
                'related_structures': [
                    {
                        'structure': other_structure.pk,
                        'type': relation_type.pk,
                    }
                ],
            }
        )
        self.assertEqual(response.status_code, status.HTTP_201_CREATED)
        self.assertEqual(Structure.objects.count(), 2)
        self.assertEqual(StructureRelation.objects.count(), 2)

        structure = Structure.objects.get(name='foo')

        self.assertTrue(
            StructureRelation.objects.filter(
                structure_a=structure, structure_b=other_structure, type=relation_type
            ).exists()
        )
        self.assertTrue(
            StructureRelation.objects.filter(
                structure_a=other_structure, structure_b=structure, type=relation_type
            ).exists()
        )

    def test_create_with_related_instance(self):
        perm = Permission.objects.get(codename='add_structure')
        self.user.user_permissions.add(perm)
        self.client.force_authenticate(user=self.user)

        structure_type = StructureType.objects.create(name='test')
        relation_type = StructureRelationType.objects.create(name="test")
        other_structure = create_structure(structure_type, template=False)

        response = self.client.post(
            self.url,
            data={
                'name': 'foo',
                'type': structure_type.pk,
                'related_structures': [
                    {
                        'structure': other_structure.pk,
                        'type': relation_type.pk,
                    }
                ],
            }
        )
        self.assertEqual(response.status_code, status.HTTP_400_BAD_REQUEST)
        self.assertEqual(Structure.objects.count(), 1)
        self.assertFalse(StructureRelation.objects.exists())


class UpdateStructureTests(TestCase):
    @classmethod
    def setUpTestData(cls):
        Feature.objects.create(name='archival descriptions', enabled=True)

    def setUp(self):
        self.client = APIClient()

        self.user = User.objects.create(username='user')
        self.member = self.user.essauth_member

        self.client.force_authenticate(user=self.user)

        self.structure_type = StructureType.objects.create(name='test')

    def test_without_permission(self):
        structure = create_structure(self.structure_type)
        url = reverse('structure-detail', args=[structure.pk])

        response = self.client.patch(
            url,
            data={
                'name': 'bar',
            }
        )
        self.assertEqual(response.status_code, status.HTTP_403_FORBIDDEN)

    def test_update(self):
        structure = create_structure(self.structure_type)
        url = reverse('structure-detail', args=[structure.pk])

        perm = Permission.objects.get(codename='change_structure')
        self.user.user_permissions.add(perm)
        self.client.force_authenticate(user=self.user)

        response = self.client.patch(
            url,
            data={
                'name': 'bar',
            }
        )
        self.assertEqual(response.status_code, status.HTTP_200_OK)
        self.assertEqual(Structure.objects.count(), 1)
        self.assertTrue(Structure.objects.filter(name='bar', created_by=None, revised_by=self.user).exists())

    def test_update_published_structure(self):
        structure = create_structure(self.structure_type)
        structure.publish()
        url = reverse('structure-detail', args=[structure.pk])

        perm = Permission.objects.get(codename='change_structure')
        self.user.user_permissions.add(perm)
        self.client.force_authenticate(user=self.user)

        response = self.client.patch(
            url,
            data={
                'name': 'bar',
            }
        )
        self.assertEqual(response.status_code, status.HTTP_400_BAD_REQUEST)
        self.assertEqual(response.data, {'non_field_errors': [PUBLISHED_STRUCTURE_CHANGE_ERROR]})

    def test_update_unpublished_structure(self):
        structure = create_structure(self.structure_type)
        structure.publish()
        structure.unpublish()
        url = reverse('structure-detail', args=[structure.pk])

        perm = Permission.objects.get(codename='change_structure')
        self.user.user_permissions.add(perm)
        self.client.force_authenticate(user=self.user)

        response = self.client.patch(
            url,
            data={
                'name': 'bar',
            }
        )
        self.assertEqual(response.status_code, status.HTTP_400_BAD_REQUEST)
        self.assertEqual(
            response.data,
            {
                'non_field_errors': [
                    NON_EDITABLE_STRUCTURE_CHANGE_ERROR.format(structure.name),
                ]
            }
        )

    def test_update_relations(self):
        perm = Permission.objects.get(codename='change_structure')
        self.user.user_permissions.add(perm)
        self.client.force_authenticate(user=self.user)

        structure = create_structure(self.structure_type)
        other_structure = create_structure(self.structure_type)
        relation_type = StructureRelationType.objects.create(name="test")
        url = reverse('structure-detail', args=[structure.pk])

        response = self.client.patch(
            url,
            data={
                'related_structures': [
                    {
                        'structure': other_structure.pk,
                        'type': relation_type.pk,
                    }
                ],
            }
        )
        self.assertEqual(response.status_code, status.HTTP_200_OK)
        self.assertEqual(StructureRelation.objects.count(), 2)

        self.assertTrue(
            StructureRelation.objects.filter(
                structure_a=structure, structure_b=other_structure, type=relation_type
            ).exists()
        )
        self.assertTrue(
            StructureRelation.objects.filter(
                structure_a=other_structure, structure_b=structure, type=relation_type
            ).exists()
        )

    def test_update_relations_published_structure(self):
        perm = Permission.objects.get(codename='change_structure')
        self.user.user_permissions.add(perm)
        self.client.force_authenticate(user=self.user)

        structure = create_structure(self.structure_type)
        structure.publish()
        other_structure = create_structure(self.structure_type)
        relation_type = StructureRelationType.objects.create(name="test")
        url = reverse('structure-detail', args=[structure.pk])

        response = self.client.patch(
            url,
            data={
                'related_structures': [
                    {
                        'structure': other_structure.pk,
                        'type': relation_type.pk,
                    }
                ],
            }
        )
        self.assertEqual(response.status_code, status.HTTP_200_OK)
        self.assertEqual(StructureRelation.objects.count(), 2)

        self.assertTrue(
            StructureRelation.objects.filter(
                structure_a=structure, structure_b=other_structure, type=relation_type
            ).exists()
        )
        self.assertTrue(
            StructureRelation.objects.filter(
                structure_a=other_structure, structure_b=structure, type=relation_type
            ).exists()
        )

    def test_update_relations_structure_from_instance(self):
        perm = Permission.objects.get(codename='change_structure')
        self.user.user_permissions.add(perm)
        self.client.force_authenticate(user=self.user)

        structure = create_structure(self.structure_type, template=False)
        other_structure = create_structure(self.structure_type)
        relation_type = StructureRelationType.objects.create(name="test")
        url = reverse('structure-detail', args=[structure.pk])

        response = self.client.patch(
            url,
            data={
                'related_structures': [
                    {
                        'structure': other_structure.pk,
                        'type': relation_type.pk,
                    }
                ],
            }
        )
        self.assertEqual(response.status_code, status.HTTP_400_BAD_REQUEST)
        self.assertEqual(response.data, {'non_field_errors': [STRUCTURE_INSTANCE_RELATION_ERROR]})
        self.assertFalse(StructureRelation.objects.exists())

    def test_update_relations_structure_to_instance(self):
        perm = Permission.objects.get(codename='change_structure')
        self.user.user_permissions.add(perm)
        self.client.force_authenticate(user=self.user)

        structure = create_structure(self.structure_type)
        other_structure = create_structure(self.structure_type, template=False)
        relation_type = StructureRelationType.objects.create(name="test")
        url = reverse('structure-detail', args=[structure.pk])

        response = self.client.patch(
            url,
            data={
                'related_structures': [
                    {
                        'structure': other_structure.pk,
                        'type': relation_type.pk,
                    }
                ],
            }
        )
        self.assertEqual(response.status_code, status.HTTP_400_BAD_REQUEST)
        self.assertFalse(StructureRelation.objects.exists())


class PublishStructureTests(TestCase):
    @classmethod
    def setUpTestData(cls):
        Feature.objects.create(name='archival descriptions', enabled=True)

    def setUp(self):
        self.client = APIClient()

        self.user = User.objects.create(username='user')
        self.member = self.user.essauth_member

        self.client.force_authenticate(user=self.user)

        self.structure_type = StructureType.objects.create(name='test')

    def test_without_permission(self):
        structure = create_structure(self.structure_type)
        url = reverse('structure-publish', args=[structure.pk])
        response = self.client.post(url)

        self.assertEqual(response.status_code, status.HTTP_403_FORBIDDEN)
        structure.refresh_from_db()
        self.assertFalse(structure.published)
        self.assertIsNone(structure.published_date)

    def test_publish_template(self):
        structure = create_structure(self.structure_type)
        url = reverse('structure-publish', args=[structure.pk])

        perm = Permission.objects.get(codename='publish_structure')
        self.user.user_permissions.add(perm)
        self.client.force_authenticate(user=self.user)
        response = self.client.post(url)

        self.assertEqual(response.status_code, status.HTTP_200_OK)
        structure.refresh_from_db()
        self.assertTrue(structure.published)
        self.assertIsNotNone(structure.published_date)

    def test_publish_instance(self):
        structure = create_structure(self.structure_type, False)
        url = reverse('structure-publish', args=[structure.pk])

        perm = Permission.objects.get(codename='publish_structure')
        self.user.user_permissions.add(perm)
        self.client.force_authenticate(user=self.user)
        response = self.client.post(url)

        self.assertEqual(response.status_code, status.HTTP_400_BAD_REQUEST)
        structure.refresh_from_db()
        self.assertFalse(structure.published)
        self.assertIsNone(structure.published_date)


class UnpublishStructureTests(TestCase):
    @classmethod
    def setUpTestData(cls):
        Feature.objects.create(name='archival descriptions', enabled=True)

    def setUp(self):
        self.client = APIClient()

        self.user = User.objects.create(username='user')
        self.member = self.user.essauth_member

        self.client.force_authenticate(user=self.user)

        self.structure_type = StructureType.objects.create(name='test')
        self.structure = create_structure(self.structure_type, False)
        self.structure.published = True
        self.structure.save()

        self.url = reverse('structure-unpublish', args=[self.structure.pk])

    def test_without_permission(self):
        response = self.client.post(self.url)

        self.assertEqual(response.status_code, status.HTTP_403_FORBIDDEN)
        self.structure.refresh_from_db()
        self.assertTrue(self.structure.published)

    def test_unpublish_template(self):
        perm = Permission.objects.get(codename='unpublish_structure')
        self.user.user_permissions.add(perm)
        self.client.force_authenticate(user=self.user)
        response = self.client.post(self.url)

        self.assertEqual(response.status_code, status.HTTP_200_OK)
        self.structure.refresh_from_db()
        self.assertFalse(self.structure.published)


class ListStructureUnitTests(APITestCase):
    @classmethod
    def setUpTestData(cls):
        Feature.objects.create(name='archival descriptions', enabled=True)

        cls.url = reverse('structureunit-list')

        cls.structure_type = StructureType.objects.create(name='test')
        cls.unit_type = StructureUnitType.objects.create(name="test", structure_type=cls.structure_type)

    def setUp(self):
        self.user = User.objects.create(username='user', is_superuser=True)
        self.client.force_authenticate(user=self.user)

    @mock.patch('ESSArch_Core.tags.signals.TagVersion.get_doc')
    def test_leaf_unit(self, mock_doc):
        structure = create_structure(self.structure_type)

        a = create_structure_unit(self.unit_type, structure, 'a')
        a1 = create_structure_unit(self.unit_type, structure, 'a1')
        a1.parent = a
        a1.save()

        b = create_structure_unit(self.unit_type, structure, 'b')
        b1 = create_structure_unit(self.unit_type, structure, 'b1')
        b2 = create_structure_unit(self.unit_type, structure, 'b2')
        b1.parent = b
        b1.save()
        b2.parent = b
        b2.save()

        tag = Tag.objects.create()
        tv_type = TagVersionType.objects.create(name='volume')
        tv = TagVersion.objects.create(tag=tag, type=tv_type, elastic_index='component')
        TagStructure.objects.create(tag=tag, structure=structure, structure_unit=b1)

        response = self.client.get(self.url)
        data = response.data

        def find_unit(ref_code):
            return next(u for u in data if u["reference_code"] == ref_code)

        with self.subTest('a'):
            unit = find_unit('a')
            self.assertFalse(unit['is_unit_leaf_node'])
            self.assertTrue(unit['is_tag_leaf_node'])
            self.assertFalse(unit['is_leaf_node'])

        with self.subTest('a1'):
            unit = find_unit('a1')
            self.assertTrue(unit['is_unit_leaf_node'])
            self.assertTrue(unit['is_tag_leaf_node'])
            self.assertTrue(unit['is_leaf_node'])

        with self.subTest('b'):
            unit = find_unit('b')
            self.assertFalse(unit['is_unit_leaf_node'])
            self.assertTrue(unit['is_tag_leaf_node'])
            self.assertFalse(unit['is_leaf_node'])

        with self.subTest('b1'):
            unit = find_unit('b1')
            self.assertTrue(unit['is_unit_leaf_node'])
            self.assertFalse(unit['is_tag_leaf_node'])
            self.assertFalse(unit['is_leaf_node'])

        with self.subTest('b2'):
            unit = find_unit('b2')
            self.assertTrue(unit['is_unit_leaf_node'])
            self.assertTrue(unit['is_tag_leaf_node'])
            self.assertTrue(unit['is_leaf_node'])

        # delete TagVersion, keep structure
        tv.delete()

        response = self.client.get(self.url, {'ordering': 'name'})
        data = response.data

        with self.subTest('b1'):
            self.assertTrue(data[3]['is_unit_leaf_node'])
            self.assertTrue(data[3]['is_tag_leaf_node'])
            self.assertTrue(data[3]['is_leaf_node'])

    @mock.patch('ESSArch_Core.tags.serializers.TagVersionNestedSerializer.get_masked_fields', return_value={})
    @mock.patch('ESSArch_Core.tags.signals.TagVersion.get_doc')
    def test_nodes(self, mock_doc, mock_masked):
        structure = create_structure(self.structure_type)
        unit = create_structure_unit(self.unit_type, structure, 'a')

        archive_tag = Tag.objects.create()
        archive_tv_type = TagVersionType.objects.create(name='archive', archive_type=True)
        TagVersion.objects.create(tag=archive_tag, type=archive_tv_type, elastic_index='archive')
        archive_ts = TagStructure.objects.create(tag=archive_tag, structure=structure)

        tag = Tag.objects.create()
        tv_type = TagVersionType.objects.create(name='volume')
        tv = TagVersion.objects.create(tag=tag, type=tv_type, elastic_index='component')
        TagStructure.objects.create(tag=tag, structure=structure, structure_unit=unit, parent=archive_ts)

        url = reverse('structureunit-nodes', args=(str(unit.pk),))

        res = self.client.get(url)
        self.assertEqual(res.status_code, status.HTTP_200_OK)
        self.assertEqual(len(res.data), 1)
        self.assertEqual(res.data[0]['_id'], str(tv.pk))

        self.user.is_superuser = False
        self.user.save()
        self.user = User.objects.get(pk=self.user.pk)
        self.client.force_authenticate(self.user)

        res = self.client.get(url)
        self.assertEqual(res.status_code, status.HTTP_200_OK)
        self.assertEqual(len(res.data), 1)

        tv.security_level = 3
        tv.save()
        res = self.client.get(url)
        self.assertEqual(res.status_code, status.HTTP_200_OK)
        self.assertEqual(len(res.data), 0)

        self.user.user_permissions.add(Permission.objects.get(codename='security_level_2'))
        self.user = User.objects.get(pk=self.user.pk)
        self.client.force_authenticate(self.user)
        res = self.client.get(url)
        self.assertEqual(res.status_code, status.HTTP_200_OK)
        self.assertEqual(len(res.data), 0)

        self.user.user_permissions.add(Permission.objects.get(codename='security_level_3'))
        self.user = User.objects.get(pk=self.user.pk)
        self.client.force_authenticate(self.user)
        res = self.client.get(url)
        self.assertEqual(res.status_code, status.HTTP_200_OK)
        self.assertEqual(len(res.data), 1)

        tv.security_level = 1
        tv.save()
        res = self.client.get(url)
        self.assertEqual(res.status_code, status.HTTP_200_OK)
        self.assertEqual(len(res.data), 0)


class CreateStructureUnitTests(TestCase):
    @classmethod
    def setUpTestData(cls):
        Feature.objects.create(name='archival descriptions', enabled=True)

    def setUp(self):
        self.client = APIClient()

        self.user = User.objects.create(username='user')
        self.member = self.user.essauth_member

        perm = Permission.objects.get(codename='add_structureunit')
        self.user.user_permissions.add(perm)

        self.client.force_authenticate(user=self.user)

        self.structure_type = StructureType.objects.create(name='test')

    def test_invalid_type(self):
        structure = create_structure(self.structure_type)
        other_structure_type = StructureType.objects.create(name='other')
        unit_type = StructureUnitType.objects.create(name="test", structure_type=other_structure_type)

        url = reverse('structure-units-list', args=[structure.pk])

        response = self.client.post(
            url,
            data={
                'name': 'foo',
                'type': unit_type.pk,
                'reference_code': '123',
            }
        )
        self.assertEqual(response.status_code, status.HTTP_400_BAD_REQUEST)
        self.assertFalse(StructureUnit.objects.exists())

    def test_valid_type(self):
        structure = create_structure(self.structure_type)
        unit_type = StructureUnitType.objects.create(name="test", structure_type=structure.type)

        url = reverse('structure-units-list', args=[structure.pk])

        response = self.client.post(
            url,
            data={
                'name': 'foo',
                'type': unit_type.pk,
                'reference_code': '123',
            }
        )
        self.assertEqual(response.status_code, status.HTTP_201_CREATED)
        self.assertEqual(StructureUnit.objects.count(), 1)
        self.assertTrue(StructureUnit.objects.filter(structure=structure).exists())

    def test_with_related(self):
        structure = create_structure(self.structure_type)
        unit_type = StructureUnitType.objects.create(name="test", structure_type=structure.type)
        other_unit = StructureUnit.objects.create(
            name="foo", reference_code="123", type=unit_type,
            structure=structure,
        )
        relation_type = NodeRelationType.objects.create(name="test")
        url = reverse('structure-units-list', args=[structure.pk])

        response = self.client.post(
            url,
            data={
                'name': 'bar',
                'type': unit_type.pk,
                'reference_code': '456',
                'related_structure_units': [
                    {
                        'structure_unit': other_unit.pk,
                        'type': relation_type.pk,
                    }
                ],
            }
        )

        unit = StructureUnit.objects.get(name='bar')

        self.assertEqual(response.status_code, status.HTTP_201_CREATED)
        self.assertEqual(StructureUnit.objects.count(), 2)
        self.assertEqual(StructureUnitRelation.objects.count(), 2)

        self.assertTrue(
            StructureUnitRelation.objects.filter(
                structure_unit_a=unit, structure_unit_b=other_unit, type=relation_type
            ).exists()
        )
        self.assertTrue(
            StructureUnitRelation.objects.filter(
                structure_unit_a=other_unit, structure_unit_b=unit, type=relation_type
            ).exists()
        )

    def test_with_related_unit_and_mirrored_type(self):
        structure = create_structure(self.structure_type)
        unit_type = StructureUnitType.objects.create(name="test", structure_type=structure.type)
        other_unit = StructureUnit.objects.create(
            name="foo", reference_code="123", type=unit_type,
            structure=structure,
        )

        relation_type = NodeRelationType.objects.create(name="test")
        mirrored_relation_type = NodeRelationType.objects.create(name="test_mirrored")
        relation_type.mirrored_type = mirrored_relation_type
        relation_type.save()

        url = reverse('structure-units-list', args=[structure.pk])

        response = self.client.post(
            url,
            data={
                'name': 'bar',
                'type': unit_type.pk,
                'reference_code': '456',
                'related_structure_units': [
                    {
                        'structure_unit': other_unit.pk,
                        'type': relation_type.pk,
                    }
                ],
            }
        )

        unit = StructureUnit.objects.get(name='bar')

        self.assertEqual(response.status_code, status.HTTP_201_CREATED)
        self.assertEqual(StructureUnit.objects.count(), 2)
        self.assertEqual(StructureUnitRelation.objects.count(), 2)

        self.assertTrue(
            StructureUnitRelation.objects.filter(
                structure_unit_a=unit, structure_unit_b=other_unit, type=relation_type
            ).exists()
        )
        self.assertTrue(
            StructureUnitRelation.objects.filter(
                structure_unit_a=other_unit, structure_unit_b=unit, type=mirrored_relation_type
            ).exists()
        )

    def test_in_published_structure(self):
        structure = create_structure(self.structure_type)
        structure.published = True
        structure.save()
        unit_type = StructureUnitType.objects.create(name="test", structure_type=structure.type)

        url = reverse('structure-units-list', args=[structure.pk])

        response = self.client.post(
            url,
            data={
                'name': 'foo',
                'type': unit_type.pk,
                'reference_code': '123',
            }
        )
        self.assertEqual(response.status_code, status.HTTP_400_BAD_REQUEST)
        self.assertEqual(response.data, {'non_field_errors': [PUBLISHED_STRUCTURE_CHANGE_ERROR]})

    def test_in_structure_template_instance(self):
        template = create_structure(self.structure_type)
        template.published = True
        template.save()

        instance = create_structure(self.structure_type)
        instance.is_template = False
        instance.published = True
        instance.template = template
        instance.save()

        unit_type = StructureUnitType.objects.create(name="test", structure_type=instance.type)
        url = reverse('structure-units-list', args=[instance.pk])

        response = self.client.post(
            url,
            data={
                'name': 'foo',
                'type': unit_type.pk,
                'reference_code': '123',
            }
        )
        self.assertEqual(response.status_code, status.HTTP_403_FORBIDDEN)

    def test_in_structure_template_instance_with_permission_without_editable_flag(self):
        template = create_structure(self.structure_type)
        template.published = True
        template.save()

        instance = create_structure(self.structure_type)
        instance.is_template = False
        instance.published = True
        instance.template = template
        instance.save()

        unit_type = StructureUnitType.objects.create(name="test", structure_type=instance.type)
        url = reverse('structure-units-list', args=[instance.pk])

        perm = Permission.objects.get(codename='add_structureunit_instance')
        self.user.user_permissions.add(perm)
        response = self.client.post(
            url,
            data={
                'name': 'foo',
                'type': unit_type.pk,
                'reference_code': '123',
            }
        )
        self.assertEqual(response.status_code, status.HTTP_400_BAD_REQUEST)

    def test_in_structure_template_instance_with_permission_with_editable_flag(self):
        template = create_structure(self.structure_type)
        template.published = True
        template.save()

        instance = create_structure(self.structure_type)
        instance.is_template = False
        instance.published = True
        instance.template = template
        instance.save()

        instance.type.editable_instances = True
        instance.type.save()

        unit_type = StructureUnitType.objects.create(name="test", structure_type=instance.type)
        url = reverse('structure-units-list', args=[instance.pk])

        perm = Permission.objects.get(codename='add_structureunit_instance')
        self.user.user_permissions.add(perm)
        response = self.client.post(
            url,
            data={
                'name': 'foo',
                'type': unit_type.pk,
                'reference_code': '123',
            }
        )
        self.assertEqual(response.status_code, status.HTTP_201_CREATED)


class UpdateStructureUnitTemplateTests(TestCase):
    @classmethod
    def setUpTestData(cls):
        Feature.objects.create(name='archival descriptions', enabled=True)

    def setUp(self):
        self.client = APIClient()

        self.user = User.objects.create(username='user')
        self.member = self.user.essauth_member

        perm = Permission.objects.get(codename='change_structureunit')
        self.user.user_permissions.add(perm)
        self.client.force_authenticate(user=self.user)

        self.structure_type = StructureType.objects.create(name='test')
        self.structure_unit_type = StructureUnitType.objects.create(name='test', structure_type=self.structure_type)

    def test_update(self):
        structure = create_structure(self.structure_type)
        structure_unit = create_structure_unit(self.structure_unit_type, structure, "1")
        url = reverse('structure-units-detail', args=[structure.pk, structure_unit.pk])

        response = self.client.patch(
            url,
            data={
                'name': 'bar',
            }
        )
        self.assertEqual(response.status_code, status.HTTP_200_OK)
        self.assertEqual(StructureUnit.objects.count(), 1)
        self.assertTrue(StructureUnit.objects.filter(name='bar').exists())

    def test_update_in_published_structure(self):
        structure = create_structure(self.structure_type)
        structure.published = True
        structure.save()

        structure_unit = create_structure_unit(self.structure_unit_type, structure, "1")
        url = reverse('structure-units-detail', args=[structure.pk, structure_unit.pk])

        response = self.client.patch(
            url,
            data={
                'name': 'bar',
            }
        )
        self.assertEqual(response.status_code, status.HTTP_400_BAD_REQUEST)
        self.assertEqual(response.data, {'non_field_errors': [PUBLISHED_STRUCTURE_CHANGE_ERROR]})

        # relations can be changed even on published structures
        other_structure_unit = create_structure_unit(self.structure_unit_type, structure, "2")
        relation_type = NodeRelationType.objects.create(name="test")
        response = self.client.patch(
            url,
            data={
                'related_structure_units': [
                    {
                        'structure_unit': other_structure_unit.pk,
                        'type': relation_type.pk,
                    }
                ],
            }
        )
        self.assertEqual(response.status_code, status.HTTP_200_OK)

        # but not together with other data
        response = self.client.patch(
            url,
            data={
                'name': 'bar',
                'related_structure_units': [
                    {
                        'structure_unit': other_structure_unit.pk,
                        'type': relation_type.pk,
                    }
                ],
            }
        )
        self.assertEqual(response.status_code, status.HTTP_400_BAD_REQUEST)
        self.assertEqual(response.data, {'non_field_errors': [PUBLISHED_STRUCTURE_CHANGE_ERROR]})

    def test_update_in_unpublished_structure(self):
        structure = create_structure(self.structure_type)
        structure.publish()
        structure.unpublish()

        structure_unit = create_structure_unit(self.structure_unit_type, structure, "1")
        url = reverse('structure-units-detail', args=[structure.pk, structure_unit.pk])

        response = self.client.patch(
            url,
            data={
                'name': 'bar',
            }
        )
        self.assertEqual(response.status_code, status.HTTP_400_BAD_REQUEST)
        self.assertEqual(response.data, {'non_field_errors': [NON_EDITABLE_STRUCTURE_CHANGE_ERROR]})

        # relations can be changed even on published structures
        other_structure_unit = create_structure_unit(self.structure_unit_type, structure, "2")
        relation_type = NodeRelationType.objects.create(name="test")
        response = self.client.patch(
            url,
            data={
                'related_structure_units': [
                    {
                        'structure_unit': other_structure_unit.pk,
                        'type': relation_type.pk,
                    }
                ],
            }
        )
        self.assertEqual(response.status_code, status.HTTP_200_OK)

        # but not together with other data
        response = self.client.patch(
            url,
            data={
                'name': 'bar',
                'related_structure_units': [
                    {
                        'structure_unit': other_structure_unit.pk,
                        'type': relation_type.pk,
                    }
                ],
            }
        )
        self.assertEqual(response.status_code, status.HTTP_400_BAD_REQUEST)
        self.assertEqual(response.data, {'non_field_errors': [NON_EDITABLE_STRUCTURE_CHANGE_ERROR]})


class UpdateStructureUnitInstanceTests(TestCase):
    @classmethod
    def setUpTestData(cls):
        Feature.objects.create(name='archival descriptions', enabled=True)

    def setUp(self):
        self.client = APIClient()

        self.user = User.objects.create(username='user')
        self.member = self.user.essauth_member

        perm = Permission.objects.get(codename='change_structureunit')
        self.user.user_permissions.add(perm)
        self.client.force_authenticate(user=self.user)

        self.structure_type = StructureType.objects.create(name='test')
        self.structure_unit_type = StructureUnitType.objects.create(name='test', structure_type=self.structure_type)

    def test_update_without_permission(self):
        instance = create_structure(self.structure_type)
        instance.is_template = False
        instance.save()

        structure_unit = create_structure_unit(self.structure_unit_type, instance, "1")
        url = reverse('structure-units-detail', args=[instance.pk, structure_unit.pk])

        response = self.client.patch(
            url,
            data={
                'name': 'bar',
            }
        )
        self.assertEqual(response.status_code, status.HTTP_403_FORBIDDEN)

    def test_update_without_editable_flag(self):
        instance = create_structure(self.structure_type)
        instance.is_template = False
        instance.save()

        structure_unit = create_structure_unit(self.structure_unit_type, instance, "1")
        url = reverse('structure-units-detail', args=[instance.pk, structure_unit.pk])

        perm = Permission.objects.get(codename='change_structureunit_instance')
        self.user.user_permissions.add(perm)
        response = self.client.patch(
            url,
            data={
                'name': 'bar',
            }
        )
        self.assertEqual(response.status_code, status.HTTP_400_BAD_REQUEST)

    def test_update_with_editable_flag(self):
        instance = create_structure(self.structure_type)
        instance.is_template = False
        instance.save()

        instance.type.editable_instances = True
        instance.type.save()

        structure_unit = create_structure_unit(self.structure_unit_type, instance, "1")
        url = reverse('structure-units-detail', args=[instance.pk, structure_unit.pk])

        perm = Permission.objects.get(codename='change_structureunit_instance')
        self.user.user_permissions.add(perm)

        response = self.client.patch(
            url,
            data={
                'name': 'bar',
            }
        )
        self.assertEqual(response.status_code, status.HTTP_200_OK)

    def test_move_without_permission(self):
        instance = create_structure(self.structure_type)
        instance.is_template = False
        instance.save()

        instance.type.editable_instances = True
        instance.type.save()

        structure_unit = create_structure_unit(self.structure_unit_type, instance, "1")
        url = reverse('structure-units-detail', args=[instance.pk, structure_unit.pk])

        parent = create_structure_unit(self.structure_unit_type, instance, "A")
        response = self.client.patch(
            url,
            data={
                'parent': parent.pk,
            }
        )
        self.assertEqual(response.status_code, status.HTTP_403_FORBIDDEN)

    def test_move_without_movable_flag(self):
        instance = create_structure(self.structure_type)
        instance.is_template = False
        instance.save()

        instance.type.save()

        structure_unit = create_structure_unit(self.structure_unit_type, instance, "1")
        url = reverse('structure-units-detail', args=[instance.pk, structure_unit.pk])

        perm = Permission.objects.get(codename='move_structureunit_instance')
        self.user.user_permissions.add(perm)
        self.user = refresh_user(self.user)
        self.client.force_authenticate(user=self.user)
        parent = create_structure_unit(self.structure_unit_type, instance, "A")
        response = self.client.patch(
            url,
            data={
                'parent': parent.pk,
            }
        )
        self.assertEqual(response.status_code, status.HTTP_400_BAD_REQUEST)

    def test_move_with_movable_flag(self):
        instance = create_structure(self.structure_type)
        instance.is_template = False
        instance.save()

        instance.type.movable_instance_units = True
        instance.type.save()

        structure_unit = create_structure_unit(self.structure_unit_type, instance, "1")
        url = reverse('structure-units-detail', args=[instance.pk, structure_unit.pk])

        perm = Permission.objects.get(codename='move_structureunit_instance')
        self.user.user_permissions.add(perm)
        self.user = refresh_user(self.user)
        self.client.force_authenticate(user=self.user)
        parent = create_structure_unit(self.structure_unit_type, instance, "A")

        response = self.client.patch(
            url,
            data={
                'parent': parent.pk,
            }
        )
        self.assertEqual(response.status_code, status.HTTP_200_OK)

    def test_move_to_structure_unit_with_tag(self):
        instance = create_structure(self.structure_type)
        instance.is_template = False
        instance.save()

        instance.type.movable_instance_units = True
        instance.type.save()

        structure_unit = create_structure_unit(self.structure_unit_type, instance, "1")
        url = reverse('structure-units-detail', args=[instance.pk, structure_unit.pk])

        self.user.is_superuser = True
        self.user.save()
        self.client.force_authenticate(user=self.user)
        parent = create_structure_unit(self.structure_unit_type, instance, "A")

        tag = Tag.objects.create()
        tv_type = TagVersionType.objects.create(name='volume')
        TagVersion.objects.create(tag=tag, type=tv_type, elastic_index='component')
        TagStructure.objects.create(tag=tag, structure=parent.structure, structure_unit=parent)

        response = self.client.patch(
            url,
            data={
                'parent': parent.pk,
            }
        )
        self.assertEqual(response.status_code, status.HTTP_400_BAD_REQUEST)

    def test_move_to_root(self):
        instance = create_structure(self.structure_type)
        instance.is_template = False
        instance.save()

        instance.type.movable_instance_units = True
        instance.type.save()

        structure_unit = create_structure_unit(self.structure_unit_type, instance, "1")
        url = reverse('structure-units-detail', args=[instance.pk, structure_unit.pk])

        self.user.is_superuser = True
        self.user.save()
        self.client.force_authenticate(user=self.user)

        response = self.client.patch(url, data={'parent': None})
        self.assertEqual(response.status_code, status.HTTP_200_OK)


class RelatedStructureUnitTests(APITestCase):
    @classmethod
    def setUpTestData(cls):
        Feature.objects.create(name='archival descriptions', enabled=True)

        cls.client = APIClient()

        cls.user = User.objects.create(username='user')
        cls.member = cls.user.essauth_member

        perms = Permission.objects.filter(codename__in=[
            'add_structureunit', 'change_structureunit', 'change_structureunit_instance'
        ])
        cls.user.user_permissions.add(*perms)

        cls.structure_type = StructureType.objects.create(name='test', editable_instance_relations=True)
        cls.unit_type = StructureUnitType.objects.create(name="test", structure_type=cls.structure_type)
        cls.relation_type = NodeRelationType.objects.create(name="test")

    def test_relate_instance_to_instance_in_other_archive(self):
        '''
        Related instances must be part of the same archive
        '''

        self.client.force_authenticate(user=self.user)

        structure_instance = create_structure(self.structure_type, template=False)
        unit = StructureUnit.objects.create(
            name="foo", reference_code="123", type=self.unit_type,
            structure=structure_instance,
        )
        archive = Tag.objects.create()
        TagStructure.objects.create(tag=archive, structure=structure_instance)

        other_structure_instance = create_structure(self.structure_type, template=False)
        other_unit = StructureUnit.objects.create(
            name="bar", reference_code="123", type=self.unit_type,
            structure=other_structure_instance,
        )
        other_archive = Tag.objects.create()
        TagStructure.objects.create(tag=other_archive, structure=other_structure_instance)

        url = reverse('structure-units-detail', args=[structure_instance.pk, unit.pk])
        response = self.client.patch(
            url,
            data={
                'related_structure_units': [
                    {
                        'structure_unit': other_unit.pk,
                        'type': self.relation_type.pk,
                    }
                ],
            }
        )

        self.assertEqual(response.status_code, status.HTTP_400_BAD_REQUEST)

    def test_relate_instance_to_instance(self):
        self.client.force_authenticate(user=self.user)

        structure_instance = create_structure(self.structure_type, template=False)
        unit = StructureUnit.objects.create(
            name="foo", reference_code="123", type=self.unit_type,
            structure=structure_instance,
        )

        other_structure_instance = create_structure(self.structure_type, template=False)
        other_unit = StructureUnit.objects.create(
            name="bar", reference_code="123", type=self.unit_type,
            structure=other_structure_instance,
        )

        archive = Tag.objects.create()
        archive_descendant = Tag.objects.create()
        archive_nested_descendant = Tag.objects.create()

        archive_structure = TagStructure.objects.create(tag=archive, structure=structure_instance)
        archive_descendant_structure = TagStructure.objects.create(
            tag=archive_descendant, structure=structure_instance, structure_unit=unit,
            parent=archive_structure,
        )
        TagStructure.objects.create(
            tag=archive_nested_descendant, structure=structure_instance, parent=archive_descendant_structure,
        )

        TagStructure.objects.create(tag=archive, structure=other_structure_instance)

        url = reverse('structure-units-detail', args=[structure_instance.pk, unit.pk])
        response = self.client.patch(
            url,
            data={
                'related_structure_units': [
                    {
                        'structure_unit': other_unit.pk,
                        'type': self.relation_type.pk,
                    }
                ],
            }
        )

        self.assertEqual(response.status_code, status.HTTP_200_OK)

    def test_relate_instance_to_template(self):
        self.client.force_authenticate(user=self.user)

        archive = Tag.objects.create()

        dst_structure_template = create_structure(self.structure_type, template=True)
        dst_structure_instance = create_structure(self.structure_type, template=False)
        dst_structure_instance.template = dst_structure_template
        dst_structure_instance.save()

        dst_template_unit = StructureUnit.objects.create(
            name="foo", reference_code="123", type=self.unit_type,
            structure=dst_structure_template,
        )
        dst_instance_unit = StructureUnit.objects.create(
            name="foo", reference_code="123", type=self.unit_type,
            structure=dst_structure_instance,
        )
        archive_structure = TagStructure.objects.create(tag=archive, structure=dst_structure_instance)

        src_structure_instance = create_structure(self.structure_type, template=False)
        src_instance_unit = StructureUnit.objects.create(
            name="bar", reference_code="456", type=self.unit_type,
            structure=src_structure_instance,
        )

        archive_descendant = Tag.objects.create()
        archive_nested_descendant = Tag.objects.create()

        archive_structure = TagStructure.objects.create(tag=archive, structure=src_structure_instance)
        archive_descendant_structure = TagStructure.objects.create(
            tag=archive_descendant, structure=src_structure_instance, structure_unit=src_instance_unit,
            parent=archive_structure,
        )
        TagStructure.objects.create(
            tag=archive_nested_descendant, structure=src_structure_instance, parent=archive_descendant_structure,
        )

        url = reverse('structure-units-detail', args=[src_structure_instance.pk, src_instance_unit.pk])
        response = self.client.patch(
            url,
            data={
                'related_structure_units': [
                    {
                        'structure_unit': dst_template_unit.pk,
                        'type': self.relation_type.pk,
                    }
                ],
            }
        )

        self.assertEqual(response.status_code, status.HTTP_200_OK)

        # ensure unit descendants are not copied
        self.assertFalse(TagStructure.objects.filter(structure_unit=dst_template_unit).exists())

        # ensure unit descendants are copied to already existing instances of template
        self.assertTrue(TagStructure.objects.filter(structure_unit=dst_instance_unit).exists())

    def test_relate_instance_to_instance_same_structure(self):
        self.client.force_authenticate(user=self.user)

        structure_instance = create_structure(self.structure_type, template=False)
        unit = StructureUnit.objects.create(
            name="foo", reference_code="123", type=self.unit_type,
            structure=structure_instance,
        )

        other_unit = StructureUnit.objects.create(
            name="bar", reference_code="456", type=self.unit_type,
            structure=structure_instance,
        )

        archive = Tag.objects.create()
        archive_descendant = Tag.objects.create()
        archive_nested_descendant = Tag.objects.create()

        archive_structure = TagStructure.objects.create(tag=archive, structure=structure_instance)
        archive_descendant_structure = TagStructure.objects.create(
            tag=archive_descendant, structure=structure_instance, structure_unit=unit,
            parent=archive_structure,
        )
        TagStructure.objects.create(
            tag=archive_nested_descendant, structure=structure_instance, parent=archive_descendant_structure,
        )

        url = reverse('structure-units-detail', args=[structure_instance.pk, unit.pk])
        response = self.client.patch(
            url,
            data={
                'related_structure_units': [
                    {
                        'structure_unit': other_unit.pk,
                        'type': self.relation_type.pk,
                    }
                ],
            }
        )

        self.assertEqual(response.status_code, status.HTTP_200_OK)

        # ensure unit descendants are not copied
        self.assertFalse(TagStructure.objects.filter(structure_unit=other_unit).exists())

    def test_relate_template_to_template(self):
        self.client.force_authenticate(user=self.user)

        structure_instance = create_structure(self.structure_type, template=True)
        unit = StructureUnit.objects.create(
            name="foo", reference_code="123", type=self.unit_type,
            structure=structure_instance,
        )

        other_structure_instance = create_structure(self.structure_type, template=True)
        other_unit = StructureUnit.objects.create(
            name="bar", reference_code="123", type=self.unit_type,
            structure=other_structure_instance,
        )

        url = reverse('structure-units-detail', args=[structure_instance.pk, unit.pk])
        response = self.client.patch(
            url,
            data={
                'related_structure_units': [
                    {
                        'structure_unit': other_unit.pk,
                        'type': self.relation_type.pk,
                    }
                ],
            }
        )

        self.assertEqual(response.status_code, status.HTTP_200_OK)
        self.assertEqual(StructureUnitRelation.objects.count(), 2)
        self.assertTrue(
            StructureUnitRelation.objects.filter(
                structure_unit_a=unit, structure_unit_b=other_unit, type=self.relation_type
            ).exists()
        )
        self.assertTrue(
            StructureUnitRelation.objects.filter(
                structure_unit_a=other_unit, structure_unit_b=unit, type=self.relation_type
            ).exists()
        )


class DeleteStructureUnitInstanceTests(TestCase):
    @classmethod
    def setUpTestData(cls):
        Feature.objects.create(name='archival descriptions', enabled=True)

    def setUp(self):
        self.client = APIClient()

        self.user = User.objects.create(username='user')
        self.member = self.user.essauth_member

        perm = Permission.objects.get(codename='delete_structureunit')
        self.user.user_permissions.add(perm)
        self.client.force_authenticate(user=self.user)

        self.structure_type = StructureType.objects.create(name='test')
        self.structure_unit_type = StructureUnitType.objects.create(name='test', structure_type=self.structure_type)

    def test_delete_without_permission(self):
        instance = create_structure(self.structure_type)
        instance.is_template = False
        instance.save()

        structure_unit = create_structure_unit(self.structure_unit_type, instance, "1")
        url = reverse('structure-units-detail', args=[instance.pk, structure_unit.pk])

        response = self.client.delete(url)
        self.assertEqual(response.status_code, status.HTTP_403_FORBIDDEN)

    def test_delete_without_editable_flag(self):
        instance = create_structure(self.structure_type)
        instance.is_template = False
        instance.save()

        structure_unit = create_structure_unit(self.structure_unit_type, instance, "1")
        url = reverse('structure-units-detail', args=[instance.pk, structure_unit.pk])

        perm = Permission.objects.get(codename='delete_structureunit_instance')
        self.user.user_permissions.add(perm)
        response = self.client.delete(url)
        self.assertEqual(response.status_code, status.HTTP_400_BAD_REQUEST)

    def test_delete_with_editable_flag(self):
        instance = create_structure(self.structure_type)
        instance.is_template = False
        instance.save()

        instance.type.editable_instances = True
        instance.type.save()

        structure_unit = create_structure_unit(self.structure_unit_type, instance, "1")
        url = reverse('structure-units-detail', args=[instance.pk, structure_unit.pk])

        perm = Permission.objects.get(codename='delete_structureunit_instance')
        self.user.user_permissions.add(perm)

        response = self.client.delete(url)
        self.assertEqual(response.status_code, status.HTTP_204_NO_CONTENT)


class AgentArchiveRelationTests(TestCase):
    fixtures = ['countries_data', 'languages_data']

    @classmethod
    def setUpTestData(cls):
        Feature.objects.create(name='archival descriptions', enabled=True)

    def setUp(self):
        self.client = APIClient()

        self.user = User.objects.create(username='user')
        self.member = self.user.essauth_member

        self.client.force_authenticate(user=self.user)

        self.archive_type = TagVersionType.objects.create(name='archive', archive_type=True)

        self.main_agent_type = MainAgentType.objects.create()
        self.agent_type = AgentType.objects.create(main_type=self.main_agent_type)

        self.relation_type = AgentTagLinkRelationType.objects.create(name='test')

        self.ref_code = RefCode.objects.create(
            country=Country.objects.get(iso='SE'),
            repository_code='repo',
        )

    def create_agent(self):
        return Agent.objects.create(
            level_of_detail=Agent.MINIMAL,
            script=Agent.LATIN,
            language=Language.objects.get(iso_639_1='sv'),
            record_status=Agent.DRAFT,
            type=self.agent_type,
            ref_code=self.ref_code,
            create_date=timezone.now(),
        )

    def create_archive(self):
        tag = Tag.objects.create()
        tag_version = TagVersion.objects.create(
            tag=tag,
            elastic_index='archive',
            type=self.archive_type,
        )
        return tag_version

    def test_add_relation(self):
        agent = self.create_agent()
        archive = self.create_archive()

        url = reverse('agent-archives-list', args=[agent.pk])

        response = self.client.post(
            url,
            data={
                'archive': archive.pk,
                'type': self.relation_type.pk,
            }
        )

        self.assertEqual(response.status_code, status.HTTP_201_CREATED)
        self.assertEqual(AgentTagLink.objects.count(), 1)
        self.assertTrue(AgentTagLink.objects.filter(agent=agent, tag=archive, type=self.relation_type).exists())

    def test_add_same_relation_twice(self):
        agent = self.create_agent()
        archive = self.create_archive()

        url = reverse('agent-archives-list', args=[agent.pk])

        response = self.client.post(
            url,
            data={
                'archive': archive.pk,
                'type': self.relation_type.pk,
            }
        )

        response = self.client.post(
            url,
            data={
                'archive': archive.pk,
                'type': self.relation_type.pk,
            }
        )

        self.assertEqual(response.status_code, status.HTTP_400_BAD_REQUEST)
        self.assertEqual(AgentTagLink.objects.count(), 1)

    def test_update_relation(self):
        agent = self.create_agent()
        archive = self.create_archive()
        relation = AgentTagLink.objects.create(
            agent=agent,
            tag=archive,
            type=self.relation_type,
            description='foo',
        )

        url = reverse('agent-archives-detail', args=[agent.pk, relation.pk])
        response = self.client.patch(
            url,
            data={
                'description': 'bar',
            }
        )

        self.assertEqual(response.status_code, status.HTTP_200_OK)
        self.assertEqual(AgentTagLink.objects.count(), 1)
        self.assertTrue(
            AgentTagLink.objects.filter(
                agent=agent,
                tag=archive,
                type=self.relation_type,
                description='bar',
            ).exists()
        )

    def test_delete_relation(self):
        agent = self.create_agent()
        archive = self.create_archive()
        relation = AgentTagLink.objects.create(
            agent=agent,
            tag=archive,
            type=self.relation_type,
        )

        url = reverse('agent-archives-detail', args=[agent.pk, relation.pk])
        response = self.client.delete(url)

        self.assertEqual(response.status_code, status.HTTP_204_NO_CONTENT)
        self.assertEqual(AgentTagLink.objects.count(), 0)


class ListTagsTests(APITestCase):
    @classmethod
    def setUpTestData(cls):
        Feature.objects.create(name='archival descriptions', enabled=True)

        cls.structure_type = StructureType.objects.create(name='test')
        cls.unit_type = StructureUnitType.objects.create(name="test", structure_type=cls.structure_type)

    def setUp(self):
        self.user = User.objects.create(username='user', is_superuser=True)
        self.client.force_authenticate(user=self.user)

    @mock.patch('ESSArch_Core.tags.serializers.TagVersionNestedSerializer.get_masked_fields', return_value={})
    @mock.patch('ESSArch_Core.tags.signals.TagVersion.get_doc')
    def test_children(self, mock_doc, mock_masked):
        structure = create_structure(self.structure_type)
        unit = create_structure_unit(self.unit_type, structure, 'a')

        archive_tag = Tag.objects.create()
        archive_tv_type = TagVersionType.objects.create(name='archive', archive_type=True)
        TagVersion.objects.create(tag=archive_tag, type=archive_tv_type, elastic_index='archive')
        archive_ts = TagStructure.objects.create(tag=archive_tag, structure=structure)

        tv_type = TagVersionType.objects.create(name='volume')
        parent_tag = Tag.objects.create()
        parent_tv = TagVersion.objects.create(tag=parent_tag, type=tv_type, elastic_index='component')
        parent_ts = TagStructure.objects.create(
            tag=parent_tag, structure=structure, structure_unit=unit, parent=archive_ts,
        )

        tag = Tag.objects.create()
        tv = TagVersion.objects.create(tag=tag, type=tv_type, elastic_index='component')
        TagStructure.objects.create(tag=tag, structure=structure, structure_unit=unit, parent=parent_ts)

        url = reverse('search-children', args=(str(parent_tv.pk),))

        res = self.client.get(url)
        self.assertEqual(res.status_code, status.HTTP_200_OK)
        self.assertEqual(len(res.data), 1)
        self.assertEqual(res.data[0]['_id'], str(tv.pk))

        self.user.is_superuser = False
        self.user.user_permissions.add(Permission.objects.get(codename='search'))
        self.user.save()
        self.user = User.objects.get(pk=self.user.pk)
        self.client.force_authenticate(self.user)

        res = self.client.get(url)
        self.assertEqual(res.status_code, status.HTTP_200_OK)
        self.assertEqual(len(res.data), 1)

        tv.security_level = 3
        tv.save()
        res = self.client.get(url)
        self.assertEqual(res.status_code, status.HTTP_200_OK)
        self.assertEqual(len(res.data), 0)

        self.user.user_permissions.add(Permission.objects.get(codename='security_level_2'))
        self.user = User.objects.get(pk=self.user.pk)
        self.client.force_authenticate(self.user)
        res = self.client.get(url)
        self.assertEqual(res.status_code, status.HTTP_200_OK)
        self.assertEqual(len(res.data), 0)

        self.user.user_permissions.add(Permission.objects.get(codename='security_level_3'))
        self.user = User.objects.get(pk=self.user.pk)
        self.client.force_authenticate(self.user)
        res = self.client.get(url)
        self.assertEqual(res.status_code, status.HTTP_200_OK)
        self.assertEqual(len(res.data), 1)

        tv.security_level = 1
        tv.save()
        res = self.client.get(url)
        self.assertEqual(res.status_code, status.HTTP_200_OK)
        self.assertEqual(len(res.data), 0)


class CreateArchiveTests(ESSArchSearchBaseTestCase):
    fixtures = ['countries_data', 'languages_data']

    @classmethod
    def setUpTestData(cls):
        Feature.objects.create(name='archival descriptions', enabled=True)

        cls.org_group_type = GroupType.objects.create(codename='organization')
        cls.archive_type = TagVersionType.objects.create(name='archive', archive_type=True)
        cls.url = reverse('search-list')

    def setUp(self):
        self.user = User.objects.create(username='user')
        self.member = self.user.essauth_member

        group = Group.objects.create(name='organization', group_type=self.org_group_type)
        group.add_member(self.member)

        self.client.force_authenticate(user=self.user)

    def test_without_permission(self):
        response = self.client.post(
            self.url,
            data={
                'index': 'archive',
            }
        )

        self.assertEqual(response.status_code, status.HTTP_403_FORBIDDEN)

    def test_with_permission(self):
        self.user.user_permissions.add(Permission.objects.get(codename="create_archive"))
        self.user = User.objects.get(username="user")
        self.client.force_authenticate(user=self.user)

        archive_creator = Agent.objects.create(
            type=AgentType.objects.create(main_type=MainAgentType.objects.create()),
            ref_code=RefCode.objects.create(
                country=Country.objects.get(iso='SE'),
                repository_code='repo',
            ),
            level_of_detail=Agent.MINIMAL,
            script=Agent.LATIN,
            language=Language.objects.get(iso_639_1='sv'),
            record_status=Agent.DRAFT,
            create_date=timezone.now(),
        )
        structure = Structure.objects.create(is_template=True, published=True, type=StructureType.objects.create())

        tag_version_type = TagVersionType.objects.create(archive_type=True)
        note_type = NodeNoteType.objects.create()
        identifier_type = NodeIdentifierType.objects.create()
        res = self.client.post(
            self.url,
            data={
                'index': 'archive',
                'name': 'Volume 1',
                'type': str(tag_version_type.pk),
                'archive_creator': str(archive_creator.pk),
                'structures': [str(structure.pk)],
                'reference_code': 'A1',
                'location': None,
                'notes': [
                    {
                        'text': 'test note',
                        'type': str(note_type.pk),
                    }
                ],
                'identifiers': [
                    {
                        'identifier': 'test identifier',
                        'type': str(identifier_type.pk),
                    }
                ],
            }
        )

        self.assertEqual(res.status_code, status.HTTP_201_CREATED)


class CreateComponentTests(ESSArchSearchBaseTestCase):
    fixtures = ['countries_data', 'languages_data']

    @classmethod
    def setUpTestData(cls):
        Feature.objects.create(name='archival descriptions', enabled=True)

        cls.org_group_type = GroupType.objects.create(codename='organization')
        cls.tag_type = TagVersionType.objects.create(name='volume', archive_type=False)
        cls.url = reverse('search-list')

    def setUp(self):
        self.user = User.objects.create(username='user')
        self.member = self.user.essauth_member

        group = Group.objects.create(name='organization', group_type=self.org_group_type)
        group.add_member(self.member)

        self.client.force_authenticate(user=self.user)

    def test_without_permission(self):
        response = self.client.post(
            self.url,
            data={
                'index': 'component',
            }
        )

        self.assertEqual(response.status_code, status.HTTP_403_FORBIDDEN)

    @mock.patch('ESSArch_Core.tags.serializers.Component.save')
    @mock.patch('ESSArch_Core.tags.serializers.Archive.save')
    def test_with_permission(self, mock_archive_save, mock_component_save):
        self.user.user_permissions.add(Permission.objects.get(codename="add_tag"))
        self.user = User.objects.get(username="user")
        self.client.force_authenticate(user=self.user)

        structure = Structure.objects.create(is_template=False, type=StructureType.objects.create())
        structure_unit = StructureUnit.objects.create(
            type=StructureUnitType.objects.create(structure_type=structure.type),
            structure=structure,
        )

        archive_tag = Tag.objects.create()
        TagVersion.objects.create(
            tag=archive_tag, type=TagVersionType.objects.create(name='archive', archive_type=True),
            elastic_index='archive',
        )
        TagStructure.objects.create(tag=archive_tag, structure=structure)

        tag_version_type = TagVersionType.objects.create(archive_type=False)
        note_type = NodeNoteType.objects.create()
        identifier_type = NodeIdentifierType.objects.create()
        res = self.client.post(
            self.url,
            data={
                'index': 'component',
                'name': 'Volume 1',
                'type': str(tag_version_type.pk),
                'structure_unit': str(structure_unit.pk),
                'reference_code': 'A1',
                'location': None,
                'notes': [
                    {
                        'text': 'test note',
                        'type': str(note_type.pk),
                    }
                ],
                'identifiers': [
                    {
                        'identifier': 'test identifier',
                        'type': str(identifier_type.pk),
                    }
                ],
            }
        )

        self.assertEqual(res.status_code, status.HTTP_201_CREATED)
        mock_component_save.assert_called_once()
        mock_archive_save.assert_not_called()


class ChangeTagTests(ESSArchSearchBaseTestCase):
    fixtures = ['countries_data', 'languages_data']

    @classmethod
    def setUpTestData(cls):
        Feature.objects.create(name='archival descriptions', enabled=True)

        cls.org_group_type = GroupType.objects.create(codename='organization')

    def setUp(self):
        self.user = User.objects.create(username='user')
        self.member = self.user.essauth_member

        group = Group.objects.create(name='organization', group_type=self.org_group_type)
        group.add_member(self.member)

        self.client.force_authenticate(user=self.user)

    def test_change_archive_without_permission(self):
        archive_tag = Tag.objects.create()
        archive_type = TagVersionType.objects.create(name='archive', archive_type=True)
        archive_tag_version = TagVersion.objects.create(tag=archive_tag, type=archive_type, elastic_index='archive')

        url = reverse('search-detail', args=(archive_tag_version.pk,))

        response = self.client.patch(url, {'name': 'new name'})
        self.assertEqual(response.status_code, status.HTTP_403_FORBIDDEN)

    def test_change_archive_with_permission(self):
        self.user.user_permissions.add(Permission.objects.get(codename="change_archive"))
        self.user = User.objects.get(username="user")
        self.client.force_authenticate(user=self.user)

        archive_tag = Tag.objects.create(appraisal_date=make_aware(datetime(year=2020, month=2, day=27)))
        archive_type = TagVersionType.objects.create(name='archive', archive_type=True)
        archive_tag_version = TagVersion.objects.create(tag=archive_tag, type=archive_type, elastic_index='archive')

        url = reverse('search-detail', args=(archive_tag_version.pk,))

        response = self.client.patch(url, {'name': 'new name'})
        self.assertEqual(response.status_code, status.HTTP_200_OK)

        response = self.client.patch(url, {
            'start_date': datetime(year=2020, month=1, day=1),
            'end_date': datetime(year=2010, month=1, day=1),
        })
        self.assertEqual(response.status_code, status.HTTP_400_BAD_REQUEST)

        response = self.client.patch(url, {
            'start_date': datetime(year=2020, month=1, day=1),
            'end_date': datetime(year=2020, month=1, day=1),
        })
        self.assertEqual(response.status_code, status.HTTP_200_OK)

        response = self.client.patch(url, {
            'start_date': datetime(year=2020, month=1, day=1),
            'end_date': datetime(year=2030, month=1, day=1),
        })
        self.assertEqual(response.status_code, status.HTTP_200_OK)

        response = self.client.patch(url, {
            'start_date': None,
            'end_date': None,
        })
        self.assertEqual(response.status_code, status.HTTP_200_OK)

        note_type = NodeNoteType.objects.create()
        identifier_type = NodeIdentifierType.objects.create()
        response = self.client.patch(url, {
            'appraisal_date': None,
            'notes': [
                {
                    'text': 'test note',
                    'type': str(note_type.pk),
                }
            ],
            'identifiers': [
                {
                    'identifier': 'test identifier',
                    'type': str(identifier_type.pk),
                }
            ],
        })
        self.assertEqual(response.status_code, status.HTTP_200_OK)

    def test_change_archive_delete_structure(self):
        self.user.user_permissions.add(Permission.objects.get(codename="change_archive"))
        self.user = User.objects.get(username="user")
        self.client.force_authenticate(user=self.user)

        structure_type = StructureType.objects.create(name='foo')
        structure_template1 = Structure.objects.create(name='template1', type=structure_type, is_template=True)
        structure_template1.publish()
        structure_instance1 = Structure.objects.create(
            name="instance1", type=structure_type,
            is_template=False, template=structure_template1,
        )

        structure_template2 = Structure.objects.create(name='template2', type=structure_type, is_template=True)
        structure_template2.publish()
        structure_instance2 = Structure.objects.create(
            name="instance2", type=structure_type,
            is_template=False, template=structure_template2,
        )

        archive_tag = Tag.objects.create()
        archive_type = TagVersionType.objects.create(name='archive', archive_type=True)
        archive_tag_version = TagVersion.objects.create(tag=archive_tag, type=archive_type, elastic_index='archive')
        archive_tag_structure1 = TagStructure.objects.create(tag=archive_tag, structure=structure_instance1)
        TagStructure.objects.create(tag=archive_tag, structure=structure_instance2)

        component_tag = Tag.objects.create()
        component_type = TagVersionType.objects.create(name='component')
        TagVersion.objects.create(
            tag=component_tag, type=component_type,
            elastic_index='component',
        )
        TagStructure.objects.create(
            tag=component_tag, structure=structure_instance1,
            parent=archive_tag_structure1,
        )

        url = reverse('search-detail', args=(archive_tag_version.pk,))

        with self.subTest('delete non-empty structure'):
            response = self.client.patch(url, {'structures': [
                structure_template2.pk,
            ]})
            self.assertEqual(response.status_code, status.HTTP_400_BAD_REQUEST)
            self.assertEqual(TagStructure.objects.filter(tag=archive_tag).count(), 2)

        with self.subTest('delete empty structure'):
            response = self.client.patch(url, {'structures': [
                structure_template1.pk,
            ]})
            self.assertEqual(response.status_code, status.HTTP_200_OK)
            self.assertEqual(TagStructure.objects.filter(tag=archive_tag).count(), 1)

    def test_change_component_without_permission(self):
        tag = Tag.objects.create()
        tag_type = TagVersionType.objects.create(name='volume', archive_type=False)
        tag_version = TagVersion.objects.create(tag=tag, type=tag_type, elastic_index='component')

        url = reverse('search-detail', args=(tag_version.pk,))

        response = self.client.patch(url, {'name': 'new name'})
        self.assertEqual(response.status_code, status.HTTP_403_FORBIDDEN)

    def test_change_component_with_permission(self):
        self.user.user_permissions.add(Permission.objects.get(codename="change_tag"))
        self.user = User.objects.get(username="user")
        self.client.force_authenticate(user=self.user)

        tag = Tag.objects.create(appraisal_date=make_aware(datetime(year=2020, month=2, day=27)))
        tag_type = TagVersionType.objects.create(name='volume', archive_type=False)
        tag_version = TagVersion.objects.create(tag=tag, type=tag_type, elastic_index='component')

        url = reverse('search-detail', args=(tag_version.pk,))

        response = self.client.patch(url, {'name': 'new name'})
        self.assertEqual(response.status_code, status.HTTP_200_OK)

        response = self.client.patch(url, {
            'start_date': datetime(year=2020, month=1, day=1),
            'end_date': datetime(year=2010, month=1, day=1),
        })
        self.assertEqual(response.status_code, status.HTTP_400_BAD_REQUEST)

        response = self.client.patch(url, {
            'start_date': datetime(year=2020, month=1, day=1),
            'end_date': datetime(year=2020, month=1, day=1),
        })
        self.assertEqual(response.status_code, status.HTTP_200_OK)

        response = self.client.patch(url, {
            'start_date': datetime(year=2020, month=1, day=1),
            'end_date': datetime(year=2030, month=1, day=1),
        })
        self.assertEqual(response.status_code, status.HTTP_200_OK)

        response = self.client.patch(url, {
            'start_date': None,
            'end_date': None,
        })
        self.assertEqual(response.status_code, status.HTTP_200_OK)

        note_type = NodeNoteType.objects.create()
        identifier_type = NodeIdentifierType.objects.create()
        response = self.client.patch(url, {
            'appraisal_date': None,
            'notes': [
                {
                    'text': 'test note',
                    'type': str(note_type.pk),
                }
            ],
            'identifiers': [
                {
                    'identifier': 'test identifier',
                    'type': str(identifier_type.pk),
                }
            ],
        })
        self.assertEqual(response.status_code, status.HTTP_200_OK)


class DeleteTagTests(ESSArchSearchBaseTestCase):
    fixtures = ['countries_data', 'languages_data']

    @classmethod
    def setUpTestData(cls):
        Feature.objects.create(name='archival descriptions', enabled=True)

        cls.org_group_type = GroupType.objects.create(codename='organization')

    def setUp(self):
        super().setUp()

        self.user = User.objects.create(username='user')
        self.member = self.user.essauth_member

        group = Group.objects.create(name='organization', group_type=self.org_group_type)
        group.add_member(self.member)

        self.client.force_authenticate(user=self.user)

    def test_delete_archive_without_permission(self):
        archive_tag = Tag.objects.create()
        archive_type = TagVersionType.objects.create(name='archive', archive_type=True)
        archive_tag_version = TagVersion.objects.create(tag=archive_tag, type=archive_type, elastic_index='archive')

        url = reverse('search-detail', args=(archive_tag_version.pk,))

        response = self.client.delete(url)
        self.assertEqual(response.status_code, status.HTTP_403_FORBIDDEN)
        archive_tag_version.refresh_from_db()

    def test_delete_archive_with_permission(self):
        self.user.user_permissions.add(Permission.objects.get(codename="delete_archive"))
        self.user = User.objects.get(username="user")
        self.client.force_authenticate(user=self.user)

        structure = create_structure(structure_type=StructureType.objects.create(), template=False)
        unit = create_structure_unit(StructureUnitType.objects.create(structure_type=structure.type), structure, '1')

        archive_tag = Tag.objects.create()
        archive_type = TagVersionType.objects.create(name='archive', archive_type=True)
        archive_tag_version = TagVersion.objects.create(tag=archive_tag, type=archive_type, elastic_index='archive')
        TagStructure.objects.create(tag=archive_tag, structure=structure)

        component_tag = Tag.objects.create()
        component_type = TagVersionType.objects.create(name='component', archive_type=False)
        TagVersion.objects.create(tag=component_tag, type=component_type, elastic_index='component')
        TagStructure.objects.create(tag=component_tag, structure=structure, structure_unit=unit)

        url = reverse('search-detail', args=(archive_tag_version.pk,))

        Archive.index_documents()
        Component.index_documents()
        Archive.get(str(archive_tag.current_version.pk))
        Component.get(str(component_tag.current_version.pk))

        response = self.client.delete(url)
        self.assertEqual(response.status_code, status.HTTP_204_NO_CONTENT)

        with self.assertRaises(TagVersion.DoesNotExist):
            archive_tag_version.refresh_from_db()

        with self.assertRaises(Tag.DoesNotExist):
            archive_tag.refresh_from_db()

        with self.assertRaises(Tag.DoesNotExist):
            component_tag.refresh_from_db()

        with self.assertRaises(Structure.DoesNotExist):
            structure.refresh_from_db()

        with self.assertRaises(NotFoundError):
            Archive.get(str(archive_tag.current_version.pk))

        with self.assertRaises(NotFoundError):
            Component.get(str(component_tag.current_version.pk))

    def test_delete_component_without_permission(self):
        tag = Tag.objects.create()
        tag_type = TagVersionType.objects.create(name='volume', archive_type=False)
        tag_version = TagVersion.objects.create(tag=tag, type=tag_type, elastic_index='component')

        url = reverse('search-detail', args=(tag_version.pk,))

        response = self.client.delete(url)
        self.assertEqual(response.status_code, status.HTTP_403_FORBIDDEN)
        tag_version.refresh_from_db()

    def test_delete_component_with_permission(self):
        self.user.user_permissions.add(Permission.objects.get(codename="delete_tag"))
        self.user = User.objects.get(username="user")
        self.client.force_authenticate(user=self.user)

        tag_type = TagVersionType.objects.create(name='volume', archive_type=False)

        with self.subTest('single version'):
            tag = Tag.objects.create()
            tag_version = TagVersion.objects.create(tag=tag, type=tag_type, elastic_index='component')

            Component.index_documents()
            Component.get(str(tag_version.pk))

            url = reverse('search-detail', args=(tag_version.pk,))
            response = self.client.delete(url)
            self.assertEqual(response.status_code, status.HTTP_204_NO_CONTENT)

            with self.assertRaises(TagVersion.DoesNotExist):
                tag_version.refresh_from_db()

            with self.assertRaises(Tag.DoesNotExist):
                tag.refresh_from_db()

            with self.assertRaises(NotFoundError):
                Component.get(str(tag_version.pk))

        with self.subTest('multiple versions'):
            tag = Tag.objects.create()
            tag_version = TagVersion.objects.create(tag=tag, type=tag_type, elastic_index='component')
            tag_version2 = TagVersion.objects.create(tag=tag, type=tag_type, elastic_index='component')
            tag.current_version = tag_version2
            tag.save()

            Component.index_documents()
            Component.get(str(tag_version.pk))
            Component.get(str(tag_version2.pk))

            url = reverse('search-detail', args=(tag_version.pk,))
            response = self.client.delete(url)
            self.assertEqual(response.status_code, status.HTTP_204_NO_CONTENT)

            with self.assertRaises(TagVersion.DoesNotExist):
                tag_version.refresh_from_db()

            with self.assertRaises(NotFoundError):
                Component.get(str(tag_version.pk))

            tag_version2.refresh_from_db()
            tag.refresh_from_db()
            Component.get(str(tag_version2.pk))

            url = reverse('search-detail', args=(tag_version2.pk,))
            response = self.client.delete(url)
            self.assertEqual(response.status_code, status.HTTP_204_NO_CONTENT)

            with self.assertRaises(TagVersion.DoesNotExist):
                tag_version2.refresh_from_db()

            with self.assertRaises(Tag.DoesNotExist):
                tag.refresh_from_db()

            with self.assertRaises(NotFoundError):
                Component.get(str(tag_version2.pk))


class CreateDeliveryTests(TestCase):
    @classmethod
    def setUpTestData(cls):
        Feature.objects.create(name='archival descriptions', enabled=True)

        cls.org_group_type = GroupType.objects.create(codename='organization')
        cls.delivery_type = DeliveryType.objects.create(name='test')
        cls.url = reverse('delivery-list')

    def setUp(self):
        self.client = APIClient()

        self.user = User.objects.create(username='user')
        self.member = self.user.essauth_member

        group = Group.objects.create(name='organization', group_type=self.org_group_type)
        group.add_member(self.member)

        self.client.force_authenticate(user=self.user)

    def test_without_permission(self):
        response = self.client.post(
            self.url,
            data={
                'name': 'test',
                'type': self.delivery_type.pk,
            }
        )

        self.assertEqual(response.status_code, status.HTTP_403_FORBIDDEN)

    def test_with_permission(self):
        EventType.objects.create(eventType='20300', category=EventType.CATEGORY_DELIVERY)
        self.user.user_permissions.add(Permission.objects.get(codename="add_delivery"))
        self.user = User.objects.get(username="user")
        self.client.force_authenticate(user=self.user)

        response = self.client.post(
            self.url,
            data={
                'name': 'test',
                'type': self.delivery_type.pk,
            }
        )

        self.assertEqual(response.status_code, status.HTTP_201_CREATED)

        response = self.client.get(reverse('delivery-detail', args=(Delivery.objects.get().pk,)))
        self.assertEqual(response.status_code, status.HTTP_200_OK)


class ChangeDeliveryTests(TestCase):
    @classmethod
    def setUpTestData(cls):
        Feature.objects.create(name='archival descriptions', enabled=True)

        cls.org_group_type = GroupType.objects.create(codename='organization')
        cls.delivery_type = DeliveryType.objects.create(name='test')

    def setUp(self):
        self.client = APIClient()

        self.user = User.objects.create(username='user')
        self.member = self.user.essauth_member

        self.group = Group.objects.create(name='organization', group_type=self.org_group_type)
        self.group.add_member(self.member)

        self.client.force_authenticate(user=self.user)

    def create_delivery(self):
        delivery = Delivery.objects.create(
            name='test',
            type=self.delivery_type,
        )

        self.group.add_object(delivery)
        return delivery

    def test_without_permission(self):
        delivery = self.create_delivery()
        url = reverse('delivery-detail', args=(delivery.pk,))
        response = self.client.patch(
            url,
            data={
                'name': 'new name',
            }
        )

        self.assertEqual(response.status_code, status.HTTP_403_FORBIDDEN)

    def test_with_permission(self):
        self.user.user_permissions.add(Permission.objects.get(codename="change_delivery"))
        self.user = User.objects.get(username="user")
        self.client.force_authenticate(user=self.user)

        delivery = self.create_delivery()
        url = reverse('delivery-detail', args=(delivery.pk,))
        response = self.client.patch(
            url,
            data={
                'name': 'new name',
            }
        )

        self.assertEqual(response.status_code, status.HTTP_200_OK)


class DeleteDeliveryTests(TestCase):
    @classmethod
    def setUpTestData(cls):
        Feature.objects.create(name='archival descriptions', enabled=True)

        cls.org_group_type = GroupType.objects.create(codename='organization')
        cls.delivery_type = DeliveryType.objects.create(name='test')

    def setUp(self):
        self.client = APIClient()

        self.user = User.objects.create(username='user')
        self.member = self.user.essauth_member

        self.group = Group.objects.create(name='organization', group_type=self.org_group_type)
        self.group.add_member(self.member)

        self.client.force_authenticate(user=self.user)

    def create_delivery(self):
        delivery = Delivery.objects.create(
            name='test',
            type=self.delivery_type,
        )

        self.group.add_object(delivery)
        return delivery

    def test_without_permission(self):
        delivery = self.create_delivery()
        url = reverse('delivery-detail', args=(delivery.pk,))
        response = self.client.delete(url)

        self.assertEqual(response.status_code, status.HTTP_403_FORBIDDEN)

    def test_with_permission(self):
        self.user.user_permissions.add(Permission.objects.get(codename="delete_delivery"))
        self.user = User.objects.get(username="user")
        self.client.force_authenticate(user=self.user)

        delivery = self.create_delivery()
        url = reverse('delivery-detail', args=(delivery.pk,))
        response = self.client.delete(url)

        self.assertEqual(response.status_code, status.HTTP_204_NO_CONTENT)


class CreateTransferTests(TestCase):
    @classmethod
    def setUpTestData(cls):
        Feature.objects.create(name='archival descriptions', enabled=True)

        cls.org_group_type = GroupType.objects.create(codename='organization')
        cls.delivery_type = DeliveryType.objects.create(name='test')
        cls.url = reverse('transfer-list')

    def setUp(self):
        self.client = APIClient()

        self.user = User.objects.create(username='user')
        self.member = self.user.essauth_member

        self.group = Group.objects.create(name='organization', group_type=self.org_group_type)
        self.group.add_member(self.member)

        self.client.force_authenticate(user=self.user)

    def create_delivery(self):
        delivery = Delivery.objects.create(
            name='test',
            type=self.delivery_type,
        )

        self.group.add_object(delivery)
        return delivery

    def test_without_permission(self):
        delivery = self.create_delivery()
        response = self.client.post(
            self.url,
            data={
                'name': 'test',
                'delivery': delivery.pk,
            }
        )

        self.assertEqual(response.status_code, status.HTTP_403_FORBIDDEN)

    def test_with_permission(self):
        self.user.user_permissions.add(Permission.objects.get(codename="add_transfer"))
        self.user = User.objects.get(username="user")
        self.client.force_authenticate(user=self.user)

        delivery = self.create_delivery()
        response = self.client.post(
            self.url,
            data={
                'name': 'test',
                'delivery': delivery.pk,
            }
        )

        self.assertEqual(response.status_code, status.HTTP_201_CREATED)

        response = self.client.get(reverse('transfer-detail', args=(Transfer.objects.get().pk,)))
        self.assertEqual(response.status_code, status.HTTP_200_OK)


class ChangeTransferTests(TestCase):
    @classmethod
    def setUpTestData(cls):
        Feature.objects.create(name='archival descriptions', enabled=True)

        cls.org_group_type = GroupType.objects.create(codename='organization')
        cls.delivery_type = DeliveryType.objects.create(name='test')

    def setUp(self):
        self.client = APIClient()

        self.user = User.objects.create(username='user')
        self.member = self.user.essauth_member

        self.group = Group.objects.create(name='organization', group_type=self.org_group_type)
        self.group.add_member(self.member)

        self.client.force_authenticate(user=self.user)

    def create_delivery(self):
        delivery = Delivery.objects.create(
            name='test',
            type=self.delivery_type,
        )

        self.group.add_object(delivery)
        return delivery

    def create_transfer(self, delivery):
        transfer = Transfer.objects.create(
            name='test',
            delivery=delivery,
        )

        self.group.add_object(transfer)
        return transfer

    def test_without_permission(self):
        delivery = self.create_delivery()
        transfer = self.create_transfer(delivery)
        url = reverse('transfer-detail', args=(transfer.pk,))
        response = self.client.patch(
            url,
            data={
                'name': 'new name',
            }
        )

        self.assertEqual(response.status_code, status.HTTP_403_FORBIDDEN)

    def test_with_permission(self):
        self.user.user_permissions.add(Permission.objects.get(codename="change_transfer"))
        self.user = User.objects.get(username="user")
        self.client.force_authenticate(user=self.user)

        delivery = self.create_delivery()
        transfer = self.create_transfer(delivery)
        url = reverse('transfer-detail', args=(transfer.pk,))
        response = self.client.patch(
            url,
            data={
                'name': 'new name',
            }
        )

        self.assertEqual(response.status_code, status.HTTP_200_OK)


class DeleteTransferTests(TestCase):
    @classmethod
    def setUpTestData(cls):
        Feature.objects.create(name='archival descriptions', enabled=True)

        cls.org_group_type = GroupType.objects.create(codename='organization')
        cls.delivery_type = DeliveryType.objects.create(name='test')

    def setUp(self):
        self.client = APIClient()

        self.user = User.objects.create(username='user')
        self.member = self.user.essauth_member

        self.group = Group.objects.create(name='organization', group_type=self.org_group_type)
        self.group.add_member(self.member)

        self.client.force_authenticate(user=self.user)

    def create_delivery(self):
        delivery = Delivery.objects.create(
            name='test',
            type=self.delivery_type,
        )

        self.group.add_object(delivery)
        return delivery

    def create_transfer(self, delivery):
        transfer = Transfer.objects.create(
            name='test',
            delivery=delivery,
        )

        self.group.add_object(transfer)
        return transfer

    def test_without_permission(self):
        delivery = self.create_delivery()
        transfer = self.create_transfer(delivery)
        url = reverse('transfer-detail', args=(transfer.pk,))
        response = self.client.delete(url)

        self.assertEqual(response.status_code, status.HTTP_403_FORBIDDEN)

    def test_with_permission(self):
        self.user.user_permissions.add(Permission.objects.get(codename="delete_transfer"))
        self.user = User.objects.get(username="user")
        self.client.force_authenticate(user=self.user)

        delivery = self.create_delivery()
        transfer = self.create_transfer(delivery)
        url = reverse('transfer-detail', args=(transfer.pk,))
        response = self.client.delete(url)

        self.assertEqual(response.status_code, status.HTTP_204_NO_CONTENT)


class CreateLocationTests(TestCase):
    @classmethod
    def setUpTestData(cls):
        Feature.objects.create(name='archival descriptions', enabled=True)

        cls.org_group_type = GroupType.objects.create(codename='organization')
        cls.location_function_type = LocationFunctionType.objects.create(name='test')
        cls.location_level_type = LocationLevelType.objects.create(name='test')
        cls.url = reverse('location-list')

    def setUp(self):
        self.client = APIClient()

        self.user = User.objects.create(username='user')
        self.member = self.user.essauth_member

        group = Group.objects.create(name='organization', group_type=self.org_group_type)
        group.add_member(self.member)

        self.client.force_authenticate(user=self.user)

    def test_without_permission(self):
        response = self.client.post(
            self.url,
            data={
                'name': 'test',
                'function': self.location_function_type.pk,
                'level_type': self.location_level_type.pk,
            }
        )

        self.assertEqual(response.status_code, status.HTTP_403_FORBIDDEN)

    def test_with_permission(self):
        self.user.user_permissions.add(Permission.objects.get(codename="add_location"))
        self.user = User.objects.get(username="user")
        self.client.force_authenticate(user=self.user)

        response = self.client.post(
            self.url,
            data={
                'name': 'test',
                'function': self.location_function_type.pk,
                'level_type': self.location_level_type.pk,
            }
        )

        self.assertEqual(response.status_code, status.HTTP_201_CREATED)

        response = self.client.get(reverse('location-detail', args=(Location.objects.get().pk,)))
        self.assertEqual(response.status_code, status.HTTP_200_OK)


class ChangeLocationTests(TestCase):
    @classmethod
    def setUpTestData(cls):
        Feature.objects.create(name='archival descriptions', enabled=True)

        cls.org_group_type = GroupType.objects.create(codename='organization')
        cls.location_function_type = LocationFunctionType.objects.create(name='test')
        cls.location_level_type = LocationLevelType.objects.create(name='test')

    def setUp(self):
        self.client = APIClient()

        self.user = User.objects.create(username='user')
        self.member = self.user.essauth_member

        self.group = Group.objects.create(name='organization', group_type=self.org_group_type)
        self.group.add_member(self.member)

        self.client.force_authenticate(user=self.user)

    def create_location(self):
        location = Location.objects.create(
            name='test',
            function=self.location_function_type,
            level_type=self.location_level_type,
        )

        self.group.add_object(location)
        return location

    def test_without_permission(self):
        location = self.create_location()
        url = reverse('location-detail', args=(location.pk,))
        response = self.client.patch(
            url,
            data={
                'name': 'new name',
            }
        )

        self.assertEqual(response.status_code, status.HTTP_403_FORBIDDEN)

    def test_with_permission(self):
        self.user.user_permissions.add(Permission.objects.get(codename="change_location"))
        self.user = User.objects.get(username="user")
        self.client.force_authenticate(user=self.user)

        delivery = self.create_location()
        url = reverse('location-detail', args=(delivery.pk,))
        response = self.client.patch(
            url,
            data={
                'name': 'new name',
            }
        )

        self.assertEqual(response.status_code, status.HTTP_200_OK)


class DeleteLocationTests(TestCase):
    @classmethod
    def setUpTestData(cls):
        Feature.objects.create(name='archival descriptions', enabled=True)

        cls.org_group_type = GroupType.objects.create(codename='organization')
        cls.location_function_type = LocationFunctionType.objects.create(name='test')
        cls.location_level_type = LocationLevelType.objects.create(name='test')

    def setUp(self):
        self.client = APIClient()

        self.user = User.objects.create(username='user')
        self.member = self.user.essauth_member

        self.group = Group.objects.create(name='organization', group_type=self.org_group_type)
        self.group.add_member(self.member)

        self.client.force_authenticate(user=self.user)

    def create_location(self):
        location = Location.objects.create(
            name='test',
            function=self.location_function_type,
            level_type=self.location_level_type,
        )

        self.group.add_object(location)
        return location

    def test_without_permission(self):
        location = self.create_location()
        url = reverse('location-detail', args=(location.pk,))
        response = self.client.delete(url)

        self.assertEqual(response.status_code, status.HTTP_403_FORBIDDEN)

    def test_with_permission(self):
        self.user.user_permissions.add(Permission.objects.get(codename="delete_location"))
        self.user = User.objects.get(username="user")
        self.client.force_authenticate(user=self.user)

        location = self.create_location()
        url = reverse('location-detail', args=(location.pk,))
        response = self.client.delete(url)

        self.assertEqual(response.status_code, status.HTTP_204_NO_CONTENT)


class AddNodeToLocationTests(TestCase):
    @classmethod
    def setUpTestData(cls):
        Feature.objects.create(name='archival descriptions', enabled=True)

        cls.org_group_type = GroupType.objects.create(codename='organization')
        cls.location_function_type = LocationFunctionType.objects.create(name='test')
        cls.location_level_type = LocationLevelType.objects.create(name='test')

    def setUp(self):
        self.client = APIClient()

        self.user = User.objects.create(username='user')
        self.member = self.user.essauth_member

        self.group = Group.objects.create(name='organization', group_type=self.org_group_type)
        self.group.add_member(self.member)

        self.client.force_authenticate(user=self.user)

    def create_location(self):
        location = Location.objects.create(
            name='test',
            function=self.location_function_type,
            level_type=self.location_level_type,
        )

        self.group.add_object(location)
        return location

    def test_without_permission(self):
        location = self.create_location()

        tag = Tag.objects.create()
        tag_type = TagVersionType.objects.create(name='volume', archive_type=False)
        tag_version = TagVersion.objects.create(tag=tag, type=tag_type, elastic_index='component')

        url = reverse('search-detail', args=(tag_version.pk,))
        response = self.client.patch(url, {'location': location.pk})

        self.assertEqual(response.status_code, status.HTTP_403_FORBIDDEN)

    @mock.patch('ESSArch_Core.tags.serializers.Component.save')
    def test_with_permission(self, mock_save):
        self.user.user_permissions.add(Permission.objects.get(codename="change_tag_location"))
        self.user = User.objects.get(username="user")
        self.client.force_authenticate(user=self.user)

        location = self.create_location()

        tag = Tag.objects.create()
        tag_type = TagVersionType.objects.create(name='volume', archive_type=False)
        tag_version = TagVersion.objects.create(tag=tag, type=tag_type, elastic_index='component')

        url = reverse('search-detail', args=(tag_version.pk,))
        response = self.client.patch(url, {'location': location.pk})

        self.assertEqual(response.status_code, status.HTTP_200_OK)


class ChangeNodeLocationTests(TestCase):
    @classmethod
    def setUpTestData(cls):
        Feature.objects.create(name='archival descriptions', enabled=True)

        cls.org_group_type = GroupType.objects.create(codename='organization')
        cls.location_function_type = LocationFunctionType.objects.create(name='test')
        cls.location_level_type = LocationLevelType.objects.create(name='test')

    def setUp(self):
        self.client = APIClient()

        self.user = User.objects.create(username='user')
        self.member = self.user.essauth_member

        self.group = Group.objects.create(name='organization', group_type=self.org_group_type)
        self.group.add_member(self.member)

        self.client.force_authenticate(user=self.user)

    def create_location(self):
        location = Location.objects.create(
            name='test',
            function=self.location_function_type,
            level_type=self.location_level_type,
        )

        self.group.add_object(location)
        return location

    def test_without_permission(self):
        location = self.create_location()
        new_location = self.create_location()

        tag = Tag.objects.create()
        tag_type = TagVersionType.objects.create(name='volume', archive_type=False)
        tag_version = TagVersion.objects.create(tag=tag, type=tag_type, location=location, elastic_index='component')

        url = reverse('search-detail', args=(tag_version.pk,))
        response = self.client.patch(url, {'location': new_location.pk})

        self.assertEqual(response.status_code, status.HTTP_403_FORBIDDEN)

    @mock.patch('ESSArch_Core.tags.serializers.Component.save')
    def test_with_permission(self, mock_save):
        self.user.user_permissions.add(Permission.objects.get(codename="change_tag_location"))
        self.user = User.objects.get(username="user")
        self.client.force_authenticate(user=self.user)

        location = self.create_location()
        new_location = self.create_location()

        tag = Tag.objects.create()
        tag_type = TagVersionType.objects.create(name='volume', archive_type=False)
        tag_version = TagVersion.objects.create(tag=tag, type=tag_type, location=location, elastic_index='component')

        url = reverse('search-detail', args=(tag_version.pk,))
        response = self.client.patch(url, {'location': new_location.pk})

        self.assertEqual(response.status_code, status.HTTP_200_OK)


class DeleteNodeLocationTests(TestCase):
    @classmethod
    def setUpTestData(cls):
        Feature.objects.create(name='archival descriptions', enabled=True)

        cls.org_group_type = GroupType.objects.create(codename='organization')
        cls.location_function_type = LocationFunctionType.objects.create(name='test')
        cls.location_level_type = LocationLevelType.objects.create(name='test')

    def setUp(self):
        self.client = APIClient()

        self.user = User.objects.create(username='user')
        self.member = self.user.essauth_member

        self.group = Group.objects.create(name='organization', group_type=self.org_group_type)
        self.group.add_member(self.member)

        self.client.force_authenticate(user=self.user)

    def create_location(self):
        location = Location.objects.create(
            name='test',
            function=self.location_function_type,
            level_type=self.location_level_type,
        )

        self.group.add_object(location)
        return location

    def test_without_permission(self):
        location = self.create_location()

        tag = Tag.objects.create()
        tag_type = TagVersionType.objects.create(name='volume', archive_type=False)
        tag_version = TagVersion.objects.create(tag=tag, type=tag_type, location=location, elastic_index='component')

        url = reverse('search-detail', args=(tag_version.pk,))
        response = self.client.patch(url, {'location': None})

        self.assertEqual(response.status_code, status.HTTP_403_FORBIDDEN)

    @mock.patch('ESSArch_Core.tags.serializers.Component.save')
    def test_with_permission(self, mock_save):
        self.user.user_permissions.add(Permission.objects.get(codename="change_tag_location"))
        self.user = User.objects.get(username="user")
        self.client.force_authenticate(user=self.user)

        location = self.create_location()

        tag = Tag.objects.create()
        tag_type = TagVersionType.objects.create(name='volume', archive_type=False)
        tag_version = TagVersion.objects.create(tag=tag, type=tag_type, location=location, elastic_index='component')

        url = reverse('search-detail', args=(tag_version.pk,))
        response = self.client.patch(url, {'location': None})

        self.assertEqual(response.status_code, status.HTTP_200_OK)<|MERGE_RESOLUTION|>--- conflicted
+++ resolved
@@ -7,11 +7,8 @@
 from django.test import TestCase
 from django.urls import reverse
 from django.utils import timezone
-<<<<<<< HEAD
 from django.utils.timezone import make_aware
-=======
 from elasticsearch import NotFoundError
->>>>>>> 3a9bbec7
 from languages_plus.models import Language
 from rest_framework import status
 from rest_framework.test import APIClient, APITestCase
