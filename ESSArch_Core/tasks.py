"""
    ESSArch is an open source archiving and digital preservation system

    ESSArch
    Copyright (C) 2005-2019 ES Solutions AB

    This program is free software: you can redistribute it and/or modify
    it under the terms of the GNU General Public License as published by
    the Free Software Foundation, either version 3 of the License, or
    (at your option) any later version.

    This program is distributed in the hope that it will be useful,
    but WITHOUT ANY WARRANTY; without even the implied warranty of
    MERCHANTABILITY or FITNESS FOR A PARTICULAR PURPOSE.  See the
    GNU General Public License for more details.

    You should have received a copy of the GNU General Public License
    along with this program. If not, see <https://www.gnu.org/licenses/>.

    Contact information:
    Web - http://www.essolutions.se
    Email - essarch@essolutions.se
"""

import logging
import os
import tarfile
from os import walk
from pathlib import PurePath

import requests
from django.conf import settings
from django.contrib.auth import get_user_model
from django.core.exceptions import ValidationError
from django.core.mail import EmailMessage
from django.db import transaction
from django.utils import timezone
from django_redis import get_redis_connection
from lxml import etree
from tenacity import (
    retry,
    retry_if_exception_type,
    stop_after_delay,
    wait_exponential,
)

from ESSArch_Core.auth.models import Notification
from ESSArch_Core.config.celery import app
from ESSArch_Core.crypto import decrypt_remote_credentials
from ESSArch_Core.essxml.Generator.xmlGenerator import XMLGenerator
from ESSArch_Core.essxml.util import find_pointers, get_premis_ref
from ESSArch_Core.fixity import validation
from ESSArch_Core.fixity.models import Validation
from ESSArch_Core.fixity.transformation import get_backend as get_transformer
from ESSArch_Core.fixity.validation.backends.xml import (
    DiffCheckValidator,
    XMLComparisonValidator,
    XMLSchemaValidator,
)
from ESSArch_Core.ip.models import InformationPackage, Workarea
from ESSArch_Core.profiles.utils import fill_specification_data
from ESSArch_Core.storage.copy import DEFAULT_BLOCK_SIZE, copy_dir, copy_file
from ESSArch_Core.storage.exceptions import NoSpaceLeftError
from ESSArch_Core.storage.models import TapeDrive
from ESSArch_Core.storage.tape import (
    DEFAULT_TAPE_BLOCK_SIZE,
    get_tape_file_number,
    is_tape_drive_online,
    read_tape,
    rewind_tape,
    robot_inventory,
    set_tape_file_number,
    write_to_tape,
)
from ESSArch_Core.tasks_util import (
    append_events,
    mount_tape_medium_into_drive,
    unmount_tape_from_drive,
    validate_file_format,
    validate_files,
)
from ESSArch_Core.util import (
    convert_file,
    delete_path,
    find_destination,
    get_tree_size_and_count,
    zip_directory,
)
from ESSArch_Core.WorkflowEngine.dbtask import DBTask
from ESSArch_Core.WorkflowEngine.polling import get_backend
from ESSArch_Core.WorkflowEngine.util import create_workflow

User = get_user_model()
redis = get_redis_connection()

@app.task(bind=True)
def Notify(self, message, level, refresh, recipient=None):
    message, = self.parse_params(message)
    if recipient is None:
        recipient = User.objects.get(pk=self.responsible)

    Notification.objects.create(
        message=message,
        level=level,
        user=recipient,
        refresh=refresh
    )


class GenerateXML(DBTask):
    event_type = 50600

    def run(self, filesToCreate=None, folderToParse=None, extra_paths_to_parse=None,
            parsed_files=None, algorithm='SHA-256'):
        """
        Generates the XML using the specified data and folder, and adds the XML
        to the specified files
        """

        if filesToCreate is None:
            filesToCreate = {}

        if extra_paths_to_parse is None:
            extra_paths_to_parse = []

        if parsed_files is None:
            parsed_files = []

        ip = InformationPackage.objects.filter(pk=self.ip).first()
        sa = None
        allow_unknown_file_types = False
        allow_encrypted_files = False
        if ip is not None:
            sa = ip.submission_agreement
            allow_unknown_file_types = ip.get_allow_unknown_file_types()
            allow_encrypted_files = ip.get_allow_encrypted_files()

        for _, v in filesToCreate.items():
            v['data'] = fill_specification_data(v['data'], ip=ip, sa=sa)

        generator = XMLGenerator(
            allow_unknown_file_types=allow_unknown_file_types,
            allow_encrypted_files=allow_encrypted_files,
        )
        generator.generate(
            filesToCreate, folderToParse=folderToParse, extra_paths_to_parse=extra_paths_to_parse,
            parsed_files=parsed_files, algorithm=algorithm,
        )

    def event_outcome_success(self, result, filesToCreate=None, folderToParse=None, extra_paths_to_parse=None,
                              parsed_files=None, algorithm='SHA-256'):

        if filesToCreate is None:
            filesToCreate = {}

        return "Generated %s" % ", ".join(filesToCreate.keys())


class InsertXML(DBTask):
    """
    Inserts XML to the specifed file
    """

    def run(self, filename=None, elementToAppendTo=None, spec=None, info=None, index=None):
        if spec is None:
            spec = {}

        if info is None:
            info = {}

        generator = XMLGenerator(filepath=filename)
        target = generator.find_element(elementToAppendTo)
        generator.insert_from_specification(target, spec, data=info, index=index)
        generator.write(filename)

    def event_outcome_success(self, result, filename=None, elementToAppendTo=None, spec=None, info=None, index=None):
        return "Inserted XML to element %s in %s" % (elementToAppendTo, filename)


class AppendEvents(DBTask):
    event_type = 50610

    def run(self, filename="", events=None):
        append_events(self.ip, events, filename)

    def event_outcome_success(self, result, filename="", events=None):
        if not filename:
            ip = InformationPackage.objects.get(pk=self.ip)
            filename = ip.get_events_file_path()
        return "Appended events to %s" % filename


class CreateTAR(DBTask):
    event_type = 50400

    def run(self, dirname=None, tarname=None, compress=False):
        """
        Creates a TAR file from the specified directory

        Args:
            dirname: The directory to create a TAR from
            tarname: The name of the tar file
            compress: Compresses the tar if true
        """

        compression = ':gz' if compress else ''
        base_dir = os.path.basename(os.path.normpath(dirname))
        with tarfile.open(tarname, 'w%s' % compression) as new_tar:
            new_tar.add(dirname, base_dir)

        self.set_progress(100, total=100)
        return tarname

    def event_outcome_success(self, result, dirname=None, tarname=None, compress=False):
        return "Created %s from %s" % (tarname, dirname)


@app.task(bind=True)
def ExtractTAR(self, path, dst, compression=False):
    compression = ':gz' if compression else ''
    with tarfile.open(path, 'r%s' % compression) as tar:
        tar.extractall(dst)

    self.set_progress(100, total=100)
    return dst


class CreateZIP(DBTask):
    event_type = 50410

    def run(self, dirname=None, zipname=None, compress=False):
        """
        Creates a ZIP file from the specified directory

        Args:
            dirname: The directory to create a ZIP from
            zipname: The name of the zip file
            compress: Compresses the zip file if true
        """

        zip_directory(dirname, zipname, compress)

        self.set_progress(100, total=100)
        return zipname

    def event_outcome_success(self, result, dirname=None, zipname=None, compress=False):
        return "Created %s from %s" % (zipname, dirname)


class ValidateFiles(DBTask):
    def run(self, ip=None, xmlfile=None, validate_fileformat=True, validate_integrity=True, rootdir=None):
        validate_files(self.ip, self.responsible, rootdir, validate_fileformat, validate_integrity, xmlfile)

    def event_outcome_success(self, result, ip, xmlfile, **kwargs):
        return "Validated files in %s" % xmlfile


class ValidateFileFormat(DBTask):
    queue = 'validation'

    def run(self, filename=None, format_name=None, format_version=None, format_registry_key=None):
        return validate_file_format(filename, format_name, format_registry_key, format_version)

    def event_outcome_success(self, result, filename=None, format_name=None,
                              format_version=None, format_registry_key=None):
        return "Validated format of %s to be: format name: %s, format version: %s, format registry key: %s" % (
            filename, format_name, format_version, format_registry_key
        )


class ValidateWorkarea(DBTask):
    queue = 'validation'

    def create_notification(self, ip):
        errcount = Validation.objects.filter(information_package=ip, passed=False, required=True).count()

        if errcount:
            Notification.objects.create(
                message='Validation of "{ip}" failed with {errcount} error(s)'.format(
                    ip=ip.object_identifier_value, errcount=errcount
                ),
                level=logging.ERROR,
                user_id=self.responsible,
                refresh=True
            )
        else:
            Notification.objects.create(
                message='"{ip}" was successfully validated'.format(
                    ip=ip.object_identifier_value
                ),
                level=logging.INFO,
                user_id=self.responsible,
                refresh=True
            )

    def run(self, workarea, validators, stop_at_failure=True):
        workarea = Workarea.objects.get(pk=workarea)
        workarea.successfully_validated = {}

        for validator in validators:
            workarea.successfully_validated[validator] = None

        workarea.save(update_fields=['successfully_validated'])
        ip = workarea.ip
        sa = ip.submission_agreement
        validation_profile = ip.get_profile('validation')
        profile_data = fill_specification_data(data=ip.get_profile_data('validation'), sa=sa, ip=ip)
        responsible = User.objects.get(pk=self.responsible)

        try:
            validation.validate_path(workarea.path, validators, validation_profile, data=profile_data, ip=ip,
                                     task=self.get_processtask(), stop_at_failure=stop_at_failure,
                                     responsible=responsible)
        except ValidationError:
            self.create_notification(ip)
        else:
            self.create_notification(ip)
        finally:
            validations = ip.validation_set.all()
            failed_validators = validations.values('validator').filter(
                passed=False, required=True
            ).values_list('validator', flat=True)

            for k, _v in workarea.successfully_validated.items():
                class_name = validation.AVAILABLE_VALIDATORS[k].split('.')[-1]
                workarea.successfully_validated[k] = class_name not in failed_validators

            workarea.save(update_fields=['successfully_validated'])


@app.task(bind=True)
def TransformWorkarea(self, backend, workarea):
    workarea = Workarea.objects.select_related('ip__submission_agreement').get(pk=workarea)
    ip = workarea.ip
    user = User.objects.filter(pk=self.responsible).first()
    backend = get_transformer(backend, ip, user)
    backend.transform(workarea.path)


class ValidateXMLFile(DBTask):
    event_type = 50210
    queue = 'validation'

    def run(self, xml_filename=None, schema_filename=None, rootdir=None):
        """
        Validates (using LXML) an XML file using a specified schema file
        """

        Validation.objects.filter(task=self.get_processtask()).delete()
        xml_filename, schema_filename = self.parse_params(xml_filename, schema_filename)
        if rootdir is None and self.ip is not None:
            ip = InformationPackage.objects.get(pk=self.ip)
            rootdir = ip.object_path
        else:
            rootdir, = self.parse_params(rootdir)

        validator = XMLSchemaValidator(
            context=schema_filename,
            options={'rootdir': rootdir},
            ip=self.ip,
            task=self.get_processtask()
        )
        validator.validate(xml_filename)
        return "Success"

    def event_outcome_success(self, result, xml_filename=None, schema_filename=None, rootdir=None):
        xml_filename = self.parse_params(xml_filename)
        return "Validated %s against schema" % xml_filename


class ValidateLogicalPhysicalRepresentation(DBTask):
    """
    Validates the logical and physical representation of objects.
    """

    event_type = 50220
    queue = 'validation'

    def run(self, path, xmlfile, skip_files=None, relpath=None):
        Validation.objects.filter(task=self.get_processtask()).delete()
        path, xmlfile, = self.parse_params(path, xmlfile)
        if skip_files is None:
            skip_files = []
        else:
            skip_files = self.parse_params(*skip_files)

        if relpath is not None:
            rootdir, = self.parse_params(relpath) or path
        else:
            if os.path.isdir(path):
                rootdir = path
            else:
                rootdir = os.path.dirname(path)

        ip = InformationPackage.objects.get(pk=self.ip)
        validator = DiffCheckValidator(context=xmlfile, exclude=skip_files, options={'rootdir': rootdir},
                                       task=self.get_processtask(), ip=self.ip, responsible=ip.responsible)
        validator.validate(path)

    def event_outcome_success(self, result, path, xmlfile, skip_files=None, relpath=None):
        path, xmlfile = self.parse_params(path, xmlfile)
        return "Successfully validated logical and physical structure of {path} against {xml}".format(
            path=path, xml=xmlfile
        )


class CompareXMLFiles(DBTask):
    event_type = 50240
    queue = 'validation'

    def run(self, first, second, rootdir=None, recursive=True):
        Validation.objects.filter(task=self.get_processtask()).delete()
        first, second = self.parse_params(first, second)
        ip = InformationPackage.objects.get(pk=self.ip)
        if rootdir is None:
            rootdir = ip.object_path
        else:
            rootdir, = self.parse_params(rootdir)

        validator = XMLComparisonValidator(
            context=first,
            options={'rootdir': rootdir, 'recursive': recursive},
            task=self.get_processtask(),
            ip=self.ip,
            responsible=ip.responsible,
        )
        validator.validate(second)

    def event_outcome_success(self, result, first, second, rootdir=None, recursive=True):
        first, second = self.parse_params(first, second)
        return "%s and %s has the same set of files" % (first, second)


class CompareRepresentationXMLFiles(DBTask):
    event_type = 50240
    queue = 'validation'

    def run(self):
        Validation.objects.filter(task=self.get_processtask()).delete()
        ip = InformationPackage.objects.get(pk=self.ip)

        reps_path, reps_dir = find_destination("representations", ip.get_structure(), ip.object_path)
        if reps_path is None:
            return None

        representations_dir = os.path.join(reps_path, reps_dir)

        for p in find_pointers(os.path.join(ip.object_path, ip.content_mets_path)):
            rep_mets_path = p.path
            rep_mets_path = os.path.join(ip.object_path, rep_mets_path)
            rep_path = os.path.relpath(rep_mets_path, representations_dir)
            rep_path = PurePath(rep_path).parts[0]

            rep_premis_path = get_premis_ref(etree.parse(rep_mets_path)).path
            rep_premis_path = os.path.join(representations_dir, rep_path, rep_premis_path)

            validator = XMLComparisonValidator(
                context=rep_premis_path,
                options={
                    'rootdir': os.path.join(representations_dir, rep_path),
                    'representation': rep_path,
                },
                task=self.get_processtask(),
                ip=self.ip,
                responsible=ip.responsible,
            )
            validator.validate(rep_mets_path)

    def event_outcome_success(self, result):
        return "All XML files in the representations have the same set of files"


class UpdateIPStatus(DBTask):
    event_type = 50500

    @transaction.atomic
    def run(self, status, prev=None):
        status, = self.parse_params(status)
        ip = InformationPackage.objects.get(pk=self.ip)
        if prev is None:
            t = self.get_processtask()
            t.params['prev'] = ip.state
            t.save()
        ip.state = status
        ip.save()
        Notification.objects.create(message='{} {}'.format(status.capitalize(), ip.object_identifier_value),
                                    level=logging.INFO, user_id=self.responsible, refresh=True)

<<<<<<< HEAD
=======
    def undo(self, status, prev=None):
        InformationPackage.objects.filter(pk=self.ip).update(state=prev, last_changed_local=timezone.now())

>>>>>>> e1c68eb0
    def event_outcome_success(self, result, status, prev=None):
        ip = self.get_information_package()
        status, = self.parse_params(status)
        return "Updated status of {} to {}".format(ip.object_identifier_value, status)


class UpdateIPPath(DBTask):
    event_type = 50510

    @transaction.atomic
    def run(self, path, prev=None):
        path, = self.parse_params(path)
        ip = InformationPackage.objects.get(pk=self.ip)
        if prev is None:
            t = self.get_processtask()
            t.params['prev'] = ip.object_path
            t.save()
        ip.object_path = path
        ip.save()

<<<<<<< HEAD
=======
    def undo(self, status, prev=None):
        InformationPackage.objects.filter(pk=self.ip).update(path=prev, last_changed_local=timezone.now())

>>>>>>> e1c68eb0
    def event_outcome_success(self, result, path, prev=None):
        ip = self.get_information_package()
        path, = self.parse_params(path)
        return "Updated path of {} to {}".format(ip.object_identifier_value, path)


class UpdateIPSizeAndCount(DBTask):
    queue = 'file_operation'

    def run(self):
        ip = self.ip
        path = InformationPackage.objects.values_list('object_path', flat=True).get(pk=ip)
        size, count = get_tree_size_and_count(path)

        InformationPackage.objects.filter(pk=ip).update(
            object_size=size, object_num_items=count,
            last_changed_local=timezone.now(),
        )

        return size, count

    def event_outcome_success(self, result, *args, **kwargs):
        return "Updated size and count of IP"


class DeleteFiles(DBTask):
    event_type = 50710

    def run(self, path):
        path, = self.parse_params(path)
        delete_path(path)

    def event_outcome_success(self, result, path):
        path, = self.parse_params(path)
        return "Deleted %s" % path


class CopyDir(DBTask):
    @retry(reraise=True, retry=retry_if_exception_type(NoSpaceLeftError),
           wait=wait_exponential(max=60), stop=stop_after_delay(600))
    def run(self, src, dst, remote_credentials=None, block_size=DEFAULT_BLOCK_SIZE):
        src, dst = self.parse_params(src, dst)
        requests_session = None
        if remote_credentials:
            user, passw = decrypt_remote_credentials(remote_credentials)
            requests_session = requests.Session()
            requests_session.verify = settings.REQUESTS_VERIFY
            requests_session.auth = (user, passw)

        copy_dir(src, dst, requests_session=requests_session, block_size=block_size)

    def event_outcome_success(self, result, src, dst, remote_credentials=None, block_size=DEFAULT_BLOCK_SIZE):
        return "Copied %s to %s" % (src, dst)


class CopyFile(DBTask):
    @retry(reraise=True, retry=retry_if_exception_type(NoSpaceLeftError),
           wait=wait_exponential(max=60), stop=stop_after_delay(600))
    def run(self, src, dst, remote_credentials=None, block_size=DEFAULT_BLOCK_SIZE):
        """
        Copies the given file to the given destination

        Args:
            src: The file to copy
            dst: Where the file should be copied to
            remote_credentials: Credentials for remote server
            block_size: Size of each block to copy
        Returns:
            None
        """

        src, dst = self.parse_params(src, dst)
        requests_session = None
        if remote_credentials:
            user, passw = decrypt_remote_credentials(remote_credentials)
            requests_session = requests.Session()
            requests_session.verify = settings.REQUESTS_VERIFY
            requests_session.auth = (user, passw)

        copy_file(src, dst, requests_session=requests_session, block_size=block_size)

    def event_outcome_success(self, result, src, dst, requests_session=None, block_size=DEFAULT_BLOCK_SIZE):
        return "Copied %s to %s" % (src, dst)


@app.task(bind=True)
def SendEmail(self, sender=None, recipients=None, subject=None, body=None, attachments=None):
    sender, subject, body = self.parse_params(sender, subject, body)
    if recipients is None:
        recipients = []
    else:
        recipients = self.parse_params(*recipients)

    if attachments is None:
        attachments = []
    else:
        attachments = self.parse_params(*attachments)

    email = EmailMessage(subject, body, sender, recipients)

    for a in attachments:
        email.attach_file(a)

    email.send()


@app.task(bind=True)
def DownloadFile(self, src=None, dst=None):
    r = requests.get(src, stream=True, verify=False)
    r.raise_for_status()
    if r.status_code == 200:
        with open(dst, 'wb') as f:
            for chunk in r:
                f.write(chunk)


class MountTape(DBTask):
    event_type = 40200
    queue = 'robot'

    def run(self, medium_id, drive_id=None, timeout=120):
        if drive_id is None:
            drive = TapeDrive.objects.filter(
                status=20, storage_medium__isnull=True, io_queue_entry__isnull=True, locked=False,
            ).order_by('num_of_mounts').first()

            if drive is None:
                raise ValueError('No tape drive available')

            drive_id = drive.pk

        mount_tape_medium_into_drive(drive_id, medium_id, timeout)


class UnmountTape(DBTask):
    event_type = 40100
    queue = 'robot'

    def run(self, drive_id):
        return unmount_tape_from_drive(drive_id)


@app.task(bind=True)
def RewindTape(self, medium=None):
    """
    Rewinds the given tape
    """

    try:
        drive = TapeDrive.objects.get(storage_medium__pk=medium)
    except TapeDrive.DoesNotExist:
        raise ValueError("Tape not mounted")

    return rewind_tape(drive.device)


@app.task(bind=True)
def IsTapeDriveOnline(self, drive=None):
    """
    Checks if the given tape drive is online

    Args:
        drive: Which drive to check

    Returns:
        True if the drive is online, false otherwise
    """

    return is_tape_drive_online(drive)


@app.task(bind=True)
def ReadTape(self, medium=None, path='.', block_size=DEFAULT_TAPE_BLOCK_SIZE):
    """
    Reads the tape in the given drive
    """

    try:
        drive = TapeDrive.objects.get(storage_medium__pk=medium)
    except TapeDrive.DoesNotExist:
        raise ValueError("Tape not mounted")

    res = read_tape(drive.device, path=path, block_size=block_size)

    drive.last_change = timezone.now()
    drive.save(update_fields=['last_change'])

    return res


@app.task(bind=True)
def WriteToTape(self, medium, path, block_size=DEFAULT_TAPE_BLOCK_SIZE):
    """
    Writes content to a tape drive
    """

    try:
        drive = TapeDrive.objects.get(storage_medium__pk=medium)
    except TapeDrive.DoesNotExist:
        raise ValueError("Tape not mounted")

    res = write_to_tape(drive.device, path, block_size=block_size)

    drive.last_change = timezone.now()
    drive.save(update_fields=['last_change'])

    return res


@app.task(bind=True)
def GetTapeFileNumber(self, medium=None):
    """
    Gets the current file number (position) of the given tape
    """

    try:
        drive = TapeDrive.objects.get(storage_medium__pk=medium)
    except TapeDrive.DoesNotExist:
        raise ValueError("Tape not mounted")

    return get_tape_file_number(drive.device)


@app.task(bind=True)
def SetTapeFileNumber(self, medium=None, num=0):
    """
    Sets the current file number (position) of the given tape
    """

    try:
        drive = TapeDrive.objects.get(storage_medium__pk=medium)
    except TapeDrive.DoesNotExist:
        raise ValueError("Tape not mounted")

    return set_tape_file_number(drive.device, num)


@app.task(bind=True)
def RobotInventory(self, robot):
    """
    Updates the slots and drives in the robot

    Args:
        robot: Which robot to get the data from

    Returns:
        None
    """

    robot_inventory(robot)


class ConvertFile(DBTask):
    event_type = 50750

    def run(self, path, format_map, delete_original=True):
        self.files_count = 0
        path, = self.parse_params(path)

        if os.path.isfile(path):
            try:
                new_format = format_map[os.path.splitext(path)[1][1:]]
            except KeyError:
                return
            else:
                convert_file(path, new_format)
                self.files_count += 1
                if delete_original:
                    os.remove(path)
            return

        for root, _dirs, filenames in walk(path):
            for fname in filenames:
                filepath = os.path.join(root, fname)
                try:
                    new_format = format_map[os.path.splitext(filepath)[1][1:]]
                except KeyError:
                    continue
                else:
                    convert_file(filepath, new_format)
                    self.files_count += 1
                    if delete_original:
                        os.remove(filepath)

    def event_outcome_success(self, result, path, format_map, delete_original=True):
        path, = self.parse_params(path)
        return "Converted %s file(s) at %s" % (self.files_count, path,)


class RunWorkflowPollers(DBTask):
    logger = logging.getLogger('essarch.core.tasks.RunWorkflowPollers')

    @transaction.atomic
    def get_workflows(self):
        pollers = getattr(settings, 'ESSARCH_WORKFLOW_POLLERS', {})
        for name, poller in pollers.items():
            backend = get_backend(name)
            poll_path = poller['path']
            poll_sa = poller.get('sa')
            context = {
                'WORKFLOW_POLLER': name,
                'WORKFLOW_POLL_PATH': poll_path
            }
            for ip in backend.poll(poll_path, poll_sa):
                profile = ip.submission_agreement.profile_workflow
                try:
                    spec = profile.specification
                except AttributeError:
                    if profile is None:
                        self.logger.debug('No workflow profile in SA')
                        continue
                    raise

                yield create_workflow(spec['tasks'], ip=ip, name=spec.get('name', ''),
                                      on_error=spec.get('on_error'), context=context)

    def run(self):
        for workflow in self.get_workflows():
            workflow.run()


@app.task(bind=True)
def DeletePollingSource(self, backend_name, poll_path):
    backend_name, poll_path = self.parse_params(backend_name, poll_path)
    backend = get_backend(backend_name)

    ip = self.get_information_package()
    backend.delete_source(poll_path, ip)<|MERGE_RESOLUTION|>--- conflicted
+++ resolved
@@ -93,6 +93,7 @@
 User = get_user_model()
 redis = get_redis_connection()
 
+
 @app.task(bind=True)
 def Notify(self, message, level, refresh, recipient=None):
     message, = self.parse_params(message)
@@ -486,12 +487,6 @@
         Notification.objects.create(message='{} {}'.format(status.capitalize(), ip.object_identifier_value),
                                     level=logging.INFO, user_id=self.responsible, refresh=True)
 
-<<<<<<< HEAD
-=======
-    def undo(self, status, prev=None):
-        InformationPackage.objects.filter(pk=self.ip).update(state=prev, last_changed_local=timezone.now())
-
->>>>>>> e1c68eb0
     def event_outcome_success(self, result, status, prev=None):
         ip = self.get_information_package()
         status, = self.parse_params(status)
@@ -512,12 +507,6 @@
         ip.object_path = path
         ip.save()
 
-<<<<<<< HEAD
-=======
-    def undo(self, status, prev=None):
-        InformationPackage.objects.filter(pk=self.ip).update(path=prev, last_changed_local=timezone.now())
-
->>>>>>> e1c68eb0
     def event_outcome_success(self, result, path, prev=None):
         ip = self.get_information_package()
         path, = self.parse_params(path)
