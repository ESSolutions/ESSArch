sudo: required
language: python
cache: pip
dist: xenial

branches:
  only:
  - master

templates:
  mariadb: &mariadb DB_PACKAGES=",mysql" DATABASE_URL="mysql://root@localhost/essarch?isolation_level=read committed"
  mysql: &mysql DB_PACKAGES=",mysql" DATABASE_URL="mysql://root@localhost/essarch?isolation_level=read committed"
  postgres: &postgres DB_PACKAGES=",postgres" DATABASE_URL="postgres://postgres@localhost/essarch?isolation_level=read committed"
  mssql: &mssql DB_PACKAGES=",mssql" DATABASE_URL="mssql://SA:MyPassword42@localhost:1433/essarch?isolation_level=read committed&driver=ODBC Driver 17 for SQL Server"

matrix:
  include:
    - env: FLAKE8
      python: "3.6"
      install: pip install flake8==3.7.1
      script: flake8
      after_success: skip

    - name: "Linux with SQLite"
      python: "3.6"

<<<<<<< HEAD
    - name: "Linux with MariaDB"
      python: "3.6"
      addons:
        mariadb: 10.2
=======
    - python: "3.6"
      dist: trusty
      services: docker
      before_install:
        - docker pull mcr.microsoft.com/mssql/server:2017-latest-ubuntu
        - docker run -e 'ACCEPT_EULA=Y' -e 'SA_PASSWORD=MyPassword42' -p 1433:1433 -d mcr.microsoft.com/mssql/server:2017-latest-ubuntu
        - curl https://packages.microsoft.com/keys/microsoft.asc | sudo apt-key add -
        - curl https://packages.microsoft.com/config/ubuntu/14.04/prod.list | sudo tee /etc/apt/sources.list.d/mssql-release.list
        - sudo apt-get update
        - sudo ACCEPT_EULA=Y apt-get install msodbcsql17
      env:
        - *mssql

    - python: "3.6"
      dist: trusty
      services:
        - mariadb
>>>>>>> b72f8c0f
      env: *mariadb

    - name: "Linux with MySQL"
      python: "3.6"
      services:
        - mysql
      env: *mysql

    - name: "Linux with PostgreSQL"
      python: "3.6"
      addons:
        postgresql: "10"
        apt:
          packages:
          - postgresql-10
          - postgresql-client-10
      env: *postgres

    - name: "Windows with SQLite"
      os: windows
      language: sh
      python: "3.6"
      before_install:
        - wget https://github.com/tschoonj/GTK-for-Windows-Runtime-Environment-Installer/releases/download/2018-10-03/gtk3-runtime-3.24.1-2018-10-03-ts-win64.exe
        - powershell 'Start-Process -FilePath "gtk3-runtime-3.24.1-2018-10-03-ts-win64.exe" -Wait -PassThru -ArgumentList /S'
        - choco install python3 --version 3.6.6
        - choco install imagemagick
        - export PATH="/c/Program Files/GTK3-Runtime Win64/bin:/c/Python36:/c/Python36/Scripts:$PATH"

    - os: windows
      language: sh
      python: "3.6"
      services: docker
      before_install:
        - docker pull christianacca/mssql-server-windows-express:1803
        - docker run -e 'ACCEPT_EULA=Y' -e 'SA_PASSWORD=MyPassword42' -p 1433:1433 -d christianacca/mssql-server-windows-express:1803
        - wget https://github.com/tschoonj/GTK-for-Windows-Runtime-Environment-Installer/releases/download/2018-10-03/gtk3-runtime-3.24.1-2018-10-03-ts-win64.exe
        - powershell 'Start-Process -FilePath "gtk3-runtime-3.24.1-2018-10-03-ts-win64.exe" -Wait -PassThru -ArgumentList /S'
        - choco install sqlserver-odbcdriver --version 17.3.1.1
        - choco install python3 --version 3.6.6
        - choco install imagemagick
        - export PATH="/c/Program Files/GTK3-Runtime Win64/bin:/c/Python36:/c/Python36/Scripts:$PATH"
      env:
        - *mssql

    - env: PRETTIER
      language: node_js
      node_js: "10"
      before_install: cd ESSArch_Core/frontend
      install: yarn
      script: yarn prettier --check "**/*.{js,scss,html}"
      after_success: skip

install:
  - python -m pip install --upgrade pip wheel codecov setuptools
  - pip install -e .["tests,s3$DB_PACKAGES"]

script:
  - coverage run ESSArch_Core/manage.py test -v2

after_success:
  - bash <(curl -s https://codecov.io/bash) -c -F backend<|MERGE_RESOLUTION|>--- conflicted
+++ resolved
@@ -24,30 +24,23 @@
     - name: "Linux with SQLite"
       python: "3.6"
 
-<<<<<<< HEAD
-    - name: "Linux with MariaDB"
+    - name: "Linux with MSSQL"
       python: "3.6"
-      addons:
-        mariadb: 10.2
-=======
-    - python: "3.6"
-      dist: trusty
       services: docker
       before_install:
         - docker pull mcr.microsoft.com/mssql/server:2017-latest-ubuntu
         - docker run -e 'ACCEPT_EULA=Y' -e 'SA_PASSWORD=MyPassword42' -p 1433:1433 -d mcr.microsoft.com/mssql/server:2017-latest-ubuntu
         - curl https://packages.microsoft.com/keys/microsoft.asc | sudo apt-key add -
-        - curl https://packages.microsoft.com/config/ubuntu/14.04/prod.list | sudo tee /etc/apt/sources.list.d/mssql-release.list
+        - curl https://packages.microsoft.com/config/ubuntu/16.04/prod.list | sudo tee /etc/apt/sources.list.d/mssql-release.list
         - sudo apt-get update
         - sudo ACCEPT_EULA=Y apt-get install msodbcsql17
       env:
         - *mssql
 
-    - python: "3.6"
-      dist: trusty
-      services:
-        - mariadb
->>>>>>> b72f8c0f
+    - name: "Linux with MariaDB"
+      python: "3.6"
+      addons:
+        mariadb: 10.2
       env: *mariadb
 
     - name: "Linux with MySQL"
@@ -77,7 +70,8 @@
         - choco install imagemagick
         - export PATH="/c/Program Files/GTK3-Runtime Win64/bin:/c/Python36:/c/Python36/Scripts:$PATH"
 
-    - os: windows
+    - name: "Windows with MSSQL"
+      os: windows
       language: sh
       python: "3.6"
       services: docker
