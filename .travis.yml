sudo: required
language: python
cache: pip

branches:
  only:
  - master

<<<<<<< HEAD
services:
  - redis

matrix:
  include:
    - python: "2.7"
      dist: trusty

    - python: "3.6"
      dist: trusty

    - os: windows
      language: sh
      python: "2.7"
      before_install:
        - wget https://github.com/tschoonj/GTK-for-Windows-Runtime-Environment-Installer/releases/download/2018-10-03/gtk3-runtime-3.24.1-2018-10-03-ts-win64.exe
        - powershell 'Start-Process -FilePath "gtk3-runtime-3.24.1-2018-10-03-ts-win64.exe" -Wait -PassThru -ArgumentList /S'

        - choco install python2 vcpython27
        - export PATH="/c/Program Files/GTK3-Runtime Win64/bin:/c/Python27:/c/Python27/Scripts:$PATH"
        - python -m pip install --upgrade pip wheel

    - os: windows
      language: sh
      python: "3.6"
      before_install:
        - wget https://github.com/tschoonj/GTK-for-Windows-Runtime-Environment-Installer/releases/download/2018-10-03/gtk3-runtime-3.24.1-2018-10-03-ts-win64.exe
        - powershell 'Start-Process -FilePath "gtk3-runtime-3.24.1-2018-10-03-ts-win64.exe" -Wait -PassThru -ArgumentList /S'
        - choco install python3 --version 3.6.6
        - export PATH="/c/Program Files/GTK3-Runtime Win64/bin:/c/Python36:/c/Python36/Scripts:$PATH"
        - python -m pip install --upgrade pip wheel
=======
python:
  - 2.7
  - 3.6
>>>>>>> a2fa9bc3

install:
  - pip install -e .[tests]
  - pip uninstall -y jsonfield django-jsonfield
  - pip install django-jsonfield

before_script:
  - cd ESSArch_Core

script:
  - python manage.py test -v2<|MERGE_RESOLUTION|>--- conflicted
+++ resolved
@@ -5,10 +5,6 @@
 branches:
   only:
   - master
-
-<<<<<<< HEAD
-services:
-  - redis
 
 matrix:
   include:
@@ -38,11 +34,6 @@
         - choco install python3 --version 3.6.6
         - export PATH="/c/Program Files/GTK3-Runtime Win64/bin:/c/Python36:/c/Python36/Scripts:$PATH"
         - python -m pip install --upgrade pip wheel
-=======
-python:
-  - 2.7
-  - 3.6
->>>>>>> a2fa9bc3
 
 install:
   - pip install -e .[tests]
