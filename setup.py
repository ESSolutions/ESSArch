"""
    ESSArch is an open source archiving and digital preservation system

    ESSArch Core
    Copyright (C) 2005-2017 ES Solutions AB

    This program is free software: you can redistribute it and/or modify
    it under the terms of the GNU General Public License as published by
    the Free Software Foundation, either version 3 of the License, or
    (at your option) any later version.

    This program is distributed in the hope that it will be useful,
    but WITHOUT ANY WARRANTY; without even the implied warranty of
    MERCHANTABILITY or FITNESS FOR A PARTICULAR PURPOSE.  See the
    GNU General Public License for more details.

    You should have received a copy of the GNU General Public License
    along with this program. If not, see <http://www.gnu.org/licenses/>.

    Contact information:
    Web - http://www.essolutions.se
    Email - essarch@essolutions.se
"""

import sys

from setuptools import find_packages, setup
from setuptools.command.install import install as _install
from pkg_resources import require as pkg_check, DistributionNotFound, VersionConflict
import versioneer


versioneer.VCS = 'git'
versioneer.versionfile_source = 'ESSArch_Core/_version.py'
versioneer.versionfile_build = None
versioneer.tag_prefix = ''  # tags are like 1.2.0
versioneer.parentdir_prefix = 'ESSArch_Core-'

try:
    input = raw_input
except NameError:
    pass

# ESSArch_Core dependencies
dependencies = [
    'ESSArch-EPP>=2.8.4,<=2.8.5',
    'ESSArch-PP>=3.0.0.*,<=3.0.1.*',
    'ESSArch-TA>=1.0.3.*,<=1.2.1.*',
    'ESSArch-TP>=1.0.3.*,<=1.2.1.*',
]


def query_yes_no(question, default="yes"):
    """Ask a yes/no question via raw_input() and return their answer.

    "question" is a string that is presented to the user.
    "default" is the presumed answer if the user just hits <Enter>.
        It must be "yes" (the default), "no" or None (meaning
        an answer is required of the user).

    The "answer" return value is True for "yes" or False for "no".
    """
    valid = {"yes": True, "y": True, "ye": True,
             "no": False, "n": False}
    if default is None:
        prompt = " [y/n] "
    elif default == "yes":
        prompt = " [Y/n] "
    elif default == "no":
        prompt = " [y/N] "
    else:
        raise ValueError("invalid default answer: '%s'" % default)

    while True:
        sys.stdout.write('\n' + question + prompt)
        choice = input().lower()
        if default is not None and choice == '':
            return valid[default]
        elif choice in valid:
            return valid[choice]
        else:
            sys.stdout.write("Please respond with 'yes' or 'no' "
                             "(or 'y' or 'n').\n")


def dependencies_check(dependencies):
    try:
        pkg_check(dependencies)
    except VersionConflict as e:
        print('Warning! You are trying to install a version of ESSArch_Core \
incompatible with other software versions. If you continue, you \
will also need to upgrade other software versions as: %s' % e)
        if not query_yes_no('Do you want to continue with the installation?'):
            print('Cancel the installation...')
            sys.exit(1)
    except DistributionNotFound:
        pass


def _pre_install():
    print('Running inside _pre_install')
    dependencies_check(dependencies)


def _post_install():
    print('Running inside _post_install')


class my_install(_install):
    def run(self):
        self.execute(_pre_install, [],
                     msg="Running pre install task")

        _install.run(self)

        # the second parameter, [], can be replaced with a set of parameters if _post_install needs any
        self.execute(_post_install, [],
                     msg="Running post install task")


if __name__ == '__main__':
    cmdclass = versioneer.get_cmdclass()
    cmdclass.update({'install': my_install})
    setup(
        name='ESSArch_Core',
        version=versioneer.get_version(),
        description='ESSArch Core',
        long_description=open("README.md").read(),
        long_description_content_type='text/markdown',
        author='Henrik Ek',
        author_email='henrik@essolutions.se',
        url='http://www.essolutions.se',
        entry_points={
            'console_scripts': [
                'essarch = ESSArch_Core.cli.main:cli',
            ],
        },
        project_urls={
            'Documentation': 'http://docs.essarch.org/',
            'Source Code': 'https://github.com/ESSolutions/ESSArch_Core/tree/%s' % versioneer.get_versions()['full'],
            'Travis CI': 'https://travis-ci.org/ESSolutions/ESSArch_Core',
        },
        classifiers=[
            "License :: OSI Approved :: GNU General Public License v3 (GPLv3)",
            "Natural Language :: English",
            "Natural Language :: Swedish",
            "Operating System :: POSIX :: Linux",
            "Operating System :: Microsoft :: Windows",
            "Programming Language :: Python",
            "Framework :: Django",
            "Topic :: System :: Archiving",
        ],
        install_requires=[
            "celery==4.3.0",
            "cffi==1.11.5",
            "channels==2.1.7",
            "channels_redis==2.3.3",
            "chardet==3.0.4",
            "click==7.0",
            "crontab==0.22.5",
            "daphne==2.2.5",
            "dj-database-url==0.5.0",
            "django==2.2",
            "django-cors-headers==2.5.2",
            "django-filter==2.1.0",
            "django-groups-manager==0.6.2",
            "django-guardian==1.5.0",
            "django-mptt==0.9.1",
            "django-nested-inline==0.3.7",
            "django-picklefield==2.0",
            "django-redis==4.10.0",
            "django-rest-auth[with_social]==0.9.5",
            "djangorestframework==3.8.2",
            "drf-dynamic-fields==0.3.1",
            "drf-extensions==0.4.0",
            "drf-proxy-pagination==0.1.1",
            "elasticsearch-dsl==6.3.1",
            "glob2==0.6",
            "jsonfield==2.0.2",
            "lxml==4.3.2",
            "natsort==6.0.0",
            "opf-fido==1.3.12",
            "pyfakefs==3.5.8",
            "python-dateutil==2.8.0",
            "pywin32==224;platform_system=='Windows'",
            "redis==2.10.6",
            "regex==2018.08.29",
            "requests==2.21.0",
            "requests_toolbelt==0.9.1",
            "retrying==1.3.3",
            "wand==0.5.1",
            "weasyprint==46",
        ],
        extras_require={
            "docs": ["sphinx==1.8.5", "sphinx-intl==0.9.11",
                     "sphinx-rtd-theme==0.4.3", "sphinxcontrib-httpdomain==1.7.0",
                     "sphinxcontrib-httpexample==0.10.1",
                     "sphinxcontrib-inlinesyntaxhighlight==0.2"],
            "tests": ["coverage==4.5.2", "fakeredis==0.15.0"],
            "s3": ["boto3==1.9.14"],
            "ldap": ["django-auth-ldap==1.7.0"],
            "saml2": ["djangosaml2==0.17.2"],
            "libreoffice_file_conversion": ["unoconv==0.8.2"],
            "ms_office_file_conversion": ["comtypes==1.1.7;platform_system=='Windows'"],
            "iis": ["wfastcgi==3.0.0"],
<<<<<<< HEAD
            "mssql": ["django-pyodbc-azure==2.1.0.0"],
=======
            "mssql": ["django-pyodbc-azure@https://github.com/ESSolutions/django-pyodbc-azure/archive/azure-1.11.zip"],
>>>>>>> b72f8c0f
            "mysql": ["mysqlclient==1.3.13"],
            "postgres": ["psycopg2==2.7.5"],
            "logstash": ["python-logstash==0.4.6"],
        },
        packages=find_packages(),
        include_package_data=True,
        zip_safe=False,
        cmdclass=cmdclass,
    )<|MERGE_RESOLUTION|>--- conflicted
+++ resolved
@@ -203,11 +203,7 @@
             "libreoffice_file_conversion": ["unoconv==0.8.2"],
             "ms_office_file_conversion": ["comtypes==1.1.7;platform_system=='Windows'"],
             "iis": ["wfastcgi==3.0.0"],
-<<<<<<< HEAD
-            "mssql": ["django-pyodbc-azure==2.1.0.0"],
-=======
-            "mssql": ["django-pyodbc-azure@https://github.com/ESSolutions/django-pyodbc-azure/archive/azure-1.11.zip"],
->>>>>>> b72f8c0f
+            "mssql": ["django-pyodbc-azure@https://github.com/ESSolutions/django-pyodbc-azure/archive/azure-2.1.zip"],
             "mysql": ["mysqlclient==1.3.13"],
             "postgres": ["psycopg2==2.7.5"],
             "logstash": ["python-logstash==0.4.6"],
