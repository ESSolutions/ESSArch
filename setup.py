--- conflicted
+++ resolved
@@ -156,12 +156,8 @@
             "dj-database-url==0.5.0",
             "django==1.11.20",
             "django-cors-headers==2.4.0",
-<<<<<<< HEAD
             "django-countries-plus==1.2.1",
-            "django-filter==2.0",
-=======
             "django-filter==2.1.0",
->>>>>>> cc59fb71
             "django-groups-manager==0.6.2",
             "django-guardian==1.4.9",
             "django-languages-plus==1.0.0",
