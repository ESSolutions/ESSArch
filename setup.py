--- conflicted
+++ resolved
@@ -78,12 +78,8 @@
             "daphne==2.3.0",
             "dj-database-url==0.5.0",
             "django==2.2.4",
-<<<<<<< HEAD
-            "django-cors-headers==3.0.2",
+            "django-cors-headers==3.1.0",
             "django-countries-plus==1.2.1",
-=======
-            "django-cors-headers==3.1.0",
->>>>>>> 5ae0b8b7
             "django-filter==2.2.0",
             "django-groups-manager==0.6.2",
             "django-guardian==2.0.0",
