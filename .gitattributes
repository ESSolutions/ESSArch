--- conflicted
+++ resolved
@@ -6,11 +6,8 @@
 *.sh text eol=lf
 
 *.rst text eol=lf
-<<<<<<< HEAD
 *.po text eol=lf
 
-=======
->>>>>>> ae67b0e3
 *.yml text eol=lf
 *.json text eol=lf
 
